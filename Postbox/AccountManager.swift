import Foundation
#if os(macOS)
    import SwiftSignalKitMac
#else
    import SwiftSignalKit
#endif

public struct AccountManagerModifier {
    public let getRecords: () -> [AccountRecord]
    public let updateRecord: (AccountRecordId, (AccountRecord?) -> (AccountRecord?)) -> Void
    public let getCurrent: () -> (AccountRecordId, [AccountRecordAttribute])?
    public let setCurrentId: (AccountRecordId) -> Void
    public let getCurrentAuth: () -> AuthAccountRecord?
    public let createAuth: ([AccountRecordAttribute]) -> AuthAccountRecord?
    public let removeAuth: () -> Void
    public let createRecord: ([AccountRecordAttribute]) -> AccountRecordId
    public let getSharedData: (ValueBoxKey) -> PreferencesEntry?
    public let updateSharedData: (ValueBoxKey, (PreferencesEntry?) -> PreferencesEntry?) -> Void
    public let getAccessChallengeData: () -> PostboxAccessChallengeData
    public let setAccessChallengeData: (PostboxAccessChallengeData) -> Void
    public let getVersion: () -> Int32
    public let setVersion: (Int32) -> Void
}

final class AccountManagerImpl {
    private let queue: Queue
    private let basePath: String
    private let temporarySessionId: Int64
    private let valueBox: ValueBox
    private let sharedMediaManager: SharedAccountMediaManager
    
    private var tables: [Table] = []
    
    private let metadataTable: AccountManagerMetadataTable
    private let recordTable: AccountManagerRecordTable
    let sharedDataTable: AccountManagerSharedDataTable
    
    private var currentRecordOperations: [AccountManagerRecordOperation] = []
    private var currentMetadataOperations: [AccountManagerMetadataOperation] = []
    
    private var currentUpdatedSharedDataKeys = Set<ValueBoxKey>()
    private var currentUpdatedAccessChallengeData: PostboxAccessChallengeData?
    
    private var recordsViews = Bag<(MutableAccountRecordsView, ValuePipe<AccountRecordsView>)>()
    private var sharedDataViews = Bag<(MutableAccountSharedDataView, ValuePipe<AccountSharedDataView>)>()
    private var accessChallengeDataViews = Bag<(MutableAccessChallengeDataView, ValuePipe<AccessChallengeDataView>)>()
    
    fileprivate init(queue: Queue, basePath: String, temporarySessionId: Int64) {
        self.queue = queue
        self.basePath = basePath
        self.sharedMediaManager = SharedAccountMediaManager(basePath: basePath + "/media")
        self.temporarySessionId = temporarySessionId
        let _ = try? FileManager.default.createDirectory(atPath: basePath, withIntermediateDirectories: true, attributes: nil)
        self.valueBox = SqliteValueBox(basePath: basePath + "/db", queue: queue)
        
        self.metadataTable = AccountManagerMetadataTable(valueBox: self.valueBox, table: AccountManagerMetadataTable.tableSpec(0))
        self.recordTable = AccountManagerRecordTable(valueBox: self.valueBox, table: AccountManagerRecordTable.tableSpec(1))
        self.sharedDataTable = AccountManagerSharedDataTable(valueBox: self.valueBox, table: AccountManagerSharedDataTable.tableSpec(2))
        
        postboxLog("AccountManager: currentAccountId = \(String(describing: self.metadataTable.getCurrentAccountId()))")
        
        self.tables.append(self.metadataTable)
        self.tables.append(self.recordTable)
        self.tables.append(self.sharedDataTable)
    }
    
    deinit {
        assert(self.queue.isCurrent())
    }
    
    fileprivate func transaction<T>(ignoreDisabled: Bool, _ f: @escaping (AccountManagerModifier) -> T) -> Signal<T, NoError> {
        return Signal { subscriber in
            self.queue.justDispatch {
                self.valueBox.begin()
                
                let transaction = AccountManagerModifier(getRecords: {
                    return self.recordTable.getRecords()
                }, updateRecord: { id, update in
                    let current = self.recordTable.getRecord(id: id)
                    let updated = update(current)
                    if updated != current {
                        self.recordTable.setRecord(id: id, record: updated, operations: &self.currentRecordOperations)
                    }
                }, getCurrent: {
                    if let id = self.metadataTable.getCurrentAccountId() {
                        let record = self.recordTable.getRecord(id: id)
                        return (id, record?.attributes ?? [])
                    } else {
                        return nil
                    }
                }, setCurrentId: { id in
                    self.metadataTable.setCurrentAccountId(id, operations: &self.currentMetadataOperations)
                }, getCurrentAuth: {
                    if let id = self.metadataTable.getCurrentAuthAccount() {
                        return id
                    } else {
                        return nil
                    }
                }, createAuth: { attributes in
                    let record = AuthAccountRecord(id: generateAccountRecordId(), attributes: attributes)
                    self.metadataTable.setCurrentAuthAccount(record, operations: &self.currentMetadataOperations)
                    return record
                }, removeAuth: {
                    self.metadataTable.setCurrentAuthAccount(nil, operations: &self.currentMetadataOperations)
                }, createRecord: { attributes in
                    let id = generateAccountRecordId()
                    let record = AccountRecord(id: id, attributes: attributes, temporarySessionId: nil)
                    self.recordTable.setRecord(id: id, record: record, operations: &self.currentRecordOperations)
                    return id
                }, getSharedData: { key in
                    return self.sharedDataTable.get(key: key)
                }, updateSharedData: { key, f in
                    let updated = f(self.sharedDataTable.get(key: key))
                    self.sharedDataTable.set(key: key, value: updated, updatedKeys: &self.currentUpdatedSharedDataKeys)
                }, getAccessChallengeData: {
                    return self.metadataTable.getAccessChallengeData()
                }, setAccessChallengeData: { data in
                    self.currentUpdatedAccessChallengeData = data
                    self.metadataTable.setAccessChallengeData(data)
                }, getVersion: {
                    return self.metadataTable.getVersion()
                }, setVersion: { version in
                    self.metadataTable.setVersion(version)
                })
                
                let result = f(transaction)
               
                self.beforeCommit()
                
                self.valueBox.commit()
                
                subscriber.putNext(result)
                subscriber.putCompletion()
            }
            return EmptyDisposable
        }
    }
    
    private func beforeCommit() {
        if !self.currentRecordOperations.isEmpty || !self.currentMetadataOperations.isEmpty {
            for (view, pipe) in self.recordsViews.copyItems() {
                if view.replay(operations: self.currentRecordOperations, metadataOperations: self.currentMetadataOperations) {
                    pipe.putNext(AccountRecordsView(view))
                }
            }
        }
        
        if !self.currentUpdatedSharedDataKeys.isEmpty {
            for (view, pipe) in self.sharedDataViews.copyItems() {
                if view.replay(accountManagerImpl: self, updatedKeys: self.currentUpdatedSharedDataKeys) {
                    pipe.putNext(AccountSharedDataView(view))
                }
            }
        }
        
        if let data = self.currentUpdatedAccessChallengeData {
            for (view, pipe) in self.accessChallengeDataViews.copyItems() {
                if view.replay(updatedData: data) {
                    pipe.putNext(AccessChallengeDataView(view))
                }
            }
        }
        
        self.currentRecordOperations.removeAll()
        self.currentMetadataOperations.removeAll()
        self.currentUpdatedSharedDataKeys.removeAll()
        self.currentUpdatedAccessChallengeData = nil
        
        for table in self.tables {
            table.beforeCommit()
        }
    }
    
    fileprivate func accountRecords() -> Signal<AccountRecordsView, NoError> {
        return self.transaction(ignoreDisabled: false, { transaction -> Signal<AccountRecordsView, NoError> in
            return self.accountRecordsInternal(transaction: transaction)
        })
        |> switchToLatest
    }
    
    fileprivate func sharedData(keys: Set<ValueBoxKey>) -> Signal<AccountSharedDataView, NoError> {
        return self.transaction(ignoreDisabled: false, { transaction -> Signal<AccountSharedDataView, NoError> in
            return self.sharedDataInternal(transaction: transaction, keys: keys)
        })
        |> switchToLatest
    }
    
    fileprivate func accessChallengeData() -> Signal<AccessChallengeDataView, NoError> {
        return self.transaction(ignoreDisabled: false, { transaction -> Signal<AccessChallengeDataView, NoError> in
            return self.accessChallengeDataInternal(transaction: transaction)
        })
        |> switchToLatest
    }
    
    private func accountRecordsInternal(transaction: AccountManagerModifier) -> Signal<AccountRecordsView, NoError> {
        let mutableView = MutableAccountRecordsView(getRecords: {
            return self.recordTable.getRecords()
        }, currentId: self.metadataTable.getCurrentAccountId(), currentAuth: self.metadataTable.getCurrentAuthAccount())
        let pipe = ValuePipe<AccountRecordsView>()
        let index = self.recordsViews.add((mutableView, pipe))
        
        let queue = self.queue
        return (.single(AccountRecordsView(mutableView))
        |> then(pipe.signal()))
        |> `catch` { _ -> Signal<AccountRecordsView, NoError> in
            return .complete()
        }
        |> afterDisposed { [weak self] in
            queue.async {
                if let strongSelf = self {
                    strongSelf.recordsViews.remove(index)
                }
            }
        }
    }
    
    private func sharedDataInternal(transaction: AccountManagerModifier, keys: Set<ValueBoxKey>) -> Signal<AccountSharedDataView, NoError> {
        let mutableView = MutableAccountSharedDataView(accountManagerImpl: self, keys: keys)
        let pipe = ValuePipe<AccountSharedDataView>()
        let index = self.sharedDataViews.add((mutableView, pipe))
        
        let queue = self.queue
        return (.single(AccountSharedDataView(mutableView))
        |> then(pipe.signal()))
        |> `catch` { _ -> Signal<AccountSharedDataView, NoError> in
            return .complete()
        }
        |> afterDisposed { [weak self] in
            queue.async {
                if let strongSelf = self {
                    strongSelf.sharedDataViews.remove(index)
                }
            }
        }
    }
    
    private func accessChallengeDataInternal(transaction: AccountManagerModifier) -> Signal<AccessChallengeDataView, NoError> {
        let mutableView = MutableAccessChallengeDataView(data: transaction.getAccessChallengeData())
        let pipe = ValuePipe<AccessChallengeDataView>()
        let index = self.accessChallengeDataViews.add((mutableView, pipe))
        
        let queue = self.queue
        return (.single(AccessChallengeDataView(mutableView))
        |> then(pipe.signal()))
        |> `catch` { _ -> Signal<AccessChallengeDataView, NoError> in
            return .complete()
        }
        |> afterDisposed { [weak self] in
            queue.async {
                if let strongSelf = self {
                    strongSelf.accessChallengeDataViews.remove(index)
                }
            }
        }
    }
    
    fileprivate func currentAccountRecord(allocateIfNotExists: Bool) -> Signal<(AccountRecordId, [AccountRecordAttribute])?, NoError> {
        return self.transaction(ignoreDisabled: false, { transaction -> Signal<(AccountRecordId, [AccountRecordAttribute])?, NoError> in
            let current = transaction.getCurrent()
            let record: (AccountRecordId, [AccountRecordAttribute])?
            if let current = current {
                record = current
            } else if allocateIfNotExists {
                let id = generateAccountRecordId()
                transaction.setCurrentId(id)
                transaction.updateRecord(id, { _ in
                    return AccountRecord(id: id, attributes: [], temporarySessionId: nil)
                })
                record = (id, [])
            } else {
                return .single(nil)
            }
            
            let signal = self.accountRecordsInternal(transaction: transaction)
            |> map { view -> (AccountRecordId, [AccountRecordAttribute])? in
                if let currentRecord = view.currentRecord {
                    return (currentRecord.id, currentRecord.attributes)
                } else {
                    return nil
                }
            }
            
            return signal
        })
        |> switchToLatest
        |> distinctUntilChanged(isEqual: { lhs, rhs in
            if let lhs = lhs, let rhs = rhs {
                if lhs.0 != rhs.0 {
                    return false
                }
                if lhs.1.count != rhs.1.count {
                    return false
                }
                for i in 0 ..< lhs.1.count {
                    if !lhs.1[i].isEqual(to: rhs.1[i]) {
                        return false
                    }
                }
                return true
            } else if (lhs != nil) != (rhs != nil) {
                return false
            } else {
                return true
            }
        })
    }
    
    func allocatedTemporaryAccountId() -> Signal<AccountRecordId, NoError> {
        let temporarySessionId = self.temporarySessionId
        return self.transaction(ignoreDisabled: false, { transaction -> Signal<AccountRecordId, NoError> in
            
            let id = generateAccountRecordId()
            transaction.updateRecord(id, { _ in
                return AccountRecord(id: id, attributes: [], temporarySessionId: temporarySessionId)
            })
            
            return .single(id)
        })
        |> switchToLatest
        |> distinctUntilChanged(isEqual: { lhs, rhs in
            return lhs == rhs
        })
    }
}

public final class AccountManager {
    public let basePath: String
    private let queue = Queue()
    private let impl: QueueLocalObject<AccountManagerImpl>
    public let temporarySessionId: Int64
    
<<<<<<< HEAD
    public init(basePath: String) {
=======
    fileprivate init(basePath: String) {
        self.basePath = basePath
        
>>>>>>> 61287e9f
        var temporarySessionId: Int64 = 0
        arc4random_buf(&temporarySessionId, 8)
        self.temporarySessionId = temporarySessionId
        let queue = self.queue
        self.impl = QueueLocalObject(queue: queue, generate: {
            return AccountManagerImpl(queue: queue, basePath: basePath, temporarySessionId: temporarySessionId)
        })
    }
    
    public func transaction<T>(ignoreDisabled: Bool = false, _ f: @escaping (AccountManagerModifier) -> T) -> Signal<T, NoError> {
        return Signal { subscriber in
            let disposable = MetaDisposable()
            self.impl.with { impl in
                disposable.set(impl.transaction(ignoreDisabled: ignoreDisabled, f).start(next: { next in
                    subscriber.putNext(next)
                }, completed: {
                    subscriber.putCompletion()
                }))
            }
            return disposable
        }
    }
    
    public func accountRecords() -> Signal<AccountRecordsView, NoError> {
        return Signal { subscriber in
            let disposable = MetaDisposable()
            self.impl.with { impl in
                disposable.set(impl.accountRecords().start(next: { next in
                    subscriber.putNext(next)
                }, completed: {
                    subscriber.putCompletion()
                }))
            }
            return disposable
        }
    }
    
    public func sharedData(keys: Set<ValueBoxKey>) -> Signal<AccountSharedDataView, NoError> {
        return Signal { subscriber in
            let disposable = MetaDisposable()
            self.impl.with { impl in
                disposable.set(impl.sharedData(keys: keys).start(next: { next in
                    subscriber.putNext(next)
                }, completed: {
                    subscriber.putCompletion()
                }))
            }
            return disposable
        }
    }
    
    public func accessChallengeData() -> Signal<AccessChallengeDataView, NoError> {
        return Signal { subscriber in
            let disposable = MetaDisposable()
            self.impl.with { impl in
                disposable.set(impl.accessChallengeData().start(next: { next in
                    subscriber.putNext(next)
                }, completed: {
                    subscriber.putCompletion()
                }))
            }
            return disposable
        }
    }
    
    public func currentAccountRecord(allocateIfNotExists: Bool) -> Signal<(AccountRecordId, [AccountRecordAttribute])?, NoError> {
        return Signal { subscriber in
            let disposable = MetaDisposable()
            self.impl.with { impl in
                disposable.set(impl.currentAccountRecord(allocateIfNotExists: allocateIfNotExists).start(next: { next in
                    subscriber.putNext(next)
                }, completed: {
                    subscriber.putCompletion()
                }))
            }
            return disposable
        }
    }
    
    public func allocatedTemporaryAccountId() -> Signal<AccountRecordId, NoError> {
        return Signal { subscriber in
            let disposable = MetaDisposable()
            self.impl.with { impl in
                disposable.set(impl.allocatedTemporaryAccountId().start(next: { next in
                    subscriber.putNext(next)
                }, completed: {
                    subscriber.putCompletion()
                }))
            }
            return disposable
        }
    }
}<|MERGE_RESOLUTION|>--- conflicted
+++ resolved
@@ -329,13 +329,7 @@
     private let impl: QueueLocalObject<AccountManagerImpl>
     public let temporarySessionId: Int64
     
-<<<<<<< HEAD
     public init(basePath: String) {
-=======
-    fileprivate init(basePath: String) {
-        self.basePath = basePath
-        
->>>>>>> 61287e9f
         var temporarySessionId: Int64 = 0
         arc4random_buf(&temporarySessionId, 8)
         self.temporarySessionId = temporarySessionId
