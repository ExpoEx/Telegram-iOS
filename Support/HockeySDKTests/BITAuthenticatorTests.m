--- conflicted
+++ resolved
@@ -221,24 +221,6 @@
   }];
 }
 
-<<<<<<< HEAD
-=======
-- (void) testThatEmailIdentificationQueuesAnOperation {
-  id helperMock = OCMClassMock([BITHockeyHelper class]);
-  OCMStub([helperMock isURLSessionSupported]).andReturn(NO);
-  
-  id httpClientMock = mock(BITHockeyAppClient.class);
-  self.sut.hockeyAppClient = httpClientMock;
-  self.sut.identificationType = BITAuthenticatorIdentificationTypeHockeyAppEmail;
-  [self.sut storeInstallationIdentifier:@"meh" withType:BITAuthenticatorIdentificationTypeHockeyAppEmail];
-  self.sut.authenticationSecret = @"double";
-  
-  [self.sut authenticationViewController:nil handleAuthenticationWithEmail:@"stephan@dd.de" request:[NSURLRequest new] completion:nil];
-  
-  [verify(httpClientMock) enqeueHTTPOperation:anything()];
-}
-
->>>>>>> 377ecab3
 #pragma mark - User identification type
 - (void) testUserIdentificationShowsViewController {
   self.sut.identificationType = BITAuthenticatorIdentificationTypeHockeyAppUser;
@@ -261,23 +243,6 @@
   }];
 }
 
-<<<<<<< HEAD
-=======
-- (void) testThatValidationCreatesAGETRequest {
-  id helperMock = OCMClassMock([BITHockeyHelper class]);
-  OCMStub([helperMock isURLSessionSupported]).andReturn(NO);
-  id httpClientMock = mock(BITHockeyAppClient.class);
-  self.sut.hockeyAppClient = httpClientMock;
-  self.sut.identificationType = BITAuthenticatorIdentificationTypeHockeyAppEmail;
-  [self.sut storeInstallationIdentifier:@"meh" withType:BITAuthenticatorIdentificationTypeHockeyAppEmail];
-  self.sut.authenticationSecret = @"double";
-  [self.sut validateWithCompletion:nil];
-  [verify(httpClientMock) getPath:(id)anything()
-                       parameters:(id)anything()
-                       completion:(id)anything()];
-}
-
->>>>>>> 377ecab3
 #pragma mark - Authentication
 - (void) testThatEnabledRestrictionTriggersValidation {
   id mockAuthenticator = OCMPartialMock(self.sut);
@@ -292,21 +257,6 @@
   OCMVerifyAll(mockAuthenticator);
 }
 
-<<<<<<< HEAD
-=======
-- (void) testThatDisabledRestrictionDoesntTriggerValidation {
-  id clientMock = mock(BITHockeyAppClient.class);
-  self.sut.hockeyAppClient = clientMock;
-  self.sut.authenticationSecret = @"sekret";
-  self.sut.restrictApplicationUsage = NO;
-  self.sut.identificationType = BITAuthenticatorIdentificationTypeHockeyAppEmail;
-  [self.sut storeInstallationIdentifier:@"asd" withType:BITAuthenticatorIdentificationTypeHockeyAppEmail];
-  [self.sut authenticate];
-  
-  [verifyCount(clientMock, never()) getPath:(id)anything() parameters:(id)anything() completion:(id)anything()];
-}
-
->>>>>>> 377ecab3
 #pragma mark - Lifetime checks
 - (void) testThatValidationTriggersOnDidBecomeActive {
   id delegateMock = mockProtocol(@protocol(BITAuthenticatorDelegate));
