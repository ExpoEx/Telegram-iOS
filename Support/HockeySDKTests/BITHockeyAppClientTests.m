//
//  BITHockeyAppClientTests.m
//  HockeySDK
//
//  Created by Stephan Diederich on 06.09.13.
//
//

#import <XCTest/XCTest.h>

#import <OCHamcrestIOS/OCHamcrestIOS.h>
#import <OCMockitoIOS/OCMockitoIOS.h>

#import "HockeySDK.h"
#import "BITHockeyAppClient.h"
#import "BITTestHelper.h"

@interface BITHockeyAppClientTests : XCTestCase

@property(nonatomic, strong) BITHockeyAppClient *sut;

@end

@implementation BITHockeyAppClientTests

- (void)setUp {
  [super setUp];
  
  self.sut = [[BITHockeyAppClient alloc] initWithBaseURL:[NSURL URLWithString:@"http://bitbaseurl.com"]];
}

- (void)tearDown {
<<<<<<< HEAD
  _sut = nil;
=======
  [self.sut cancelOperationsWithPath:nil method:nil];
  self.sut = nil;
>>>>>>> 377ecab3
  
  [super tearDown];
}

#pragma mark - Setup helpers
- (NSDictionary *)jsonFromFixture:(NSString *)fixture {
  NSString *dataString = [BITTestHelper jsonFixture:fixture];
  
  NSData *data = [dataString dataUsingEncoding:NSUTF8StringEncoding];
  NSError *error = nil;
  NSDictionary *json = (NSDictionary *)[NSJSONSerialization JSONObjectWithData:data options:0 error:&error];
  
  return json;
}

#pragma mark - Setup Tests
- (void) testThatItInstantiates {
  XCTAssertNotNil(self.sut, @"Should be there");
}

#pragma mark - Networking base tests
- (void) testThatURLRequestHasBaseURLSet {
  self.sut.baseURL = [NSURL URLWithString:@"http://myserver.com"];
  NSMutableURLRequest *request = [self.sut requestWithMethod:@"GET" path:nil parameters:nil];
  assertThat(request.URL, equalTo([NSURL URLWithString:@"http://myserver.com/"]));
}

- (void) testThatURLRequestHasPathAppended {
  self.sut.baseURL = [NSURL URLWithString:@"http://myserver.com"];
  NSMutableURLRequest *request = [self.sut requestWithMethod:@"GET" path:@"projects" parameters:nil];
  assertThat(request.URL, equalTo([NSURL URLWithString:@"http://myserver.com/projects"]));
}

- (void) testThatURLRequestHasMethodSet {
  NSMutableURLRequest *request = [self.sut requestWithMethod:@"POST" path:nil parameters:nil];
  
  assertThat(request.HTTPMethod, equalTo(@"POST"));
}

<<<<<<< HEAD
=======
- (void) testThatOperationHasURLRequestSet {
  self.sut.baseURL = [NSURL URLWithString:@"http://myserver.com"];
  NSURLRequest *r = [self.sut requestWithMethod:@"PUT" path:@"x" parameters:nil];
  BITHTTPOperation *op = [self.sut operationWithURLRequest:r
                                            completion:nil];
  assertThat(op.URLRequest, equalTo(r));
}

>>>>>>> 377ecab3
- (void) testThatURLRequestHasParametersInGetAppended {
  NSDictionary *parameters = @{
                               @"email" : @"peter@pan.de",
                               @"push" : @"pop",
                               };
  NSMutableURLRequest *request = [self.sut requestWithMethod:@"GET"
                                                    path:@"something"
                                              parameters:parameters];
  NSURL *url = request.URL;
  NSString *params = [url query];
  NSArray *paramPairs = [params componentsSeparatedByString:@"&"];
  assertThat(paramPairs, hasCountOf(2));
  
  NSMutableDictionary *dict = [NSMutableDictionary new];
  for(NSString *paramPair in paramPairs) {
    NSArray *a = [paramPair componentsSeparatedByString:@"="];
    assertThat(a, hasCountOf(2));
    dict[a[0]] = a[1];
  }
  assertThat(dict, equalTo(parameters));
}

- (void) testThatURLRequestHasParametersInPostInTheBody {
  //pending
}

<<<<<<< HEAD
=======
#pragma mark - Convenience methods
- (void) testThatGetPathCreatesAndEnquesAnOperation {
  assertThatUnsignedLong(self.sut.operationQueue.operationCount, equalToUnsignedLong(0));
  [given([self.sut operationWithURLRequest:(id)anything()
                            completion:nil]) willReturn:[NSOperation new]];
  
  [self.sut getPath:@"endpoint"
     parameters:nil
     completion:nil];
  assertThatUnsignedLong(self.sut.operationQueue.operationCount, equalToUnsignedLong(1));
}

- (void) testThatPostPathCreatesAndEnquesAnOperation {
  assertThatUnsignedLong(self.sut.operationQueue.operationCount, equalToUnsignedLong(0));
  [given([self.sut operationWithURLRequest:nil
                            completion:nil]) willReturn:[NSOperation new]];
  
  [self.sut postPath:@"endpoint"
      parameters:nil
      completion:nil];
  assertThatUnsignedLong(self.sut.operationQueue.operationCount, equalToUnsignedLong(1));
}

>>>>>>> 377ecab3
#pragma mark - Completion Tests
- (void) testThatCompletionIsCalled {
  //TODO
}

<<<<<<< HEAD
=======
#pragma mark - HTTPOperation enqueuing / cancellation
- (void) testThatOperationIsQueued {
  assertThatUnsignedLong(self.sut.operationQueue.operationCount, equalToUnsignedLong(0));
  [self.sut.operationQueue setSuspended:YES];
  BITHTTPOperation *op = [BITHTTPOperation new];
  [self.sut enqeueHTTPOperation:op];
  
  assertThatUnsignedLong(self.sut.operationQueue.operationCount, equalToUnsignedLong(1));
}

- (void) testThatOperationCancellingMatchesAllOperationsWithNilMethod {
  [self.sut.operationQueue setSuspended:YES];
  NSURLRequest *requestGet = [self.sut requestWithMethod:@"GET" path:nil parameters:nil];
  NSURLRequest *requestPut = [self.sut requestWithMethod:@"PUT" path:nil parameters:nil];
  NSURLRequest *requestPost = [self.sut requestWithMethod:@"POST" path:nil parameters:nil];
  [self.sut enqeueHTTPOperation:[self.sut operationWithURLRequest:requestGet
                                               completion:nil]];
  [self.sut enqeueHTTPOperation:[self.sut operationWithURLRequest:requestPut
                                               completion:nil]];
  [self.sut enqeueHTTPOperation:[self.sut operationWithURLRequest:requestPost
                                               completion:nil]];
  assertThatUnsignedLong(self.sut.operationQueue.operationCount, equalToUnsignedLong(3));
  NSUInteger numCancelled = [self.sut cancelOperationsWithPath:nil method:nil];
  assertThatUnsignedLong(numCancelled, equalToUnsignedLong(3));
}

- (void) testThatOperationCancellingMatchesAllOperationsWithNilPath {
  [self.sut.operationQueue setSuspended:YES];
  NSURLRequest *requestGet = [self.sut requestWithMethod:@"GET" path:@"test" parameters:nil];
  NSURLRequest *requestPut = [self.sut requestWithMethod:@"PUT" path:@"Another/acas" parameters:nil];
  NSURLRequest *requestPost = [self.sut requestWithMethod:@"POST" path:nil parameters:nil];
  [self.sut enqeueHTTPOperation:[self.sut operationWithURLRequest:requestGet
                                               completion:nil]];
  [self.sut enqeueHTTPOperation:[self.sut operationWithURLRequest:requestPut
                                               completion:nil]];
  [self.sut enqeueHTTPOperation:[self.sut operationWithURLRequest:requestPost
                                               completion:nil]];
  assertThatUnsignedLong(self.sut.operationQueue.operationCount, equalToUnsignedLong(3));
  NSUInteger numCancelled = [self.sut cancelOperationsWithPath:nil method:nil];
  assertThatUnsignedLong(numCancelled, equalToUnsignedLong(3));
}


- (void) testThatOperationCancellingMatchesAllOperationsWithSetPath {
  NSURLRequest *requestGet = [self.sut requestWithMethod:@"GET" path:@"test" parameters:nil];
  NSURLRequest *requestPut = [self.sut requestWithMethod:@"PUT" path:@"Another/acas" parameters:nil];
  NSURLRequest *requestPost = [self.sut requestWithMethod:@"POST" path:nil parameters:nil];
  [self.sut.operationQueue setSuspended:YES];
  
  [self.sut enqeueHTTPOperation:[self.sut operationWithURLRequest:requestGet
                                               completion:nil]];
  [self.sut enqeueHTTPOperation:[self.sut operationWithURLRequest:requestPut
                                               completion:nil]];
  [self.sut enqeueHTTPOperation:[self.sut operationWithURLRequest:requestPost
                                               completion:nil]];
  assertThatUnsignedLong(self.sut.operationQueue.operationCount, equalToUnsignedLong(3));
  NSUInteger numCancelled = [self.sut cancelOperationsWithPath:@"Another/acas" method:nil];
  assertThatUnsignedLong(numCancelled, equalToUnsignedLong(1));
}

- (void) testThatOperationCancellingMatchesAllOperationsWithSetMethod {
  NSURLRequest *requestGet = [self.sut requestWithMethod:@"GET" path:@"test" parameters:nil];
  NSURLRequest *requestPut = [self.sut requestWithMethod:@"PUT" path:@"Another/acas" parameters:nil];
  NSURLRequest *requestPost = [self.sut requestWithMethod:@"POST" path:nil parameters:nil];
  [self.sut enqeueHTTPOperation:[self.sut operationWithURLRequest:requestGet
                                               completion:nil]];
  [self.sut enqeueHTTPOperation:[self.sut operationWithURLRequest:requestPut
                                               completion:nil]];
  [self.sut enqeueHTTPOperation:[self.sut operationWithURLRequest:requestPost
                                               completion:nil]];
  assertThatUnsignedLong(self.sut.operationQueue.operationCount, equalToUnsignedLong(3));
  NSUInteger numCancelled = [self.sut cancelOperationsWithPath:nil method:@"POST"];
  assertThatUnsignedLong(numCancelled, equalToUnsignedLong(1));
}

- (void) testThatOperationCancellingMatchesAllOperationsWithSetMethodAndPath {
  NSURLRequest *requestGet = [self.sut requestWithMethod:@"GET" path:@"test" parameters:nil];
  NSURLRequest *requestPut = [self.sut requestWithMethod:@"PUT" path:@"Another/acas" parameters:nil];
  NSURLRequest *requestPost = [self.sut requestWithMethod:@"POST" path:nil parameters:nil];
  [self.sut enqeueHTTPOperation:[self.sut operationWithURLRequest:requestGet
                                               completion:nil]];
  [self.sut enqeueHTTPOperation:[self.sut operationWithURLRequest:requestPut
                                               completion:nil]];
  [self.sut enqeueHTTPOperation:[self.sut operationWithURLRequest:requestPost
                                               completion:nil]];
  assertThatUnsignedLong(self.sut.operationQueue.operationCount, equalToUnsignedLong(3));
  NSUInteger numCancelled = [self.sut cancelOperationsWithPath:@"Another/acas" method:@"PUT"];
  assertThatUnsignedLong(numCancelled, equalToUnsignedLong(1));
}

#pragma mark - Operation Testing

>>>>>>> 377ecab3
@end<|MERGE_RESOLUTION|>--- conflicted
+++ resolved
@@ -30,13 +30,7 @@
 }
 
 - (void)tearDown {
-<<<<<<< HEAD
-  _sut = nil;
-=======
-  [self.sut cancelOperationsWithPath:nil method:nil];
   self.sut = nil;
->>>>>>> 377ecab3
-  
   [super tearDown];
 }
 
@@ -75,17 +69,6 @@
   assertThat(request.HTTPMethod, equalTo(@"POST"));
 }
 
-<<<<<<< HEAD
-=======
-- (void) testThatOperationHasURLRequestSet {
-  self.sut.baseURL = [NSURL URLWithString:@"http://myserver.com"];
-  NSURLRequest *r = [self.sut requestWithMethod:@"PUT" path:@"x" parameters:nil];
-  BITHTTPOperation *op = [self.sut operationWithURLRequest:r
-                                            completion:nil];
-  assertThat(op.URLRequest, equalTo(r));
-}
-
->>>>>>> 377ecab3
 - (void) testThatURLRequestHasParametersInGetAppended {
   NSDictionary *parameters = @{
                                @"email" : @"peter@pan.de",
@@ -112,130 +95,9 @@
   //pending
 }
 
-<<<<<<< HEAD
-=======
-#pragma mark - Convenience methods
-- (void) testThatGetPathCreatesAndEnquesAnOperation {
-  assertThatUnsignedLong(self.sut.operationQueue.operationCount, equalToUnsignedLong(0));
-  [given([self.sut operationWithURLRequest:(id)anything()
-                            completion:nil]) willReturn:[NSOperation new]];
-  
-  [self.sut getPath:@"endpoint"
-     parameters:nil
-     completion:nil];
-  assertThatUnsignedLong(self.sut.operationQueue.operationCount, equalToUnsignedLong(1));
-}
-
-- (void) testThatPostPathCreatesAndEnquesAnOperation {
-  assertThatUnsignedLong(self.sut.operationQueue.operationCount, equalToUnsignedLong(0));
-  [given([self.sut operationWithURLRequest:nil
-                            completion:nil]) willReturn:[NSOperation new]];
-  
-  [self.sut postPath:@"endpoint"
-      parameters:nil
-      completion:nil];
-  assertThatUnsignedLong(self.sut.operationQueue.operationCount, equalToUnsignedLong(1));
-}
-
->>>>>>> 377ecab3
 #pragma mark - Completion Tests
 - (void) testThatCompletionIsCalled {
   //TODO
 }
 
-<<<<<<< HEAD
-=======
-#pragma mark - HTTPOperation enqueuing / cancellation
-- (void) testThatOperationIsQueued {
-  assertThatUnsignedLong(self.sut.operationQueue.operationCount, equalToUnsignedLong(0));
-  [self.sut.operationQueue setSuspended:YES];
-  BITHTTPOperation *op = [BITHTTPOperation new];
-  [self.sut enqeueHTTPOperation:op];
-  
-  assertThatUnsignedLong(self.sut.operationQueue.operationCount, equalToUnsignedLong(1));
-}
-
-- (void) testThatOperationCancellingMatchesAllOperationsWithNilMethod {
-  [self.sut.operationQueue setSuspended:YES];
-  NSURLRequest *requestGet = [self.sut requestWithMethod:@"GET" path:nil parameters:nil];
-  NSURLRequest *requestPut = [self.sut requestWithMethod:@"PUT" path:nil parameters:nil];
-  NSURLRequest *requestPost = [self.sut requestWithMethod:@"POST" path:nil parameters:nil];
-  [self.sut enqeueHTTPOperation:[self.sut operationWithURLRequest:requestGet
-                                               completion:nil]];
-  [self.sut enqeueHTTPOperation:[self.sut operationWithURLRequest:requestPut
-                                               completion:nil]];
-  [self.sut enqeueHTTPOperation:[self.sut operationWithURLRequest:requestPost
-                                               completion:nil]];
-  assertThatUnsignedLong(self.sut.operationQueue.operationCount, equalToUnsignedLong(3));
-  NSUInteger numCancelled = [self.sut cancelOperationsWithPath:nil method:nil];
-  assertThatUnsignedLong(numCancelled, equalToUnsignedLong(3));
-}
-
-- (void) testThatOperationCancellingMatchesAllOperationsWithNilPath {
-  [self.sut.operationQueue setSuspended:YES];
-  NSURLRequest *requestGet = [self.sut requestWithMethod:@"GET" path:@"test" parameters:nil];
-  NSURLRequest *requestPut = [self.sut requestWithMethod:@"PUT" path:@"Another/acas" parameters:nil];
-  NSURLRequest *requestPost = [self.sut requestWithMethod:@"POST" path:nil parameters:nil];
-  [self.sut enqeueHTTPOperation:[self.sut operationWithURLRequest:requestGet
-                                               completion:nil]];
-  [self.sut enqeueHTTPOperation:[self.sut operationWithURLRequest:requestPut
-                                               completion:nil]];
-  [self.sut enqeueHTTPOperation:[self.sut operationWithURLRequest:requestPost
-                                               completion:nil]];
-  assertThatUnsignedLong(self.sut.operationQueue.operationCount, equalToUnsignedLong(3));
-  NSUInteger numCancelled = [self.sut cancelOperationsWithPath:nil method:nil];
-  assertThatUnsignedLong(numCancelled, equalToUnsignedLong(3));
-}
-
-
-- (void) testThatOperationCancellingMatchesAllOperationsWithSetPath {
-  NSURLRequest *requestGet = [self.sut requestWithMethod:@"GET" path:@"test" parameters:nil];
-  NSURLRequest *requestPut = [self.sut requestWithMethod:@"PUT" path:@"Another/acas" parameters:nil];
-  NSURLRequest *requestPost = [self.sut requestWithMethod:@"POST" path:nil parameters:nil];
-  [self.sut.operationQueue setSuspended:YES];
-  
-  [self.sut enqeueHTTPOperation:[self.sut operationWithURLRequest:requestGet
-                                               completion:nil]];
-  [self.sut enqeueHTTPOperation:[self.sut operationWithURLRequest:requestPut
-                                               completion:nil]];
-  [self.sut enqeueHTTPOperation:[self.sut operationWithURLRequest:requestPost
-                                               completion:nil]];
-  assertThatUnsignedLong(self.sut.operationQueue.operationCount, equalToUnsignedLong(3));
-  NSUInteger numCancelled = [self.sut cancelOperationsWithPath:@"Another/acas" method:nil];
-  assertThatUnsignedLong(numCancelled, equalToUnsignedLong(1));
-}
-
-- (void) testThatOperationCancellingMatchesAllOperationsWithSetMethod {
-  NSURLRequest *requestGet = [self.sut requestWithMethod:@"GET" path:@"test" parameters:nil];
-  NSURLRequest *requestPut = [self.sut requestWithMethod:@"PUT" path:@"Another/acas" parameters:nil];
-  NSURLRequest *requestPost = [self.sut requestWithMethod:@"POST" path:nil parameters:nil];
-  [self.sut enqeueHTTPOperation:[self.sut operationWithURLRequest:requestGet
-                                               completion:nil]];
-  [self.sut enqeueHTTPOperation:[self.sut operationWithURLRequest:requestPut
-                                               completion:nil]];
-  [self.sut enqeueHTTPOperation:[self.sut operationWithURLRequest:requestPost
-                                               completion:nil]];
-  assertThatUnsignedLong(self.sut.operationQueue.operationCount, equalToUnsignedLong(3));
-  NSUInteger numCancelled = [self.sut cancelOperationsWithPath:nil method:@"POST"];
-  assertThatUnsignedLong(numCancelled, equalToUnsignedLong(1));
-}
-
-- (void) testThatOperationCancellingMatchesAllOperationsWithSetMethodAndPath {
-  NSURLRequest *requestGet = [self.sut requestWithMethod:@"GET" path:@"test" parameters:nil];
-  NSURLRequest *requestPut = [self.sut requestWithMethod:@"PUT" path:@"Another/acas" parameters:nil];
-  NSURLRequest *requestPost = [self.sut requestWithMethod:@"POST" path:nil parameters:nil];
-  [self.sut enqeueHTTPOperation:[self.sut operationWithURLRequest:requestGet
-                                               completion:nil]];
-  [self.sut enqeueHTTPOperation:[self.sut operationWithURLRequest:requestPut
-                                               completion:nil]];
-  [self.sut enqeueHTTPOperation:[self.sut operationWithURLRequest:requestPost
-                                               completion:nil]];
-  assertThatUnsignedLong(self.sut.operationQueue.operationCount, equalToUnsignedLong(3));
-  NSUInteger numCancelled = [self.sut cancelOperationsWithPath:@"Another/acas" method:@"PUT"];
-  assertThatUnsignedLong(numCancelled, equalToUnsignedLong(1));
-}
-
-#pragma mark - Operation Testing
-
->>>>>>> 377ecab3
 @end