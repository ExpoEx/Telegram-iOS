--- conflicted
+++ resolved
@@ -1,20 +1,12 @@
 Pod::Spec.new do |s|
   s.name     = 'HockeySDK'
-<<<<<<< HEAD
-  s.version  = '2.5.5'
-=======
   s.version  = '3.0.0'
->>>>>>> 2fc55940
   s.license  = 'MIT'
   s.platform = :ios, '5.0'
   s.summary  = 'Distribute beta apps and collect crash reports with HockeyApp.'
   s.homepage = 'http://hockeyapp.net/'
   s.author   = { 'Andreas Linde' => 'mail@andreaslinde.de', 'Thomas Dohmke' => "thomas@dohmke.de" }
-<<<<<<< HEAD
-  s.source   = { :git => 'https://github.com/bitstadium/HockeySDK-iOS.git', :tag => '2.5.5' }
-=======
   s.source   = { :git => 'https://github.com/bitstadium/HockeySDK-iOS.git', :tag => '3.0.0' }
->>>>>>> 2fc55940
 
   s.description = 'HockeyApp is a server to distribute beta apps, collect crash reports and '                   \
                   'communicate with your app users.'                 \
