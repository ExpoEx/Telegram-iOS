//
//  ASDisplayNode.mm
//  Texture
//
//  Copyright (c) 2014-present, Facebook, Inc.  All rights reserved.
//  This source code is licensed under the BSD-style license found in the
//  LICENSE file in the /ASDK-Licenses directory of this source tree. An additional
//  grant of patent rights can be found in the PATENTS file in the same directory.
//
//  Modifications to this file made after 4/13/2017 are: Copyright (c) 2017-present,
//  Pinterest, Inc.  Licensed under the Apache License, Version 2.0 (the "License");
//  you may not use this file except in compliance with the License.
//  You may obtain a copy of the License at
//
//      http://www.apache.org/licenses/LICENSE-2.0
//

#import <AsyncDisplayKit/ASDisplayNodeInternal.h>

#import <AsyncDisplayKit/ASDisplayNode+Ancestry.h>
#import <AsyncDisplayKit/ASDisplayNode+Beta.h>
#import <AsyncDisplayKit/AsyncDisplayKit+Debug.h>
#import <AsyncDisplayKit/ASLayoutSpec+Subclasses.h>
#import <AsyncDisplayKit/ASCellNode+Internal.h>

#import <objc/runtime.h>

#import <AsyncDisplayKit/_ASAsyncTransaction.h>
#import <AsyncDisplayKit/_ASAsyncTransactionContainer+Private.h>
#import <AsyncDisplayKit/_ASCoreAnimationExtras.h>
#import <AsyncDisplayKit/_ASDisplayLayer.h>
#import <AsyncDisplayKit/_ASDisplayView.h>
#import <AsyncDisplayKit/_ASPendingState.h>
#import <AsyncDisplayKit/_ASScopeTimer.h>
#import <AsyncDisplayKit/ASDimension.h>
#import <AsyncDisplayKit/ASDisplayNodeExtras.h>
#import <AsyncDisplayKit/ASDisplayNodeInternal.h>
#import <AsyncDisplayKit/ASDisplayNode+FrameworkPrivate.h>
#import <AsyncDisplayKit/ASDisplayNode+Subclasses.h>
#import <AsyncDisplayKit/ASEqualityHelpers.h>
#import <AsyncDisplayKit/ASGraphicsContext.h>
#import <AsyncDisplayKit/ASInternalHelpers.h>
#import <AsyncDisplayKit/ASLayoutElementStylePrivate.h>
#import <AsyncDisplayKit/ASLayoutSpec.h>
#import <AsyncDisplayKit/ASLayoutSpecPrivate.h>
#import <AsyncDisplayKit/ASLog.h>
#import <AsyncDisplayKit/ASMainThreadDeallocation.h>
#import <AsyncDisplayKit/ASRunLoopQueue.h>
#import <AsyncDisplayKit/ASSignpost.h>
#import <AsyncDisplayKit/ASTraitCollection.h>
#import <AsyncDisplayKit/ASWeakProxy.h>
#import <AsyncDisplayKit/ASResponderChainEnumerator.h>
#import <AsyncDisplayKit/ASTipsController.h>

// Conditionally time these scopes to our debug ivars (only exist in debug/profile builds)
#if TIME_DISPLAYNODE_OPS
  #define TIME_SCOPED(outVar) ASDN::ScopeTimer t(outVar)
#else
  #define TIME_SCOPED(outVar)
#endif
// This is trying to merge non-rangeManaged with rangeManaged, so both range-managed and standalone nodes wait before firing their exit-visibility handlers, as UIViewController transitions now do rehosting at both start & end of animation.
// Enable this will mitigate interface updating state when coalescing disabled.
// TODO(wsdwsd0829): Rework enabling code to ensure that interface state behavior is not altered when ASCATransactionQueue is disabled.
#define ENABLE_NEW_EXIT_HIERARCHY_BEHAVIOR 0

static ASDisplayNodeNonFatalErrorBlock _nonFatalErrorBlock = nil;
NSInteger const ASDefaultDrawingPriority = ASDefaultTransactionPriority;

// Forward declare CALayerDelegate protocol as the iOS 10 SDK moves CALayerDelegate from an informal delegate to a protocol.
// We have to forward declare the protocol as this place otherwise it will not compile compiling with an Base SDK < iOS 10
@protocol CALayerDelegate;

@interface ASDisplayNode () <UIGestureRecognizerDelegate, CALayerDelegate, _ASDisplayLayerDelegate, ASCATransactionQueueObserving>

/**
 * See ASDisplayNodeInternal.h for ivars
 */

@end

@implementation ASDisplayNode

@dynamic layoutElementType;

@synthesize threadSafeBounds = _threadSafeBounds;

static std::atomic_bool storesUnflattenedLayouts = ATOMIC_VAR_INIT(NO);

BOOL ASDisplayNodeSubclassOverridesSelector(Class subclass, SEL selector)
{
  return ASSubclassOverridesSelector([ASDisplayNode class], subclass, selector);
}

// For classes like ASTableNode, ASCollectionNode, ASScrollNode and similar - we have to be sure to set certain properties
// like setFrame: and setBackgroundColor: directly to the UIView and not apply it to the layer only.
BOOL ASDisplayNodeNeedsSpecialPropertiesHandling(BOOL isSynchronous, BOOL isLayerBacked)
{
  return isSynchronous && !isLayerBacked;
}

_ASPendingState *ASDisplayNodeGetPendingState(ASDisplayNode *node)
{
  ASLockScope(node);
  _ASPendingState *result = node->_pendingViewState;
  if (result == nil) {
    result = [[_ASPendingState alloc] init];
    node->_pendingViewState = result;
  }
  return result;
}

/**
 *  Returns ASDisplayNodeFlags for the given class/instance. instance MAY BE NIL.
 *
 *  @param c        the class, required
 *  @param instance the instance, which may be nil. (If so, the class is inspected instead)
 *  @remarks        The instance value is used only if we suspect the class may be dynamic (because it overloads 
 *                  +respondsToSelector: or -respondsToSelector.) In that case we use our "slow path", calling this 
 *                  method on each -init and passing the instance value. While this may seem like an unlikely scenario,
 *                  it turns our our own internal tests use a dynamic class, so it's worth capturing this edge case.
 *
 *  @return ASDisplayNode flags.
 */
static struct ASDisplayNodeFlags GetASDisplayNodeFlags(Class c, ASDisplayNode *instance)
{
  ASDisplayNodeCAssertNotNil(c, @"class is required");

  struct ASDisplayNodeFlags flags = {0};

  flags.isInHierarchy = NO;
  flags.displaysAsynchronously = YES;
  flags.shouldAnimateSizeChanges = YES;
  flags.implementsDrawRect = ([c respondsToSelector:@selector(drawRect:withParameters:isCancelled:isRasterizing:)] ? 1 : 0);
  flags.implementsImageDisplay = ([c respondsToSelector:@selector(displayWithParameters:isCancelled:)] ? 1 : 0);
  if (instance) {
    flags.implementsDrawParameters = ([instance respondsToSelector:@selector(drawParametersForAsyncLayer:)] ? 1 : 0);
  } else {
    flags.implementsDrawParameters = ([c instancesRespondToSelector:@selector(drawParametersForAsyncLayer:)] ? 1 : 0);
  }
  
  
  return flags;
}

/**
 *  Returns ASDisplayNodeMethodOverrides for the given class
 *
 *  @param c the class, required.
 *
 *  @return ASDisplayNodeMethodOverrides.
 */
static ASDisplayNodeMethodOverrides GetASDisplayNodeMethodOverrides(Class c)
{
  ASDisplayNodeCAssertNotNil(c, @"class is required");
  
  ASDisplayNodeMethodOverrides overrides = ASDisplayNodeMethodOverrideNone;
  if (ASDisplayNodeSubclassOverridesSelector(c, @selector(touchesBegan:withEvent:))) {
    overrides |= ASDisplayNodeMethodOverrideTouchesBegan;
  }
  if (ASDisplayNodeSubclassOverridesSelector(c, @selector(touchesMoved:withEvent:))) {
    overrides |= ASDisplayNodeMethodOverrideTouchesMoved;
  }
  if (ASDisplayNodeSubclassOverridesSelector(c, @selector(touchesCancelled:withEvent:))) {
    overrides |= ASDisplayNodeMethodOverrideTouchesCancelled;
  }
  if (ASDisplayNodeSubclassOverridesSelector(c, @selector(touchesEnded:withEvent:))) {
    overrides |= ASDisplayNodeMethodOverrideTouchesEnded;
  }
  if (ASDisplayNodeSubclassOverridesSelector(c, @selector(layoutSpecThatFits:))) {
    overrides |= ASDisplayNodeMethodOverrideLayoutSpecThatFits;
  }
  if (ASDisplayNodeSubclassOverridesSelector(c, @selector(calculateLayoutThatFits:)) ||
      ASDisplayNodeSubclassOverridesSelector(c, @selector(calculateLayoutThatFits:
                                                                 restrictedToSize:
                                                             relativeToParentSize:))) {
    overrides |= ASDisplayNodeMethodOverrideCalcLayoutThatFits;
  }
  if (ASDisplayNodeSubclassOverridesSelector(c, @selector(calculateSizeThatFits:))) {
    overrides |= ASDisplayNodeMethodOverrideCalcSizeThatFits;
  }

  return overrides;
}

+ (void)initialize
{
#if ASDISPLAYNODE_ASSERTIONS_ENABLED
  if (self != [ASDisplayNode class]) {
    
    // Subclasses should never override these. Use unused to prevent warnings
    __unused NSString *classString = NSStringFromClass(self);
    
    ASDisplayNodeAssert(!ASDisplayNodeSubclassOverridesSelector(self, @selector(calculatedSize)), @"Subclass %@ must not override calculatedSize method.", classString);
    ASDisplayNodeAssert(!ASDisplayNodeSubclassOverridesSelector(self, @selector(calculatedLayout)), @"Subclass %@ must not override calculatedLayout method.", classString);
    ASDisplayNodeAssert(!ASDisplayNodeSubclassOverridesSelector(self, @selector(layoutThatFits:)), @"Subclass %@ must not override layoutThatFits: method. Instead override calculateLayoutThatFits:.", classString);
    ASDisplayNodeAssert(!ASDisplayNodeSubclassOverridesSelector(self, @selector(layoutThatFits:parentSize:)), @"Subclass %@ must not override layoutThatFits:parentSize method. Instead override calculateLayoutThatFits:.", classString);
    ASDisplayNodeAssert(!ASDisplayNodeSubclassOverridesSelector(self, @selector(recursivelyClearContents)), @"Subclass %@ must not override recursivelyClearContents method.", classString);
    ASDisplayNodeAssert(!ASDisplayNodeSubclassOverridesSelector(self, @selector(recursivelyClearPreloadedData)), @"Subclass %@ must not override recursivelyClearFetchedData method.", classString);
  } else {
    // Check if subnodes where modified during the creation of the layout
	  __block IMP originalLayoutSpecThatFitsIMP = ASReplaceMethodWithBlock(self, @selector(_locked_layoutElementThatFits:), ^(ASDisplayNode *_self, ASSizeRange sizeRange) {
		  NSArray *oldSubnodes = _self.subnodes;
		  ASLayoutSpec *layoutElement = ((ASLayoutSpec *( *)(id, SEL, ASSizeRange))originalLayoutSpecThatFitsIMP)(_self, @selector(_locked_layoutElementThatFits:), sizeRange);
		  NSArray *subnodes = _self.subnodes;
		  ASDisplayNodeAssert(oldSubnodes.count == subnodes.count, @"Adding or removing nodes in layoutSpecBlock or layoutSpecThatFits: is not allowed and can cause unexpected behavior.");
		  for (NSInteger i = 0; i < oldSubnodes.count; i++) {
			  ASDisplayNodeAssert(oldSubnodes[i] == subnodes[i], @"Adding or removing nodes in layoutSpecBlock or layoutSpecThatFits: is not allowed and can cause unexpected behavior.");
		  }
		  return layoutElement;
	  });
  }
#endif

  // Below we are pre-calculating values per-class and dynamically adding a method (_staticInitialize) to populate these values
  // when each instance is constructed. These values don't change for each class, so there is significant performance benefit
  // in doing it here. +initialize is guaranteed to be called before any instance method so it is safe to add this method here.
  // Note that we take care to detect if the class overrides +respondsToSelector: or -respondsToSelector and take the slow path
  // (recalculating for each instance) to make sure we are always correct.

  BOOL classOverridesRespondsToSelector = ASSubclassOverridesClassSelector([NSObject class], self, @selector(respondsToSelector:));
  BOOL instancesOverrideRespondsToSelector = ASSubclassOverridesSelector([NSObject class], self, @selector(respondsToSelector:));
  struct ASDisplayNodeFlags flags = GetASDisplayNodeFlags(self, nil);
  ASDisplayNodeMethodOverrides methodOverrides = GetASDisplayNodeMethodOverrides(self);
  
  __unused Class initializeSelf = self;

  IMP staticInitialize = imp_implementationWithBlock(^(ASDisplayNode *node) {
    ASDisplayNodeAssert(node.class == initializeSelf, @"Node class %@ does not have a matching _staticInitialize method; check to ensure [super initialize] is called within any custom +initialize implementations!  Overridden methods will not be called unless they are also implemented by superclass %@", node.class, initializeSelf);
    node->_flags = (classOverridesRespondsToSelector || instancesOverrideRespondsToSelector) ? GetASDisplayNodeFlags(node.class, node) : flags;
    node->_methodOverrides = (classOverridesRespondsToSelector) ? GetASDisplayNodeMethodOverrides(node.class) : methodOverrides;
  });

  class_replaceMethod(self, @selector(_staticInitialize), staticInitialize, "v:@");
}

#if !AS_INITIALIZE_FRAMEWORK_MANUALLY
+ (void)load
{
  ASInitializeFrameworkMainThread();
}
#endif

+ (Class)viewClass
{
  return [_ASDisplayView class];
}

+ (Class)layerClass
{
  return [_ASDisplayLayer class];
}

#pragma mark - Lifecycle

- (void)_staticInitialize
{
  ASDisplayNodeAssert(NO, @"_staticInitialize must be overridden");
}

- (void)_initializeInstance
{
  [self _staticInitialize];

#if ASEVENTLOG_ENABLE
  _eventLog = [[ASEventLog alloc] initWithObject:self];
#endif
  
  _viewClass = [self.class viewClass];
  _layerClass = [self.class layerClass];
  BOOL isSynchronous = ![_viewClass isSubclassOfClass:[_ASDisplayView class]]
                        || ![_layerClass isSubclassOfClass:[_ASDisplayLayer class]];
  setFlag(Synchronous, isSynchronous);
  

  _contentsScaleForDisplay = ASScreenScale();
  _drawingPriority = ASDefaultDrawingPriority;
  
  _primitiveTraitCollection = ASPrimitiveTraitCollectionMakeDefault();
  
  _calculatedDisplayNodeLayout = std::make_shared<ASDisplayNodeLayout>();
  _pendingDisplayNodeLayout = nullptr;
  _layoutVersion = 1;
  
  _defaultLayoutTransitionDuration = 0.2;
  _defaultLayoutTransitionDelay = 0.0;
  _defaultLayoutTransitionOptions = UIViewAnimationOptionCurveEaseInOut | UIViewAnimationOptionTransitionNone;
  
  _flags.canClearContentsOfLayer = YES;
  _flags.canCallSetNeedsDisplayOfLayer = YES;

  _fallbackSafeAreaInsets = UIEdgeInsetsZero;
  _fallbackInsetsLayoutMarginsFromSafeArea = YES;
  _isViewControllerRoot = NO;

  _automaticallyRelayoutOnSafeAreaChanges = NO;
  _automaticallyRelayoutOnLayoutMarginsChanges = NO;

  ASDisplayNodeLogEvent(self, @"init");
}

- (instancetype)init
{
  if (!(self = [super init]))
    return nil;

  [self _initializeInstance];

  return self;
}

- (instancetype)initWithViewClass:(Class)viewClass
{
  if (!(self = [self init]))
    return nil;

  ASDisplayNodeAssert([viewClass isSubclassOfClass:[UIView class]], @"should initialize with a subclass of UIView");

  _viewClass = viewClass;
  setFlag(Synchronous, ![viewClass isSubclassOfClass:[_ASDisplayView class]]);

  return self;
}

- (instancetype)initWithLayerClass:(Class)layerClass
{
  if (!(self = [self init])) {
    return nil;
  }

  ASDisplayNodeAssert([layerClass isSubclassOfClass:[CALayer class]], @"should initialize with a subclass of CALayer");

  _layerClass = layerClass;
  _flags.layerBacked = YES;
  setFlag(Synchronous, ![layerClass isSubclassOfClass:[_ASDisplayLayer class]]);

  return self;
}

- (instancetype)initWithViewBlock:(ASDisplayNodeViewBlock)viewBlock
{
  return [self initWithViewBlock:viewBlock didLoadBlock:nil];
}

- (instancetype)initWithViewBlock:(ASDisplayNodeViewBlock)viewBlock didLoadBlock:(ASDisplayNodeDidLoadBlock)didLoadBlock
{
  if (!(self = [self init])) {
    return nil;
  }

  [self setViewBlock:viewBlock];
  if (didLoadBlock != nil) {
    [self onDidLoad:didLoadBlock];
  }
  
  return self;
}

- (instancetype)initWithLayerBlock:(ASDisplayNodeLayerBlock)layerBlock
{
  return [self initWithLayerBlock:layerBlock didLoadBlock:nil];
}

- (instancetype)initWithLayerBlock:(ASDisplayNodeLayerBlock)layerBlock didLoadBlock:(ASDisplayNodeDidLoadBlock)didLoadBlock
{
  if (!(self = [self init])) {
    return nil;
  }
  
  [self setLayerBlock:layerBlock];
  if (didLoadBlock != nil) {
    [self onDidLoad:didLoadBlock];
  }
  
  return self;
}

ASSynthesizeLockingMethodsWithMutex(__instanceLock__);

- (void)setViewBlock:(ASDisplayNodeViewBlock)viewBlock
{
  ASDisplayNodeAssertFalse(self.nodeLoaded);
  ASDisplayNodeAssertNotNil(viewBlock, @"should initialize with a valid block that returns a UIView");

  _viewBlock = viewBlock;
  setFlag(Synchronous, YES);
}

- (void)setLayerBlock:(ASDisplayNodeLayerBlock)layerBlock
{
  ASDisplayNodeAssertFalse(self.nodeLoaded);
  ASDisplayNodeAssertNotNil(layerBlock, @"should initialize with a valid block that returns a CALayer");

  _layerBlock = layerBlock;
  _flags.layerBacked = YES;
  setFlag(Synchronous, YES);
}

- (void)onDidLoad:(ASDisplayNodeDidLoadBlock)body
{
  ASDN::MutexLocker l(__instanceLock__);

  if ([self _locked_isNodeLoaded]) {
    ASDisplayNodeAssertThreadAffinity(self);
    ASDN::MutexUnlocker l(__instanceLock__);
    body(self);
  } else if (_onDidLoadBlocks == nil) {
    _onDidLoadBlocks = [NSMutableArray arrayWithObject:body];
  } else {
    [_onDidLoadBlocks addObject:body];
  }
}

- (void)dealloc
{
  _flags.isDeallocating = YES;

  // Synchronous nodes may not be able to call the hierarchy notifications, so only enforce for regular nodes.
  ASDisplayNodeAssert(checkFlag(Synchronous) || !ASInterfaceStateIncludesVisible(_interfaceState), @"Node should always be marked invisible before deallocating. Node: %@", self);
  
  self.asyncLayer.asyncDelegate = nil;
  _view.asyncdisplaykit_node = nil;
  _layer.asyncdisplaykit_node = nil;

  // Remove any subnodes so they lose their connection to the now deallocated parent.  This can happen
  // because subnodes do not retain their supernode, but subnodes can legitimately remain alive if another
  // thing outside the view hierarchy system (e.g. async display, controller code, etc). keeps a retained
  // reference to subnodes.

  for (ASDisplayNode *subnode in _subnodes)
    [subnode _setSupernode:nil];

  [self scheduleIvarsForMainThreadDeallocation];

  // TODO: Remove this? If supernode isn't already nil, this method isn't dealloc-safe anyway.
  [self _setSupernode:nil];
}

<<<<<<< HEAD
- (void)_scheduleIvarsForMainDeallocation
{
  NSValue *ivarsObj = [[self class] _ivarsThatMayNeedMainDeallocation];

  // Unwrap the ivar array
  unsigned int count = 0;
  // Will be unused if assertions are disabled.
  __unused int scanResult = sscanf(ivarsObj.objCType, "[%u^{objc_ivar}]", &count);
  ASDisplayNodeAssert(scanResult == 1, @"Unexpected type in NSValue: %s", ivarsObj.objCType);
  Ivar ivars[count];
  [ivarsObj getValue:ivars];

  for (Ivar ivar : ivars) {
    id value = object_getIvar(self, ivar);
    if (value == nil) {
      continue;
    }
    
    if (ASClassRequiresMainThreadDeallocation(object_getClass(value))) {
      as_log_debug(ASMainThreadDeallocationLog(), "%@: Trampolining ivar '%s' value %@ for main deallocation.", self, ivar_getName(ivar), value);
      
      // Before scheduling the ivar for main thread deallocation we have clear out the ivar, otherwise we can run
      // into a race condition where the main queue is drained earlier than this node is deallocated and the ivar
      // is still deallocated on a background thread
      object_setIvar(self, ivar, nil);
      
      ASPerformMainThreadDeallocation(&value);
    } else {
      as_log_debug(ASMainThreadDeallocationLog(), "%@: Not trampolining ivar '%s' value %@.", self, ivar_getName(ivar), value);
      //NSLog(@"%@: Not trampolining ivar '%s' value %@.", self, ivar_getName(ivar), value);
    }
  }
}

/**
 * Returns an NSValue-wrapped array of all the ivars in this class or its superclasses
 * up through ASDisplayNode, that we expect may need to be deallocated on main.
 * 
 * This method caches its results.
 *
 * Result is of type NSValue<[Ivar]>
 */
+ (NSValue * _Nonnull)_ivarsThatMayNeedMainDeallocation
{
  static NSCache<Class, NSValue *> *ivarsCache;
  static dispatch_once_t onceToken;
  dispatch_once(&onceToken, ^{
    ivarsCache = [[NSCache alloc] init];
  });

  NSValue *result = [ivarsCache objectForKey:self];
  if (result != nil) {
    return result;
  }

  // Cache miss.
  unsigned int resultCount = 0;
  static const int kMaxDealloc2MainIvarsPerClassTree = 64;
  Ivar resultIvars[kMaxDealloc2MainIvarsPerClassTree];

  // Get superclass results first.
  Class c = class_getSuperclass(self);
  if (c != [NSObject class]) {
    NSValue *ivarsObj = [c _ivarsThatMayNeedMainDeallocation];
    // Unwrap the ivar array and append it to our working array
    unsigned int count = 0;
    // Will be unused if assertions are disabled.
    __unused int scanResult = sscanf(ivarsObj.objCType, "[%u^{objc_ivar}]", &count);
    ASDisplayNodeAssert(scanResult == 1, @"Unexpected type in NSValue: %s", ivarsObj.objCType);
    ASDisplayNodeCAssert(resultCount + count < kMaxDealloc2MainIvarsPerClassTree, @"More than %d dealloc2main ivars are not supported. Count: %d", kMaxDealloc2MainIvarsPerClassTree, resultCount + count);
    [ivarsObj getValue:resultIvars + resultCount];
    resultCount += count;
  }

  // Now gather ivars from this particular class.
  unsigned int allMyIvarsCount;
  Ivar *allMyIvars = class_copyIvarList(self, &allMyIvarsCount);

  for (NSUInteger i = 0; i < allMyIvarsCount; i++) {
    Ivar ivar = allMyIvars[i];
    const char *type = ivar_getTypeEncoding(ivar);

    if (type != NULL && strcmp(type, @encode(id)) == 0) {
      // If it's `id` we have to include it just in case.
      resultIvars[resultCount] = ivar;
      resultCount += 1;
      as_log_debug(ASMainThreadDeallocationLog(), "%@: Marking ivar '%s' for possible main deallocation due to type id", self, ivar_getName(ivar));
    } else {
      // If it's an ivar with a static type, check the type.
      Class c = ASGetClassFromType(type);
      if (ASClassRequiresMainThreadDeallocation(c)) {
        resultIvars[resultCount] = ivar;
        resultCount += 1;
        as_log_debug(ASMainThreadDeallocationLog(), "%@: Marking ivar '%s' for main deallocation due to class %@", self, ivar_getName(ivar), c);
      } else {
        as_log_debug(ASMainThreadDeallocationLog(), "%@: Skipping ivar '%s' for main deallocation.", self, ivar_getName(ivar));
      }
    }
  }
  free(allMyIvars);

  // Encode the type (array of Ivars) into a string and wrap it in an NSValue
  char arrayType[32];
  snprintf(arrayType, 32, "[%u^{objc_ivar}]", resultCount);
  result = [NSValue valueWithBytes:resultIvars objCType:arrayType];

  [ivarsCache setObject:result forKey:self];
  return result;
}

=======
>>>>>>> dbe469a9
#pragma mark - Loading

- (BOOL)_locked_shouldLoadViewOrLayer
{
  return !_flags.isDeallocating && !(_hierarchyState & ASHierarchyStateRasterized);
}

- (UIView *)_locked_viewToLoad
{
  UIView *view = nil;
  if (_viewBlock) {
    view = _viewBlock();
    ASDisplayNodeAssertNotNil(view, @"View block returned nil");
    ASDisplayNodeAssert(![view isKindOfClass:[_ASDisplayView class]], @"View block should return a synchronously displayed view");
    _viewBlock = nil;
    _viewClass = [view class];
  } else {
    view = [[_viewClass alloc] init];
  }
  
  // Special handling of wrapping UIKit components
  if (checkFlag(Synchronous)) {
    [self checkResponderCompatibility];
    
    // UIImageView layers. More details on the flags
    if ([_viewClass isSubclassOfClass:[UIImageView class]]) {
      _flags.canClearContentsOfLayer = NO;
      _flags.canCallSetNeedsDisplayOfLayer = NO;
    }
      
    // UIActivityIndicator
    if ([_viewClass isSubclassOfClass:[UIActivityIndicatorView class]]
        || [_viewClass isSubclassOfClass:[UIVisualEffectView class]]) {
      self.opaque = NO;
    }
      
    // CAEAGLLayer
    if([[view.layer class] isSubclassOfClass:[CAEAGLLayer class]]){
      _flags.canClearContentsOfLayer = NO;
    }
  }

  return view;
}

- (CALayer *)_locked_layerToLoad
{
  ASDisplayNodeAssert(_flags.layerBacked, @"_layerToLoad is only for layer-backed nodes");

  CALayer *layer = nil;
  if (_layerBlock) {
    layer = _layerBlock();
    ASDisplayNodeAssertNotNil(layer, @"Layer block returned nil");
    ASDisplayNodeAssert(![layer isKindOfClass:[_ASDisplayLayer class]], @"Layer block should return a synchronously displayed layer");
    _layerBlock = nil;
    _layerClass = [layer class];
  } else {
    layer = [[_layerClass alloc] init];
  }

  return layer;
}

- (void)_locked_loadViewOrLayer
{
  if (_flags.layerBacked) {
    TIME_SCOPED(_debugTimeToCreateView);
    _layer = [self _locked_layerToLoad];
    static int ASLayerDelegateAssociationKey;
    
    /**
     * CALayer's .delegate property is documented to be weak, but the implementation is actually assign.
     * Because our layer may survive longer than the node (e.g. if someone else retains it, or if the node
     * begins deallocation on a background thread and it waiting for the -dealloc call to reach main), the only
     * way to avoid a dangling pointer is to use a weak proxy.
     */
    ASWeakProxy *instance = [ASWeakProxy weakProxyWithTarget:self];
    _layer.delegate = (id<CALayerDelegate>)instance;
    objc_setAssociatedObject(_layer, &ASLayerDelegateAssociationKey, instance, OBJC_ASSOCIATION_RETAIN_NONATOMIC);
  } else {
    TIME_SCOPED(_debugTimeToCreateView);
    _view = [self _locked_viewToLoad];
    _view.asyncdisplaykit_node = self;
    _layer = _view.layer;
  }
  _layer.asyncdisplaykit_node = self;
  
  self._locked_asyncLayer.asyncDelegate = self;
}

- (void)_didLoad
{
  ASDisplayNodeAssertMainThread();
  ASDisplayNodeAssertLockUnownedByCurrentThread(__instanceLock__);
  ASDisplayNodeLogEvent(self, @"didLoad");
  as_log_verbose(ASNodeLog(), "didLoad %@", self);
  TIME_SCOPED(_debugTimeForDidLoad);
  
  [self didLoad];
  
  __instanceLock__.lock();
  NSArray *onDidLoadBlocks = [_onDidLoadBlocks copy];
  _onDidLoadBlocks = nil;
  __instanceLock__.unlock();
  
  for (ASDisplayNodeDidLoadBlock block in onDidLoadBlocks) {
    block(self);
  }

  [_interfaceStateDelegate nodeDidLoad];
}

- (void)didLoad
{
  ASDisplayNodeAssertMainThread();
  
  // Subclass hook
}

- (BOOL)isNodeLoaded
{
  if (ASDisplayNodeThreadIsMain()) {
    // Because the view and layer can only be created and destroyed on Main, that is also the only thread
    // where the state of this property can change. As an optimization, we can avoid locking.
    return [self _locked_isNodeLoaded];
  } else {
    ASDN::MutexLocker l(__instanceLock__);
    return [self _locked_isNodeLoaded];
  }
}

- (BOOL)_locked_isNodeLoaded
{
  return (_view != nil || (_layer != nil && _flags.layerBacked));
}

#pragma mark - Misc Setter / Getter

- (UIView *)view
{
  ASDN::MutexLocker l(__instanceLock__);

  ASDisplayNodeAssert(!_flags.layerBacked, @"Call to -view undefined on layer-backed nodes");
  BOOL isLayerBacked = _flags.layerBacked;
  if (isLayerBacked) {
    return nil;
  }

  if (_view != nil) {
    return _view;
  }

  if (![self _locked_shouldLoadViewOrLayer]) {
    return nil;
  }
  
  // Loading a view needs to happen on the main thread
  ASDisplayNodeAssertMainThread();
  [self _locked_loadViewOrLayer];
  
  // FIXME: Ideally we'd call this as soon as the node receives -setNeedsLayout
  // but automatic subnode management would require us to modify the node tree
  // in the background on a loaded node, which isn't currently supported.
  if (_pendingViewState.hasSetNeedsLayout) {
    // Need to unlock before calling setNeedsLayout to avoid deadlocks.
    // MutexUnlocker will re-lock at the end of scope.
    ASDN::MutexUnlocker u(__instanceLock__);
    [self __setNeedsLayout];
  }
  
  [self _locked_applyPendingStateToViewOrLayer];
  
  {
    // The following methods should not be called with a lock
    ASDN::MutexUnlocker u(__instanceLock__);

    // No need for the lock as accessing the subviews or layers are always happening on main
    [self _addSubnodeViewsAndLayers];
    
    // A subclass hook should never be called with a lock
    [self _didLoad];
  }

  return _view;
}

- (CALayer *)layer
{
  ASDN::MutexLocker l(__instanceLock__);
  if (_layer != nil) {
    return _layer;
  }
  
  if (![self _locked_shouldLoadViewOrLayer]) {
    return nil;
  }
  
  // Loading a layer needs to happen on the main thread
  ASDisplayNodeAssertMainThread();
  [self _locked_loadViewOrLayer];
  
  // FIXME: Ideally we'd call this as soon as the node receives -setNeedsLayout
  // but automatic subnode management would require us to modify the node tree
  // in the background on a loaded node, which isn't currently supported.
  if (_pendingViewState.hasSetNeedsLayout) {
    // Need to unlock before calling setNeedsLayout to avoid deadlocks.
    // MutexUnlocker will re-lock at the end of scope.
    ASDN::MutexUnlocker u(__instanceLock__);
    [self __setNeedsLayout];
  }
  
  [self _locked_applyPendingStateToViewOrLayer];
  
  {
    // The following methods should not be called with a lock
    ASDN::MutexUnlocker u(__instanceLock__);

    // No need for the lock as accessing the subviews or layers are always happening on main
    [self _addSubnodeViewsAndLayers];
    
    // A subclass hook should never be called with a lock
    [self _didLoad];
  }

  return _layer;
}

// Returns nil if the layer is not an _ASDisplayLayer; will not create the layer if nil.
- (_ASDisplayLayer *)asyncLayer
{
  ASDN::MutexLocker l(__instanceLock__);
  return [self _locked_asyncLayer];
}

- (_ASDisplayLayer *)_locked_asyncLayer
{
  return [_layer isKindOfClass:[_ASDisplayLayer class]] ? (_ASDisplayLayer *)_layer : nil;
}

- (BOOL)isSynchronous
{
  return checkFlag(Synchronous);
}

- (void)setLayerBacked:(BOOL)isLayerBacked
{
  // Only call this if assertions are enabled – it could be expensive.
  ASDisplayNodeAssert(!isLayerBacked || self.supportsLayerBacking, @"Node %@ does not support layer backing.", self);

  ASDN::MutexLocker l(__instanceLock__);
  if (_flags.layerBacked == isLayerBacked) {
    return;
  }
  
  if ([self _locked_isNodeLoaded]) {
    ASDisplayNodeFailAssert(@"Cannot change layerBacked after view/layer has loaded.");
    return;
  }

  _flags.layerBacked = isLayerBacked;
}

- (BOOL)isLayerBacked
{
  ASDN::MutexLocker l(__instanceLock__);
  return _flags.layerBacked;
}

- (BOOL)supportsLayerBacking
{
  ASDN::MutexLocker l(__instanceLock__);
  return !checkFlag(Synchronous) && !_flags.viewEverHadAGestureRecognizerAttached && _viewClass == [_ASDisplayView class] && _layerClass == [_ASDisplayLayer class];
}

- (BOOL)shouldAnimateSizeChanges
{
  ASDN::MutexLocker l(__instanceLock__);
  return _flags.shouldAnimateSizeChanges;
}

- (void)setShouldAnimateSizeChanges:(BOOL)shouldAnimateSizeChanges
{
  ASDN::MutexLocker l(__instanceLock__);
  _flags.shouldAnimateSizeChanges = shouldAnimateSizeChanges;
}

- (CGRect)threadSafeBounds
{
  ASDN::MutexLocker l(__instanceLock__);
  return [self _locked_threadSafeBounds];
}

- (CGRect)_locked_threadSafeBounds
{
  return _threadSafeBounds;
}

- (void)setThreadSafeBounds:(CGRect)newBounds
{
  ASDN::MutexLocker l(__instanceLock__);
  _threadSafeBounds = newBounds;
}

- (void)nodeViewDidAddGestureRecognizer
{
  ASDN::MutexLocker l(__instanceLock__);
  _flags.viewEverHadAGestureRecognizerAttached = YES;
}

- (UIEdgeInsets)fallbackSafeAreaInsets
{
  ASDN::MutexLocker l(__instanceLock__);
  return _fallbackSafeAreaInsets;
}

- (void)setFallbackSafeAreaInsets:(UIEdgeInsets)insets
{
  BOOL needsManualUpdate;
  BOOL updatesLayoutMargins;

  {
    ASDN::MutexLocker l(__instanceLock__);
    ASDisplayNodeAssertThreadAffinity(self);

    if (UIEdgeInsetsEqualToEdgeInsets(insets, _fallbackSafeAreaInsets)) {
      return;
    }

    _fallbackSafeAreaInsets = insets;
    needsManualUpdate = !AS_AT_LEAST_IOS11 || _flags.layerBacked;
    updatesLayoutMargins = needsManualUpdate && [self _locked_insetsLayoutMarginsFromSafeArea];
  }

  if (needsManualUpdate) {
    [self safeAreaInsetsDidChange];
  }

  if (updatesLayoutMargins) {
    [self layoutMarginsDidChange];
  }
}

- (void)_fallbackUpdateSafeAreaOnChildren
{
  ASDisplayNodeAssertThreadAffinity(self);

  UIEdgeInsets insets = self.safeAreaInsets;
  CGRect bounds = self.bounds;

  for (ASDisplayNode *child in self.subnodes) {
    if (AS_AT_LEAST_IOS11 && !child.layerBacked) {
      // In iOS 11 view-backed nodes already know what their safe area is.
      continue;
    }

    if (child.viewControllerRoot) {
      // Its safe area is controlled by a view controller. Don't override it.
      continue;
    }

    CGRect childFrame = child.frame;
    UIEdgeInsets childInsets = UIEdgeInsetsMake(MAX(insets.top    - (CGRectGetMinY(childFrame) - CGRectGetMinY(bounds)), 0),
                                                MAX(insets.left   - (CGRectGetMinX(childFrame) - CGRectGetMinX(bounds)), 0),
                                                MAX(insets.bottom - (CGRectGetMaxY(bounds) - CGRectGetMaxY(childFrame)), 0),
                                                MAX(insets.right  - (CGRectGetMaxX(bounds) - CGRectGetMaxX(childFrame)), 0));

    child.fallbackSafeAreaInsets = childInsets;
  }
}

- (BOOL)isViewControllerRoot
{
  ASDN::MutexLocker l(__instanceLock__);
  return _isViewControllerRoot;
}

- (void)setViewControllerRoot:(BOOL)flag
{
  ASDN::MutexLocker l(__instanceLock__);
  _isViewControllerRoot = flag;
}

- (BOOL)automaticallyRelayoutOnSafeAreaChanges
{
  ASDN::MutexLocker l(__instanceLock__);
  return _automaticallyRelayoutOnSafeAreaChanges;
}

- (void)setAutomaticallyRelayoutOnSafeAreaChanges:(BOOL)flag
{
  ASDN::MutexLocker l(__instanceLock__);
  _automaticallyRelayoutOnSafeAreaChanges = flag;
}

- (BOOL)automaticallyRelayoutOnLayoutMarginsChanges
{
  ASDN::MutexLocker l(__instanceLock__);
  return _automaticallyRelayoutOnLayoutMarginsChanges;
}

- (void)setAutomaticallyRelayoutOnLayoutMarginsChanges:(BOOL)flag
{
  ASDN::MutexLocker l(__instanceLock__);
  _automaticallyRelayoutOnLayoutMarginsChanges = flag;
}

#pragma mark - UIResponder

#define HANDLE_NODE_RESPONDER_METHOD(__sel) \
  /* All responder methods should be called on the main thread */ \
  ASDisplayNodeAssertMainThread(); \
  if (checkFlag(Synchronous)) { \
    /* If the view is not a _ASDisplayView subclass (Synchronous) just call through to the view as we
     expect it's a non _ASDisplayView subclass that will respond */ \
    return [_view __sel]; \
  } else { \
    if (ASSubclassOverridesSelector([_ASDisplayView class], _viewClass, @selector(__sel))) { \
    /* If the subclass overwrites canBecomeFirstResponder just call through
       to it as we expect it will handle it */ \
      return [_view __sel]; \
    } else { \
      /* Call through to _ASDisplayView's superclass to get it handled */ \
      return [(_ASDisplayView *)_view __##__sel]; \
    } \
  } \

- (void)checkResponderCompatibility
{
#if ASDISPLAYNODE_ASSERTIONS_ENABLED
  // There are certain cases we cannot handle and are not supported:
  // 1. If the _view class is not a subclass of _ASDisplayView
  if (checkFlag(Synchronous)) {
    // 2. At least one UIResponder methods are overwritten in the node subclass
    NSString *message =  @"Overwritting %@ and having a backing view that is not an _ASDisplayView is not supported.";
    ASDisplayNodeAssert(!ASDisplayNodeSubclassOverridesSelector(self.class, @selector(canBecomeFirstResponder)), ([NSString stringWithFormat:message, @"canBecomeFirstResponder"]));
    ASDisplayNodeAssert(!ASDisplayNodeSubclassOverridesSelector(self.class, @selector(becomeFirstResponder)), ([NSString stringWithFormat:message, @"becomeFirstResponder"]));
    ASDisplayNodeAssert(!ASDisplayNodeSubclassOverridesSelector(self.class, @selector(canResignFirstResponder)), ([NSString stringWithFormat:message, @"canResignFirstResponder"]));
    ASDisplayNodeAssert(!ASDisplayNodeSubclassOverridesSelector(self.class, @selector(resignFirstResponder)), ([NSString stringWithFormat:message, @"resignFirstResponder"]));
    ASDisplayNodeAssert(!ASDisplayNodeSubclassOverridesSelector(self.class, @selector(isFirstResponder)), ([NSString stringWithFormat:message, @"isFirstResponder"]));
  }
#endif
}

- (BOOL)__canBecomeFirstResponder
{
  if (_view == nil) {
    // By default we return NO if not view is created yet
    return NO;
  }
  
  HANDLE_NODE_RESPONDER_METHOD(canBecomeFirstResponder);
}

- (BOOL)__becomeFirstResponder
{
  // Note: This implicitly loads the view if it hasn't been loaded yet.
  [self view];

  if (![self canBecomeFirstResponder]) {
    return NO;
  }

  HANDLE_NODE_RESPONDER_METHOD(becomeFirstResponder);
}

- (BOOL)__canResignFirstResponder
{
  if (_view == nil) {
    // By default we return YES if no view is created yet
    return YES;
  }
  
  HANDLE_NODE_RESPONDER_METHOD(canResignFirstResponder);
}

- (BOOL)__resignFirstResponder
{
  // Note: This implicitly loads the view if it hasn't been loaded yet.
  [self view];

  if (![self canResignFirstResponder]) {
    return NO;
  }
  
  HANDLE_NODE_RESPONDER_METHOD(resignFirstResponder);
}

- (BOOL)__isFirstResponder
{
  if (_view == nil) {
    // If no view is created yet we can just return NO as it's unlikely it's the first responder
    return NO;
  }
  
  HANDLE_NODE_RESPONDER_METHOD(isFirstResponder);
}

#pragma mark <ASDebugNameProvider>

- (NSString *)debugName
{
  ASDN::MutexLocker l(__instanceLock__);
  return _debugName;
}

- (void)setDebugName:(NSString *)debugName
{
  ASDN::MutexLocker l(__instanceLock__);
  if (!ASObjectIsEqual(_debugName, debugName)) {
    _debugName = [debugName copy];
  }
}

#pragma mark - Layout

// At most a layoutSpecBlock or one of the three layout methods is overridden
#define __ASDisplayNodeCheckForLayoutMethodOverrides \
    ASDisplayNodeAssert(_layoutSpecBlock != NULL || \
    ((ASDisplayNodeSubclassOverridesSelector(self.class, @selector(calculateSizeThatFits:)) ? 1 : 0) \
    + (ASDisplayNodeSubclassOverridesSelector(self.class, @selector(layoutSpecThatFits:)) ? 1 : 0) \
    + (ASDisplayNodeSubclassOverridesSelector(self.class, @selector(calculateLayoutThatFits:)) ? 1 : 0)) <= 1, \
    @"Subclass %@ must at least provide a layoutSpecBlock or override at most one of the three layout methods: calculateLayoutThatFits:, layoutSpecThatFits:, or calculateSizeThatFits:", NSStringFromClass(self.class))


#pragma mark <ASLayoutElementTransition>

- (BOOL)canLayoutAsynchronous
{
  return !self.isNodeLoaded;
}

#pragma mark Layout Pass

- (void)__setNeedsLayout
{
  [self invalidateCalculatedLayout];
}

- (void)invalidateCalculatedLayout
{
  ASDN::MutexLocker l(__instanceLock__);
  
  _layoutVersion++;
  
  _unflattenedLayout = nil;

#if YOGA
  [self invalidateCalculatedYogaLayout];
#endif
}

- (void)__layout
{
  ASDisplayNodeAssertThreadAffinity(self);
  ASDisplayNodeAssertLockUnownedByCurrentThread(__instanceLock__);
  
  BOOL loaded = NO;
  {
    ASDN::MutexLocker l(__instanceLock__);
    loaded = [self _locked_isNodeLoaded];
    CGRect bounds = _threadSafeBounds;
    
    if (CGRectEqualToRect(bounds, CGRectZero)) {
      // Performing layout on a zero-bounds view often results in frame calculations
      // with negative sizes after applying margins, which will cause
      // layoutThatFits: on subnodes to assert.
      as_log_debug(OS_LOG_DISABLED, "Warning: No size given for node before node was trying to layout itself: %@. Please provide a frame for the node.", self);
      return;
    }
    
    // If a current layout transition is in progress there is no need to do a measurement and layout pass in here as
    // this is supposed to happen within the layout transition process
    if (_transitionID != ASLayoutElementContextInvalidTransitionID) {
      return;
    }

    as_activity_create_for_scope("-[ASDisplayNode __layout]");

    // This method will confirm that the layout is up to date (and update if needed).
    // Importantly, it will also APPLY the layout to all of our subnodes if (unless parent is transitioning).
    __instanceLock__.unlock();
    [self _u_measureNodeWithBoundsIfNecessary:bounds];
    __instanceLock__.lock();

    [self _locked_layoutPlaceholderIfNecessary];
  }
  
  [self _layoutSublayouts];
  
  // Per API contract, `-layout` and `-layoutDidFinish` are called only if the node is loaded. 
  if (loaded) {
    ASPerformBlockOnMainThread(^{
      [self layout];
      [self _layoutClipCornersIfNeeded];
      [self layoutDidFinish];
    });
  }

  [self _fallbackUpdateSafeAreaOnChildren];
}

- (void)layoutDidFinish
{
  // Hook for subclasses
  ASDisplayNodeAssertMainThread();
  ASDisplayNodeAssertLockUnownedByCurrentThread(__instanceLock__);
  ASDisplayNodeAssertTrue(self.isNodeLoaded);
}

#pragma mark Calculation

- (ASLayout *)calculateLayoutThatFits:(ASSizeRange)constrainedSize
                     restrictedToSize:(ASLayoutElementSize)size
                 relativeToParentSize:(CGSize)parentSize
{
  // We only want one calculateLayout signpost interval per thread.
  static _Thread_local NSInteger tls_callDepth;
  as_activity_scope_verbose(as_activity_create("Calculate node layout", AS_ACTIVITY_CURRENT, OS_ACTIVITY_FLAG_DEFAULT));
  as_log_verbose(ASLayoutLog(), "Calculating layout for %@ sizeRange %@", self, NSStringFromASSizeRange(constrainedSize));
  if (tls_callDepth++ == 0) {
    ASSignpostStart(ASSignpostCalculateLayout);
  }

  ASSizeRange styleAndParentSize = ASLayoutElementSizeResolve(self.style.size, parentSize);
  const ASSizeRange resolvedRange = ASSizeRangeIntersect(constrainedSize, styleAndParentSize);
  ASLayout *result = [self calculateLayoutThatFits:resolvedRange];
  as_log_verbose(ASLayoutLog(), "Calculated layout %@", result);

  if (--tls_callDepth == 0) {
    ASSignpostEnd(ASSignpostCalculateLayout);
  }
  return result;
}

- (ASLayout *)calculateLayoutThatFits:(ASSizeRange)constrainedSize
{
  __ASDisplayNodeCheckForLayoutMethodOverrides;

  ASDN::MutexLocker l(__instanceLock__);

#if YOGA
  // There are several cases where Yoga could arrive here:
  // - This node is not in a Yoga tree: it has neither a yogaParent nor yogaChildren.
  // - This node is a Yoga tree root: it has no yogaParent, but has yogaChildren.
  // - This node is a Yoga tree node: it has both a yogaParent and yogaChildren.
  // - This node is a Yoga tree leaf: it has a yogaParent, but no yogaChidlren.
  YGNodeRef yogaNode = _style.yogaNode;
  BOOL hasYogaParent = (_yogaParent != nil);
  BOOL hasYogaChildren = (_yogaChildren.count > 0);
  BOOL usesYoga = (yogaNode != NULL && (hasYogaParent || hasYogaChildren));
  if (usesYoga) {
    // This node has some connection to a Yoga tree.
    if ([self shouldHaveYogaMeasureFunc] == NO) {
      // If we're a yoga root, tree node, or leaf with no measure func (e.g. spacer), then
      // initiate a new Yoga calculation pass from root.
      ASDN::MutexUnlocker ul(__instanceLock__);
      as_activity_create_for_scope("Yoga layout calculation");
      if (self.yogaLayoutInProgress == NO) {
        ASYogaLog("Calculating yoga layout from root %@, %@", self, NSStringFromASSizeRange(constrainedSize));
        [self calculateLayoutFromYogaRoot:constrainedSize];
      } else {
        ASYogaLog("Reusing existing yoga layout %@", _yogaCalculatedLayout);
      }
      ASDisplayNodeAssert(_yogaCalculatedLayout, @"Yoga node should have a non-nil layout at this stage: %@", self);
      return _yogaCalculatedLayout;
    } else {
      // If we're a yoga leaf node with custom measurement function, proceed with normal layout so layoutSpecs can run (e.g. ASButtonNode).
      ASYogaLog("PROCEEDING past Yoga check to calculate ASLayout for: %@", self);
    }
  }
#endif /* YOGA */
  
  // Manual size calculation via calculateSizeThatFits:
  if (_layoutSpecBlock == NULL && (_methodOverrides & ASDisplayNodeMethodOverrideLayoutSpecThatFits) == 0) {
    CGSize size = [self calculateSizeThatFits:constrainedSize.max];
    ASDisplayNodeLogEvent(self, @"calculatedSize: %@", NSStringFromCGSize(size));
    return [ASLayout layoutWithLayoutElement:self size:ASSizeRangeClamp(constrainedSize, size) sublayouts:nil];
  }
  
  // Size calcualtion with layout elements
  BOOL measureLayoutSpec = _measurementOptions & ASDisplayNodePerformanceMeasurementOptionLayoutSpec;
  if (measureLayoutSpec) {
    _layoutSpecNumberOfPasses++;
  }

  // Get layout element from the node
  id<ASLayoutElement> layoutElement = [self _locked_layoutElementThatFits:constrainedSize];
#if ASEnableVerboseLogging
  for (NSString *asciiLine in [[layoutElement asciiArtString] componentsSeparatedByString:@"\n"]) {
    as_log_verbose(ASLayoutLog(), "%@", asciiLine);
  }
#endif


  // Certain properties are necessary to set on an element of type ASLayoutSpec
  if (layoutElement.layoutElementType == ASLayoutElementTypeLayoutSpec) {
    ASLayoutSpec *layoutSpec = (ASLayoutSpec *)layoutElement;
  
#if AS_DEDUPE_LAYOUT_SPEC_TREE
    NSHashTable *duplicateElements = [layoutSpec findDuplicatedElementsInSubtree];
    if (duplicateElements.count > 0) {
      ASDisplayNodeFailAssert(@"Node %@ returned a layout spec that contains the same elements in multiple positions. Elements: %@", self, duplicateElements);
      // Use an empty layout spec to avoid crashes
      layoutSpec = [[ASLayoutSpec alloc] init];
    }
#endif

    ASDisplayNodeAssert(layoutSpec.isMutable, @"Node %@ returned layout spec %@ that has already been used. Layout specs should always be regenerated.", self, layoutSpec);
    
    layoutSpec.isMutable = NO;
  }
  
  // Manually propagate the trait collection here so that any layoutSpec children of layoutSpec will get a traitCollection
  {
    ASDN::SumScopeTimer t(_layoutSpecTotalTime, measureLayoutSpec);
    ASTraitCollectionPropagateDown(layoutElement, self.primitiveTraitCollection);
  }
  
  BOOL measureLayoutComputation = _measurementOptions & ASDisplayNodePerformanceMeasurementOptionLayoutComputation;
  if (measureLayoutComputation) {
    _layoutComputationNumberOfPasses++;
  }

  // Layout element layout creation
  ASLayout *layout = ({
    ASDN::SumScopeTimer t(_layoutComputationTotalTime, measureLayoutComputation);
    [layoutElement layoutThatFits:constrainedSize];
  });
  ASDisplayNodeAssertNotNil(layout, @"[ASLayoutElement layoutThatFits:] should never return nil! %@, %@", self, layout);
    
  // Make sure layoutElementObject of the root layout is `self`, so that the flattened layout will be structurally correct.
  BOOL isFinalLayoutElement = (layout.layoutElement != self);
  if (isFinalLayoutElement) {
    layout.position = CGPointZero;
    layout = [ASLayout layoutWithLayoutElement:self size:layout.size sublayouts:@[layout]];
  }
  ASDisplayNodeLogEvent(self, @"computedLayout: %@", layout);

  // Return the (original) unflattened layout if it needs to be stored. The layout will be flattened later on (@see _locked_setCalculatedDisplayNodeLayout:).
  // Otherwise, flatten it right away.
  if (! [ASDisplayNode shouldStoreUnflattenedLayouts]) {
    layout = [layout filteredNodeLayoutTree];
  }
  
  return layout;
}

- (CGSize)calculateSizeThatFits:(CGSize)constrainedSize
{
  __ASDisplayNodeCheckForLayoutMethodOverrides;
  
  ASDisplayNodeLogEvent(self, @"calculateSizeThatFits: with constrainedSize: %@", NSStringFromCGSize(constrainedSize));

  return ASIsCGSizeValidForSize(constrainedSize) ? constrainedSize : CGSizeZero;
}

- (id<ASLayoutElement>)_locked_layoutElementThatFits:(ASSizeRange)constrainedSize
{
  __ASDisplayNodeCheckForLayoutMethodOverrides;
  
  BOOL measureLayoutSpec = _measurementOptions & ASDisplayNodePerformanceMeasurementOptionLayoutSpec;
  
  if (_layoutSpecBlock != NULL) {
    return ({
      ASDN::MutexLocker l(__instanceLock__);
      ASDN::SumScopeTimer t(_layoutSpecTotalTime, measureLayoutSpec);
      _layoutSpecBlock(self, constrainedSize);
    });
  } else {
    return ({
      ASDN::SumScopeTimer t(_layoutSpecTotalTime, measureLayoutSpec);
      [self layoutSpecThatFits:constrainedSize];
    });
  }
}

- (ASLayoutSpec *)layoutSpecThatFits:(ASSizeRange)constrainedSize
{
  __ASDisplayNodeCheckForLayoutMethodOverrides;
  
  ASDisplayNodeAssert(NO, @"-[ASDisplayNode layoutSpecThatFits:] should never return an empty value. One way this is caused is by calling -[super layoutSpecThatFits:] which is not currently supported.");
  return [[ASLayoutSpec alloc] init];
}

- (void)layout
{
  // Hook for subclasses
  ASDisplayNodeAssertMainThread();
  ASDisplayNodeAssertLockUnownedByCurrentThread(__instanceLock__);
  ASDisplayNodeAssertTrue(self.isNodeLoaded);
  [_interfaceStateDelegate nodeDidLayout];
}

#pragma mark Layout Transition

- (void)_layoutTransitionMeasurementDidFinish
{
  // Hook for subclasses - No-Op in ASDisplayNode
}

#pragma mark <_ASTransitionContextCompletionDelegate>

/**
 * After completeTransition: is called on the ASContextTransitioning object in animateLayoutTransition: this
 * delegate method will be called that start the completion process of the transition
 */
- (void)transitionContext:(_ASTransitionContext *)context didComplete:(BOOL)didComplete
{
  ASDisplayNodeAssertMainThread();

  [self didCompleteLayoutTransition:context];
  
  _pendingLayoutTransitionContext = nil;

  [self _pendingLayoutTransitionDidComplete];
}

- (void)calculatedLayoutDidChange
{
  // Subclass override
}

#pragma mark - Display

NSString * const ASRenderingEngineDidDisplayScheduledNodesNotification = @"ASRenderingEngineDidDisplayScheduledNodes";
NSString * const ASRenderingEngineDidDisplayNodesScheduledBeforeTimestamp = @"ASRenderingEngineDidDisplayNodesScheduledBeforeTimestamp";

- (BOOL)displaysAsynchronously
{
  ASDN::MutexLocker l(__instanceLock__);
  return [self _locked_displaysAsynchronously];
}

/**
 * Core implementation of -displaysAsynchronously.
 */
- (BOOL)_locked_displaysAsynchronously
{
  return checkFlag(Synchronous) == NO && _flags.displaysAsynchronously;
}

- (void)setDisplaysAsynchronously:(BOOL)displaysAsynchronously
{
  ASDisplayNodeAssertThreadAffinity(self);
  
  ASDN::MutexLocker l(__instanceLock__);

  // Can't do this for synchronous nodes (using layers that are not _ASDisplayLayer and so we can't control display prevention/cancel)
  if (checkFlag(Synchronous)) {
    return;
  }

  if (_flags.displaysAsynchronously == displaysAsynchronously) {
    return;
  }

  _flags.displaysAsynchronously = displaysAsynchronously;

  self._locked_asyncLayer.displaysAsynchronously = displaysAsynchronously;
}

- (BOOL)rasterizesSubtree
{
  ASDN::MutexLocker l(__instanceLock__);
  return _flags.rasterizesSubtree;
}

- (void)enableSubtreeRasterization
{
  ASDN::MutexLocker l(__instanceLock__);
  // Already rasterized from self.
  if (_flags.rasterizesSubtree) {
    return;
  }

  // If rasterized from above, bail.
  if (ASHierarchyStateIncludesRasterized(_hierarchyState)) {
    ASDisplayNodeFailAssert(@"Subnode of a rasterized node should not have redundant -enableSubtreeRasterization.");
    return;
  }

  // Ensure not loaded.
  if ([self _locked_isNodeLoaded]) {
    ASDisplayNodeFailAssert(@"Cannot call %@ on loaded node: %@", NSStringFromSelector(_cmd), self);
    return;
  }

  // Ensure no loaded subnodes
  ASDisplayNode *loadedSubnode = ASDisplayNodeFindFirstSubnode(self, ^BOOL(ASDisplayNode * _Nonnull node) {
    return node.nodeLoaded;
  });
  if (loadedSubnode != nil) {
      ASDisplayNodeFailAssert(@"Cannot call %@ on node %@ with loaded subnode %@", NSStringFromSelector(_cmd), self, loadedSubnode);
      return;
  }

  _flags.rasterizesSubtree = YES;

  // Tell subnodes that now they're in a rasterized hierarchy (while holding lock!)
  for (ASDisplayNode *subnode in _subnodes) {
    [subnode enterHierarchyState:ASHierarchyStateRasterized];
  }
}

- (CGFloat)contentsScaleForDisplay
{
  ASDN::MutexLocker l(__instanceLock__);

  return _contentsScaleForDisplay;
}

- (void)setContentsScaleForDisplay:(CGFloat)contentsScaleForDisplay
{
  ASDN::MutexLocker l(__instanceLock__);

  if (_contentsScaleForDisplay == contentsScaleForDisplay) {
    return;
  }

  _contentsScaleForDisplay = contentsScaleForDisplay;
}

- (void)displayImmediately
{
  ASDisplayNodeAssertMainThread();
  ASDisplayNodeAssert(!checkFlag(Synchronous), @"this method is designed for asynchronous mode only");

  [self.asyncLayer displayImmediately];
}

- (void)recursivelyDisplayImmediately
{
  for (ASDisplayNode *child in self.subnodes) {
    [child recursivelyDisplayImmediately];
  }
  [self displayImmediately];
}

- (void)__setNeedsDisplay
{
  BOOL shouldScheduleForDisplay = NO;
  {
    ASDN::MutexLocker l(__instanceLock__);
    BOOL nowDisplay = ASInterfaceStateIncludesDisplay(_interfaceState);
    // FIXME: This should not need to recursively display, so create a non-recursive variant.
    // The semantics of setNeedsDisplay (as defined by CALayer behavior) are not recursive.
    if (_layer != nil && !checkFlag(Synchronous) && nowDisplay && [self _implementsDisplay]) {
      shouldScheduleForDisplay = YES;
    }
  }
  
  if (shouldScheduleForDisplay) {
    [ASDisplayNode scheduleNodeForRecursiveDisplay:self];
  }
}

+ (void)scheduleNodeForRecursiveDisplay:(ASDisplayNode *)node
{
  static dispatch_once_t onceToken;
  static ASRunLoopQueue<ASDisplayNode *> *renderQueue;
  dispatch_once(&onceToken, ^{
    renderQueue = [[ASRunLoopQueue<ASDisplayNode *> alloc] initWithRunLoop:CFRunLoopGetMain()
                                                             retainObjects:NO
                                                                   handler:^(ASDisplayNode * _Nonnull dequeuedItem, BOOL isQueueDrained) {
      [dequeuedItem _recursivelyTriggerDisplayAndBlock:NO];
      if (isQueueDrained) {
        CFTimeInterval timestamp = CACurrentMediaTime();
        [[NSNotificationCenter defaultCenter] postNotificationName:ASRenderingEngineDidDisplayScheduledNodesNotification
                                                            object:nil
                                                          userInfo:@{ASRenderingEngineDidDisplayNodesScheduledBeforeTimestamp: @(timestamp)}];
      }
    }];
  });

  as_log_verbose(ASDisplayLog(), "%s %@", sel_getName(_cmd), node);
  [renderQueue enqueue:node];
}

/// Helper method to summarize whether or not the node run through the display process
- (BOOL)_implementsDisplay
{
  ASDN::MutexLocker l(__instanceLock__);
  
  return _flags.implementsDrawRect || _flags.implementsImageDisplay || _flags.rasterizesSubtree;
}

// Track that a node will be displayed as part of the current node hierarchy.
// The node sending the message should usually be passed as the parameter, similar to the delegation pattern.
- (void)_pendingNodeWillDisplay:(ASDisplayNode *)node
{
  ASDisplayNodeAssertMainThread();

  // No lock needed as _pendingDisplayNodes is main thread only
  if (!_pendingDisplayNodes) {
    _pendingDisplayNodes = [[ASWeakSet alloc] init];
  }

  [_pendingDisplayNodes addObject:node];
}

// Notify that a node that was pending display finished
// The node sending the message should usually be passed as the parameter, similar to the delegation pattern.
- (void)_pendingNodeDidDisplay:(ASDisplayNode *)node
{
  ASDisplayNodeAssertMainThread();

  // No lock for _pendingDisplayNodes needed as it's main thread only
  [_pendingDisplayNodes removeObject:node];

  if (_pendingDisplayNodes.isEmpty) {
    
    [self hierarchyDisplayDidFinish];
    BOOL placeholderShouldPersist = [self placeholderShouldPersist];

    __instanceLock__.lock();
    if (_placeholderLayer.superlayer && !placeholderShouldPersist) {
      void (^cleanupBlock)() = ^{
        [_placeholderLayer removeFromSuperlayer];
      };

      if (_placeholderFadeDuration > 0.0 && ASInterfaceStateIncludesVisible(self.interfaceState)) {
        [CATransaction begin];
        [CATransaction setCompletionBlock:cleanupBlock];
        [CATransaction setAnimationDuration:_placeholderFadeDuration];
        _placeholderLayer.opacity = 0.0;
        [CATransaction commit];
      } else {
        cleanupBlock();
      }
    }
    __instanceLock__.unlock();
  }
}

- (void)hierarchyDisplayDidFinish
{
  // Subclass hook
}

// Helper method to determine if it's safe to call setNeedsDisplay on a layer without throwing away the content.
// For details look at the comment on the canCallSetNeedsDisplayOfLayer flag
- (BOOL)_canCallSetNeedsDisplayOfLayer
{
  ASDN::MutexLocker l(__instanceLock__);
  return _flags.canCallSetNeedsDisplayOfLayer;
}

void recursivelyTriggerDisplayForLayer(CALayer *layer, BOOL shouldBlock)
{
  // This recursion must handle layers in various states:
  // 1. Just added to hierarchy, CA hasn't yet called -display
  // 2. Previously in a hierarchy (such as a working window owned by an Intelligent Preloading class, like ASTableView / ASCollectionView / ASViewController)
  // 3. Has no content to display at all
  // Specifically for case 1), we need to explicitly trigger a -display call now.
  // Otherwise, there is no opportunity to block the main thread after CoreAnimation's transaction commit
  // (even a runloop observer at a late call order will not stop the next frame from compositing, showing placeholders).
  
  ASDisplayNode *node = [layer asyncdisplaykit_node];
  
  if (node.isSynchronous && [node _canCallSetNeedsDisplayOfLayer]) {
    // Layers for UIKit components that are wrapped within a node needs to be set to be displayed as the contents of
    // the layer get's cleared and would not be recreated otherwise.
    // We do not call this for _ASDisplayLayer as an optimization.
    [layer setNeedsDisplay];
  }
  
  if ([node _implementsDisplay]) {
    // For layers that do get displayed here, this immediately kicks off the work on the concurrent -[_ASDisplayLayer displayQueue].
    // At the same time, it creates an associated _ASAsyncTransaction, which we can use to block on display completion.  See ASDisplayNode+AsyncDisplay.mm.
    [layer displayIfNeeded];
  }
  
  // Kick off the recursion first, so that all necessary display calls are sent and the displayQueue is full of parallelizable work.
  // NOTE: The docs report that `sublayers` returns a copy but it actually doesn't.
  for (CALayer *sublayer in [layer.sublayers copy]) {
    recursivelyTriggerDisplayForLayer(sublayer, shouldBlock);
  }
  
  if (shouldBlock) {
    // As the recursion unwinds, verify each transaction is complete and block if it is not.
    // While blocking on one transaction, others may be completing concurrently, so it doesn't matter which blocks first.
    BOOL waitUntilComplete = (!node.shouldBypassEnsureDisplay);
    if (waitUntilComplete) {
      for (_ASAsyncTransaction *transaction in [layer.asyncdisplaykit_asyncLayerTransactions copy]) {
        // Even if none of the layers have had a chance to start display earlier, they will still be allowed to saturate a multicore CPU while blocking main.
        // This significantly reduces time on the main thread relative to UIKit.
        [transaction waitUntilComplete];
      }
    }
  }
}

- (void)_recursivelyTriggerDisplayAndBlock:(BOOL)shouldBlock
{
  ASDisplayNodeAssertMainThread();
  
  CALayer *layer = self.layer;
  // -layoutIfNeeded is recursive, and even walks up to superlayers to check if they need layout,
  // so we should call it outside of starting the recursion below.  If our own layer is not marked
  // as dirty, we can assume layout has run on this subtree before.
  if ([layer needsLayout]) {
    [layer layoutIfNeeded];
  }
  recursivelyTriggerDisplayForLayer(layer, shouldBlock);
}

- (void)recursivelyEnsureDisplaySynchronously:(BOOL)synchronously
{
  [self _recursivelyTriggerDisplayAndBlock:synchronously];
}

- (void)setShouldBypassEnsureDisplay:(BOOL)shouldBypassEnsureDisplay
{
  ASDN::MutexLocker l(__instanceLock__);
  _flags.shouldBypassEnsureDisplay = shouldBypassEnsureDisplay;
}

- (BOOL)shouldBypassEnsureDisplay
{
  ASDN::MutexLocker l(__instanceLock__);
  return _flags.shouldBypassEnsureDisplay;
}

- (void)setNeedsDisplayAtScale:(CGFloat)contentsScale
{
  {
    ASDN::MutexLocker l(__instanceLock__);
    if (contentsScale == _contentsScaleForDisplay) {
      return;
    }
    
    _contentsScaleForDisplay = contentsScale;
  }

  [self setNeedsDisplay];
}

- (void)recursivelySetNeedsDisplayAtScale:(CGFloat)contentsScale
{
  ASDisplayNodePerformBlockOnEveryNode(nil, self, YES, ^(ASDisplayNode *node) {
    [node setNeedsDisplayAtScale:contentsScale];
  });
}

- (void)_layoutClipCornersIfNeeded
{
  ASDisplayNodeAssertMainThread();
  if (_clipCornerLayers[0] == nil) {
    return;
  }
  
  CGSize boundsSize = self.bounds.size;
  for (int idx = 0; idx < 4; idx++) {
    BOOL isTop   = (idx == 0 || idx == 1);
    BOOL isRight = (idx == 1 || idx == 2);
    if (_clipCornerLayers[idx]) {
      // Note the Core Animation coordinates are reversed for y; 0 is at the bottom.
      _clipCornerLayers[idx].position = CGPointMake(isRight ? boundsSize.width : 0.0, isTop ? boundsSize.height : 0.0);
      [_layer addSublayer:_clipCornerLayers[idx]];
    }
  }
}

- (void)_updateClipCornerLayerContentsWithRadius:(CGFloat)radius backgroundColor:(UIColor *)backgroundColor
{
  ASPerformBlockOnMainThread(^{
    for (int idx = 0; idx < 4; idx++) {
      // Layers are, in order: Top Left, Top Right, Bottom Right, Bottom Left.
      // anchorPoint is Bottom Left at 0,0 and Top Right at 1,1.
      BOOL isTop   = (idx == 0 || idx == 1);
      BOOL isRight = (idx == 1 || idx == 2);
      
      CGSize size = CGSizeMake(radius + 1, radius + 1);
      ASGraphicsBeginImageContextWithOptions(size, NO, self.contentsScaleForDisplay);
      
      CGContextRef ctx = UIGraphicsGetCurrentContext();
      if (isRight == YES) {
        CGContextTranslateCTM(ctx, -radius + 1, 0);
      }
      if (isTop == YES) {
        CGContextTranslateCTM(ctx, 0, -radius + 1);
      }
      UIBezierPath *roundedRect = [UIBezierPath bezierPathWithRoundedRect:CGRectMake(0, 0, radius * 2, radius * 2) cornerRadius:radius];
      [roundedRect setUsesEvenOddFillRule:YES];
      [roundedRect appendPath:[UIBezierPath bezierPathWithRect:CGRectMake(-1, -1, radius * 2 + 1, radius * 2 + 1)]];
      [backgroundColor setFill];
      [roundedRect fill];
      
      // No lock needed, as _clipCornerLayers is only modified on the main thread.
      CALayer *clipCornerLayer = _clipCornerLayers[idx];
      clipCornerLayer.contents = (id)(ASGraphicsGetImageAndEndCurrentContext().CGImage);
      clipCornerLayer.bounds = CGRectMake(0.0, 0.0, size.width, size.height);
      clipCornerLayer.anchorPoint = CGPointMake(isRight ? 1.0 : 0.0, isTop ? 1.0 : 0.0);
    }
    [self _layoutClipCornersIfNeeded];
  });
}

- (void)_setClipCornerLayersVisible:(BOOL)visible
{
  ASPerformBlockOnMainThread(^{
    ASDisplayNodeAssertMainThread();
    if (visible) {
      for (int idx = 0; idx < 4; idx++) {
        if (_clipCornerLayers[idx] == nil) {
          _clipCornerLayers[idx] = [[CALayer alloc] init];
          _clipCornerLayers[idx].zPosition = 99999;
          _clipCornerLayers[idx].delegate = self;
        }
      }
      [self _updateClipCornerLayerContentsWithRadius:_cornerRadius backgroundColor:self.backgroundColor];
    } else {
      for (int idx = 0; idx < 4; idx++) {
        [_clipCornerLayers[idx] removeFromSuperlayer];
        _clipCornerLayers[idx] = nil;
      }
    }
  });
}

- (void)updateCornerRoundingWithType:(ASCornerRoundingType)newRoundingType cornerRadius:(CGFloat)newCornerRadius
{
  __instanceLock__.lock();
    CGFloat oldCornerRadius = _cornerRadius;
    ASCornerRoundingType oldRoundingType = _cornerRoundingType;

    _cornerRadius = newCornerRadius;
    _cornerRoundingType = newRoundingType;
  __instanceLock__.unlock();
 
  ASPerformBlockOnMainThread(^{
    ASDisplayNodeAssertMainThread();
    
    if (oldRoundingType != newRoundingType || oldCornerRadius != newCornerRadius) {
      if (oldRoundingType == ASCornerRoundingTypeDefaultSlowCALayer) {
        if (newRoundingType == ASCornerRoundingTypePrecomposited) {
          self.layerCornerRadius = 0.0;
          if (oldCornerRadius > 0.0) {
            [self displayImmediately];
          } else {
            [self setNeedsDisplay]; // Async display is OK if we aren't replacing an existing .cornerRadius.
          }
        }
        else if (newRoundingType == ASCornerRoundingTypeClipping) {
          self.layerCornerRadius = 0.0;
          [self _setClipCornerLayersVisible:YES];
        } else if (newRoundingType == ASCornerRoundingTypeDefaultSlowCALayer) {
          self.layerCornerRadius = newCornerRadius;
        }
      }
      else if (oldRoundingType == ASCornerRoundingTypePrecomposited) {
        if (newRoundingType == ASCornerRoundingTypeDefaultSlowCALayer) {
          self.layerCornerRadius = newCornerRadius;
          [self setNeedsDisplay];
        }
        else if (newRoundingType == ASCornerRoundingTypePrecomposited) {
          // Corners are already precomposited, but the radius has changed.
          // Default to async re-display.  The user may force a synchronous display if desired.
          [self setNeedsDisplay];
        }
        else if (newRoundingType == ASCornerRoundingTypeClipping) {
          [self _setClipCornerLayersVisible:YES];
          [self setNeedsDisplay];
        }
      }
      else if (oldRoundingType == ASCornerRoundingTypeClipping) {
        if (newRoundingType == ASCornerRoundingTypeDefaultSlowCALayer) {
          self.layerCornerRadius = newCornerRadius;
          [self _setClipCornerLayersVisible:NO];
        }
        else if (newRoundingType == ASCornerRoundingTypePrecomposited) {
          [self _setClipCornerLayersVisible:NO];
          [self displayImmediately];
        }
        else if (newRoundingType == ASCornerRoundingTypeClipping) {
          // Clip corners already exist, but the radius has changed.
          [self _updateClipCornerLayerContentsWithRadius:newCornerRadius backgroundColor:self.backgroundColor];
        }
      }
    }
  });
}

- (void)recursivelySetDisplaySuspended:(BOOL)flag
{
  _recursivelySetDisplaySuspended(self, nil, flag);
}

// TODO: Replace this with ASDisplayNodePerformBlockOnEveryNode or a variant with a condition / test block.
static void _recursivelySetDisplaySuspended(ASDisplayNode *node, CALayer *layer, BOOL flag)
{
  // If there is no layer, but node whose its view is loaded, then we can traverse down its layer hierarchy.  Otherwise we must stick to the node hierarchy to avoid loading views prematurely.  Note that for nodes that haven't loaded their views, they can't possibly have subviews/sublayers, so we don't need to traverse the layer hierarchy for them.
  if (!layer && node && node.nodeLoaded) {
    layer = node.layer;
  }

  // If we don't know the node, but the layer is an async layer, get the node from the layer.
  if (!node && layer && [layer isKindOfClass:[_ASDisplayLayer class]]) {
    node = layer.asyncdisplaykit_node;
  }

  // Set the flag on the node.  If this is a pure layer (no node) then this has no effect (plain layers don't support preventing/cancelling display).
  node.displaySuspended = flag;

  if (layer && !node.rasterizesSubtree) {
    // If there is a layer, recurse down the layer hierarchy to set the flag on descendants.  This will cover both layer-based and node-based children.
    for (CALayer *sublayer in layer.sublayers) {
      _recursivelySetDisplaySuspended(nil, sublayer, flag);
    }
  } else {
    // If there is no layer (view not loaded yet) or this node rasterizes descendants (there won't be a layer tree to traverse), recurse down the subnode hierarchy to set the flag on descendants.  This covers only node-based children, but for a node whose view is not loaded it can't possibly have nodeless children.
    for (ASDisplayNode *subnode in node.subnodes) {
      _recursivelySetDisplaySuspended(subnode, nil, flag);
    }
  }
}

- (BOOL)displaySuspended
{
  ASDN::MutexLocker l(__instanceLock__);
  return _flags.displaySuspended;
}

- (void)setDisplaySuspended:(BOOL)flag
{
  ASDisplayNodeAssertThreadAffinity(self);
  __instanceLock__.lock();

  // Can't do this for synchronous nodes (using layers that are not _ASDisplayLayer and so we can't control display prevention/cancel)
  if (checkFlag(Synchronous) || _flags.displaySuspended == flag) {
    __instanceLock__.unlock();
    return;
  }

  _flags.displaySuspended = flag;

  self._locked_asyncLayer.displaySuspended = flag;
  
  ASDisplayNode *supernode = _supernode;
  __instanceLock__.unlock();

  if ([self _implementsDisplay]) {
    // Display start and finish methods needs to happen on the main thread
    ASPerformBlockOnMainThread(^{
      if (flag) {
        [supernode subnodeDisplayDidFinish:self];
      } else {
        [supernode subnodeDisplayWillStart:self];
      }
    });
  }
}

#pragma mark <_ASDisplayLayerDelegate>

- (void)willDisplayAsyncLayer:(_ASDisplayLayer *)layer asynchronously:(BOOL)asynchronously
{
  // Subclass hook.
#pragma clang diagnostic push
#pragma clang diagnostic ignored "-Wdeprecated-declarations"
  [self displayWillStart];
#pragma clang diagnostic pop

  [self displayWillStartAsynchronously:asynchronously];
}

- (void)didDisplayAsyncLayer:(_ASDisplayLayer *)layer
{
  // Subclass hook.
  [self displayDidFinish];
}

- (void)displayWillStart {}
- (void)displayWillStartAsynchronously:(BOOL)asynchronously
{
  ASDisplayNodeAssertMainThread();

  ASDisplayNodeLogEvent(self, @"displayWillStart");
  // in case current node takes longer to display than it's subnodes, treat it as a dependent node
  [self _pendingNodeWillDisplay:self];
  
  __instanceLock__.lock();
  ASDisplayNode *supernode = _supernode;
  __instanceLock__.unlock();
  
  [supernode subnodeDisplayWillStart:self];
}

- (void)displayDidFinish
{
  ASDisplayNodeAssertMainThread();
  
  ASDisplayNodeLogEvent(self, @"displayDidFinish");
  [self _pendingNodeDidDisplay:self];

  __instanceLock__.lock();
  ASDisplayNode *supernode = _supernode;
  __instanceLock__.unlock();
  
  [supernode subnodeDisplayDidFinish:self];
}

- (void)subnodeDisplayWillStart:(ASDisplayNode *)subnode
{
  // Subclass hook
  [self _pendingNodeWillDisplay:subnode];
}

- (void)subnodeDisplayDidFinish:(ASDisplayNode *)subnode
{
  // Subclass hook
  [self _pendingNodeDidDisplay:subnode];
}

#pragma mark <CALayerDelegate>

// We are only the delegate for the layer when we are layer-backed, as UIView performs this function normally
- (id<CAAction>)actionForLayer:(CALayer *)layer forKey:(NSString *)event
{
  if (event == kCAOnOrderIn) {
    [self __enterHierarchy];
  } else if (event == kCAOnOrderOut) {
    [self __exitHierarchy];
  }

  ASDisplayNodeAssert(_flags.layerBacked, @"We shouldn't get called back here unless we are layer-backed.");
  return (id)kCFNull;
}

#pragma mark - Error Handling

+ (void)setNonFatalErrorBlock:(ASDisplayNodeNonFatalErrorBlock)nonFatalErrorBlock
{
  if (_nonFatalErrorBlock != nonFatalErrorBlock) {
    _nonFatalErrorBlock = [nonFatalErrorBlock copy];
  }
}

+ (ASDisplayNodeNonFatalErrorBlock)nonFatalErrorBlock
{
  return _nonFatalErrorBlock;
}

#pragma mark - Converting to and from the Node's Coordinate System

- (CATransform3D)_transformToAncestor:(ASDisplayNode *)ancestor
{
  CATransform3D transform = CATransform3DIdentity;
  ASDisplayNode *currentNode = self;
  while (currentNode.supernode) {
    if (currentNode == ancestor) {
      return transform;
    }

    CGPoint anchorPoint = currentNode.anchorPoint;
    CGRect bounds = currentNode.bounds;
    CGPoint position = currentNode.position;
    CGPoint origin = CGPointMake(position.x - bounds.size.width * anchorPoint.x,
                                 position.y - bounds.size.height * anchorPoint.y);

    transform = CATransform3DTranslate(transform, origin.x, origin.y, 0);
    transform = CATransform3DTranslate(transform, -bounds.origin.x, -bounds.origin.y, 0);
    currentNode = currentNode.supernode;
  }
  return transform;
}

static inline CATransform3D _calculateTransformFromReferenceToTarget(ASDisplayNode *referenceNode, ASDisplayNode *targetNode)
{
  ASDisplayNode *ancestor = ASDisplayNodeFindClosestCommonAncestor(referenceNode, targetNode);

  // Transform into global (away from reference coordinate space)
  CATransform3D transformToGlobal = [referenceNode _transformToAncestor:ancestor];

  // Transform into local (via inverse transform from target to ancestor)
  CATransform3D transformToLocal = CATransform3DInvert([targetNode _transformToAncestor:ancestor]);

  return CATransform3DConcat(transformToGlobal, transformToLocal);
}

- (CGPoint)convertPoint:(CGPoint)point fromNode:(ASDisplayNode *)node
{
  ASDisplayNodeAssertThreadAffinity(self);
  
  /**
   * When passed node=nil, all methods in this family use the UIView-style
   * behavior – that is, convert from/to window coordinates if there's a window,
   * otherwise return the point untransformed.
   */
  if (node == nil && self.nodeLoaded) {
    CALayer *layer = self.layer;
    if (UIWindow *window = ASFindWindowOfLayer(layer)) {
      return [layer convertPoint:point fromLayer:window.layer];
    } else {
      return point;
    }
  }
  
  // Get root node of the accessible node hierarchy, if node not specified
  node = node ? : ASDisplayNodeUltimateParentOfNode(self);

  // Calculate transform to map points between coordinate spaces
  CATransform3D nodeTransform = _calculateTransformFromReferenceToTarget(node, self);
  CGAffineTransform flattenedTransform = CATransform3DGetAffineTransform(nodeTransform);
  ASDisplayNodeAssertTrue(CATransform3DIsAffine(nodeTransform));

  // Apply to point
  return CGPointApplyAffineTransform(point, flattenedTransform);
}

- (CGPoint)convertPoint:(CGPoint)point toNode:(ASDisplayNode *)node
{
  ASDisplayNodeAssertThreadAffinity(self);
  
  if (node == nil && self.nodeLoaded) {
    CALayer *layer = self.layer;
    if (UIWindow *window = ASFindWindowOfLayer(layer)) {
      return [layer convertPoint:point toLayer:window.layer];
    } else {
      return point;
    }
  }
  
  // Get root node of the accessible node hierarchy, if node not specified
  node = node ? : ASDisplayNodeUltimateParentOfNode(self);

  // Calculate transform to map points between coordinate spaces
  CATransform3D nodeTransform = _calculateTransformFromReferenceToTarget(self, node);
  CGAffineTransform flattenedTransform = CATransform3DGetAffineTransform(nodeTransform);
  ASDisplayNodeAssertTrue(CATransform3DIsAffine(nodeTransform));

  // Apply to point
  return CGPointApplyAffineTransform(point, flattenedTransform);
}

- (CGRect)convertRect:(CGRect)rect fromNode:(ASDisplayNode *)node
{
  ASDisplayNodeAssertThreadAffinity(self);
  
  if (node == nil && self.nodeLoaded) {
    CALayer *layer = self.layer;
    if (UIWindow *window = ASFindWindowOfLayer(layer)) {
      return [layer convertRect:rect fromLayer:window.layer];
    } else {
      return rect;
    }
  }
  
  // Get root node of the accessible node hierarchy, if node not specified
  node = node ? : ASDisplayNodeUltimateParentOfNode(self);

  // Calculate transform to map points between coordinate spaces
  CATransform3D nodeTransform = _calculateTransformFromReferenceToTarget(node, self);
  CGAffineTransform flattenedTransform = CATransform3DGetAffineTransform(nodeTransform);
  ASDisplayNodeAssertTrue(CATransform3DIsAffine(nodeTransform));

  // Apply to rect
  return CGRectApplyAffineTransform(rect, flattenedTransform);
}

- (CGRect)convertRect:(CGRect)rect toNode:(ASDisplayNode *)node
{
  ASDisplayNodeAssertThreadAffinity(self);
  
  if (node == nil && self.nodeLoaded) {
    CALayer *layer = self.layer;
    if (UIWindow *window = ASFindWindowOfLayer(layer)) {
      return [layer convertRect:rect toLayer:window.layer];
    } else {
      return rect;
    }
  }
  
  // Get root node of the accessible node hierarchy, if node not specified
  node = node ? : ASDisplayNodeUltimateParentOfNode(self);

  // Calculate transform to map points between coordinate spaces
  CATransform3D nodeTransform = _calculateTransformFromReferenceToTarget(self, node);
  CGAffineTransform flattenedTransform = CATransform3DGetAffineTransform(nodeTransform);
  ASDisplayNodeAssertTrue(CATransform3DIsAffine(nodeTransform));

  // Apply to rect
  return CGRectApplyAffineTransform(rect, flattenedTransform);
}

#pragma mark - Managing the Node Hierarchy

ASDISPLAYNODE_INLINE bool shouldDisableNotificationsForMovingBetweenParents(ASDisplayNode *from, ASDisplayNode *to) {
  if (!from || !to) return NO;
  if (from.isSynchronous) return NO;
  if (to.isSynchronous) return NO;
  if (from.isInHierarchy != to.isInHierarchy) return NO;
  return YES;
}

/// Returns incremented value of i if i is not NSNotFound
ASDISPLAYNODE_INLINE NSInteger incrementIfFound(NSInteger i) {
  return i == NSNotFound ? NSNotFound : i + 1;
}

/// Returns if a node is a member of a rasterized tree
ASDISPLAYNODE_INLINE BOOL canUseViewAPI(ASDisplayNode *node, ASDisplayNode *subnode) {
  return (subnode.isLayerBacked == NO && node.isLayerBacked == NO);
}

/// Returns if node is a member of a rasterized tree
ASDISPLAYNODE_INLINE BOOL subtreeIsRasterized(ASDisplayNode *node) {
  return (node.rasterizesSubtree || (node.hierarchyState & ASHierarchyStateRasterized));
}

// NOTE: This method must be dealloc-safe (should not retain self).
- (ASDisplayNode *)supernode
{
#if CHECK_LOCKING_SAFETY
  if (__instanceLock__.ownedByCurrentThread()) {
    NSLog(@"WARNING: Accessing supernode while holding recursive instance lock of this node is worrisome. It's likely that you will soon try to acquire the supernode's lock, and this can easily cause deadlocks.");
  }
#endif
  
  ASDN::MutexLocker l(__instanceLock__);
  return _supernode;
}

- (void)_setSupernode:(ASDisplayNode *)newSupernode
{
  BOOL supernodeDidChange = NO;
  ASDisplayNode *oldSupernode = nil;
  {
    ASDN::MutexLocker l(__instanceLock__);
    if (_supernode != newSupernode) {
      oldSupernode = _supernode;  // Access supernode properties outside of lock to avoid remote chance of deadlock,
                                  // in case supernode implementation must access one of our properties.
      _supernode = newSupernode;
      supernodeDidChange = YES;
    }
  }
  
  if (supernodeDidChange) {
    ASDisplayNodeLogEvent(self, @"supernodeDidChange: %@, oldValue = %@", ASObjectDescriptionMakeTiny(newSupernode), ASObjectDescriptionMakeTiny(oldSupernode));
    // Hierarchy state
    ASHierarchyState stateToEnterOrExit = (newSupernode ? newSupernode.hierarchyState
                                                        : oldSupernode.hierarchyState);
    
    // Rasterized state
    BOOL parentWasOrIsRasterized        = (newSupernode ? newSupernode.rasterizesSubtree
                                                        : oldSupernode.rasterizesSubtree);
    if (parentWasOrIsRasterized) {
      stateToEnterOrExit |= ASHierarchyStateRasterized;
    }
    if (newSupernode) {
      [self enterHierarchyState:stateToEnterOrExit];
      
      // If a node was added to a supernode, the supernode could be in a layout pending state. All of the hierarchy state
      // properties related to the transition need to be copied over as well as propagated down the subtree.
      // This is especially important as with automatic subnode management, adding subnodes can happen while a transition
      // is in fly
      if (ASHierarchyStateIncludesLayoutPending(stateToEnterOrExit)) {
        int32_t pendingTransitionId = newSupernode->_pendingTransitionID;
        if (pendingTransitionId != ASLayoutElementContextInvalidTransitionID) {
          {
            _pendingTransitionID = pendingTransitionId;
            
            // Propagate down the new pending transition id
            ASDisplayNodePerformBlockOnEverySubnode(self, NO, ^(ASDisplayNode * _Nonnull node) {
              node->_pendingTransitionID = pendingTransitionId;
            });
          }
        }
      }
      
      // Now that we have a supernode, propagate its traits to self.
      ASTraitCollectionPropagateDown(self, newSupernode.primitiveTraitCollection);
      
    } else {
      // If a node will be removed from the supernode it should go out from the layout pending state to remove all
      // layout pending state related properties on the node
      stateToEnterOrExit |= ASHierarchyStateLayoutPending;
      
      [self exitHierarchyState:stateToEnterOrExit];

      // We only need to explicitly exit hierarchy here if we were rasterized.
      // Otherwise we will exit the hierarchy when our view/layer does so
      // which has some nice carry-over machinery to handle cases where we are removed from a hierarchy
      // and then added into it again shortly after.
      __instanceLock__.lock();
      BOOL isInHierarchy = _flags.isInHierarchy;
      __instanceLock__.unlock();
      
      if (parentWasOrIsRasterized && isInHierarchy) {
        [self __exitHierarchy];
      }
    }
  }
}

- (NSArray *)subnodes
{
  ASDN::MutexLocker l(__instanceLock__);
  if (_cachedSubnodes == nil) {
    _cachedSubnodes = [_subnodes copy];
  } else {
    ASDisplayNodeAssert(ASObjectIsEqual(_cachedSubnodes, _subnodes), @"Expected _subnodes and _cachedSubnodes to have the same contents.");
  }
  return _cachedSubnodes ?: @[];
}

/*
 * Central private helper method that should eventually be called if submethods add, insert or replace subnodes
 * This method is called with thread affinity.
 *
 * @param subnode       The subnode to insert
 * @param subnodeIndex  The index in _subnodes to insert it
 * @param viewSublayerIndex The index in layer.sublayers (not view.subviews) at which to insert the view (use if we can use the view API) otherwise pass NSNotFound
 * @param sublayerIndex The index in layer.sublayers at which to insert the layer (use if either parent or subnode is layer-backed) otherwise pass NSNotFound
 * @param oldSubnode Remove this subnode before inserting; ok to be nil if no removal is desired
 */
- (void)_insertSubnode:(ASDisplayNode *)subnode atSubnodeIndex:(NSInteger)subnodeIndex sublayerIndex:(NSInteger)sublayerIndex andRemoveSubnode:(ASDisplayNode *)oldSubnode
{
  ASDisplayNodeAssertLockUnownedByCurrentThread(__instanceLock__);
  as_log_verbose(ASNodeLog(), "Insert subnode %@ at index %zd of %@ and remove subnode %@", subnode, subnodeIndex, self, oldSubnode);
  
  if (subnode == nil || subnode == self) {
    ASDisplayNodeFailAssert(@"Cannot insert a nil subnode or self as subnode");
    return;
  }
  
  if (subnodeIndex == NSNotFound) {
    ASDisplayNodeFailAssert(@"Try to insert node on an index that was not found");
    return;
  }
  
  if (self.layerBacked && !subnode.layerBacked) {
    ASDisplayNodeFailAssert(@"Cannot add a view-backed node as a subnode of a layer-backed node. Supernode: %@, subnode: %@", self, subnode);
    return;
  }

  BOOL isRasterized = subtreeIsRasterized(self);
  if (isRasterized && subnode.nodeLoaded) {
    ASDisplayNodeFailAssert(@"Cannot add loaded node %@ to rasterized subtree of node %@", ASObjectDescriptionMakeTiny(subnode), ASObjectDescriptionMakeTiny(self));
    return;
  }

  __instanceLock__.lock();
    NSUInteger subnodesCount = _subnodes.count;
  __instanceLock__.unlock();
  if (subnodeIndex > subnodesCount || subnodeIndex < 0) {
    ASDisplayNodeFailAssert(@"Cannot insert a subnode at index %zd. Count is %zd", subnodeIndex, subnodesCount);
    return;
  }
  
  // Disable appearance methods during move between supernodes, but make sure we restore their state after we do our thing
  ASDisplayNode *oldParent = subnode.supernode;
  BOOL disableNotifications = shouldDisableNotificationsForMovingBetweenParents(oldParent, self);
  if (disableNotifications) {
    [subnode __incrementVisibilityNotificationsDisabled];
  }
  
  [subnode _removeFromSupernode];
  [oldSubnode _removeFromSupernode];
  
  __instanceLock__.lock();
    if (_subnodes == nil) {
      _subnodes = [[NSMutableArray alloc] init];
    }
    [_subnodes insertObject:subnode atIndex:subnodeIndex];
    _cachedSubnodes = nil;
  __instanceLock__.unlock();
  
  // This call will apply our .hierarchyState to the new subnode.
  // If we are a managed hierarchy, as in ASCellNode trees, it will also apply our .interfaceState.
  [subnode _setSupernode:self];

  // If this subnode will be rasterized, enter hierarchy if needed
  // TODO: Move this into _setSupernode: ?
  if (isRasterized) {
    if (self.inHierarchy) {
      [subnode __enterHierarchy];
    }
  } else if (self.nodeLoaded) {
    // If not rasterizing, and node is loaded insert the subview/sublayer now.
    [self _insertSubnodeSubviewOrSublayer:subnode atIndex:sublayerIndex];
  } // Otherwise we will insert subview/sublayer when we get loaded

  ASDisplayNodeAssert(disableNotifications == shouldDisableNotificationsForMovingBetweenParents(oldParent, self), @"Invariant violated");
  if (disableNotifications) {
    [subnode __decrementVisibilityNotificationsDisabled];
  }
}

/*
 * Inserts the view or layer of the given node at the given index
 *
 * @param subnode       The subnode to insert
 * @param idx           The index in _view.subviews or _layer.sublayers at which to insert the subnode.view or
 *                      subnode.layer of the subnode
 */
- (void)_insertSubnodeSubviewOrSublayer:(ASDisplayNode *)subnode atIndex:(NSInteger)idx
{
  ASDisplayNodeAssertMainThread();
  ASDisplayNodeAssert(self.nodeLoaded, @"_insertSubnodeSubviewOrSublayer:atIndex: should never be called before our own view is created");

  ASDisplayNodeAssert(idx != NSNotFound, @"Try to insert node on an index that was not found");
  if (idx == NSNotFound) {
    return;
  }
  
  // Because the view and layer can only be created and destroyed on Main, that is also the only thread
  // where the view and layer can change. We can avoid locking.

  // If we can use view API, do. Due to an apple bug, -insertSubview:atIndex: actually wants a LAYER index,
  // which we pass in.
  if (canUseViewAPI(self, subnode)) {
    [_view insertSubview:subnode.view atIndex:idx];
  } else {
    [_layer insertSublayer:subnode.layer atIndex:(unsigned int)idx];
  }
}

- (void)addSubnode:(ASDisplayNode *)subnode
{
  ASDisplayNodeLogEvent(self, @"addSubnode: %@ with automaticallyManagesSubnodes: %@",
                        subnode, self.automaticallyManagesSubnodes ? @"YES" : @"NO");
  [self _addSubnode:subnode];
}

- (void)_addSubnode:(ASDisplayNode *)subnode
{
  ASDisplayNodeAssertThreadAffinity(self);
  
  ASDisplayNodeAssert(subnode, @"Cannot insert a nil subnode");
    
  // Don't add if it's already a subnode
  ASDisplayNode *oldParent = subnode.supernode;
  if (!subnode || subnode == self || oldParent == self) {
    return;
  }

  NSUInteger subnodesIndex;
  NSUInteger sublayersIndex;
  {
    ASDN::MutexLocker l(__instanceLock__);
    subnodesIndex = _subnodes.count;
    sublayersIndex = _layer.sublayers.count;
  }
  
  [self _insertSubnode:subnode atSubnodeIndex:subnodesIndex sublayerIndex:sublayersIndex andRemoveSubnode:nil];
}

- (void)_addSubnodeViewsAndLayers
{
  ASDisplayNodeAssertMainThread();
  
  TIME_SCOPED(_debugTimeToAddSubnodeViews);
  
  for (ASDisplayNode *node in self.subnodes) {
    [self _addSubnodeSubviewOrSublayer:node];
  }
}

- (void)_addSubnodeSubviewOrSublayer:(ASDisplayNode *)subnode
{
  ASDisplayNodeAssertMainThread();
  
  // Due to a bug in Apple's framework we have to use the layer index to insert a subview
  // so just use the count of the sublayers to add the subnode
  NSInteger idx = _layer.sublayers.count; // No locking is needed as it's main thread only
  [self _insertSubnodeSubviewOrSublayer:subnode atIndex:idx];
}

- (void)replaceSubnode:(ASDisplayNode *)oldSubnode withSubnode:(ASDisplayNode *)replacementSubnode
{
  ASDisplayNodeLogEvent(self, @"replaceSubnode: %@ withSubnode: %@ with automaticallyManagesSubnodes: %@",
                        oldSubnode, replacementSubnode, self.automaticallyManagesSubnodes ? @"YES" : @"NO");
  [self _replaceSubnode:oldSubnode withSubnode:replacementSubnode];
}

- (void)_replaceSubnode:(ASDisplayNode *)oldSubnode withSubnode:(ASDisplayNode *)replacementSubnode
{
  ASDisplayNodeAssertThreadAffinity(self);

  if (replacementSubnode == nil) {
    ASDisplayNodeFailAssert(@"Invalid subnode to replace");
    return;
  }
  
  if (oldSubnode.supernode != self) {
    ASDisplayNodeFailAssert(@"Old Subnode to replace must be a subnode");
    return;
  }

  ASDisplayNodeAssert(!(self.nodeLoaded && !oldSubnode.nodeLoaded), @"We have view loaded, but child node does not.");

  NSInteger subnodeIndex;
  NSInteger sublayerIndex = NSNotFound;
  {
    ASDN::MutexLocker l(__instanceLock__);
    ASDisplayNodeAssert(_subnodes, @"You should have subnodes if you have a subnode");
    
    subnodeIndex = [_subnodes indexOfObjectIdenticalTo:oldSubnode];
    
    // Don't bother figuring out the sublayerIndex if in a rasterized subtree, because there are no layers in the
    // hierarchy and none of this could possibly work.
    if (subtreeIsRasterized(self) == NO) {
      if (_layer) {
        sublayerIndex = [_layer.sublayers indexOfObjectIdenticalTo:oldSubnode.layer];
        ASDisplayNodeAssert(sublayerIndex != NSNotFound, @"Somehow oldSubnode's supernode is self, yet we could not find it in our layers to replace");
        if (sublayerIndex == NSNotFound) {
          return;
        }
      }
    }
  }

  [self _insertSubnode:replacementSubnode atSubnodeIndex:subnodeIndex sublayerIndex:sublayerIndex andRemoveSubnode:oldSubnode];
}

- (void)insertSubnode:(ASDisplayNode *)subnode belowSubnode:(ASDisplayNode *)below
{
  ASDisplayNodeLogEvent(self, @"insertSubnode: %@ belowSubnode: %@ with automaticallyManagesSubnodes: %@",
                        subnode, below, self.automaticallyManagesSubnodes ? @"YES" : @"NO");
  [self _insertSubnode:subnode belowSubnode:below];
}

- (void)_insertSubnode:(ASDisplayNode *)subnode belowSubnode:(ASDisplayNode *)below
{
  ASDisplayNodeAssertThreadAffinity(self);

  if (subnode == nil) {
    ASDisplayNodeFailAssert(@"Cannot insert a nil subnode");
    return;
  }

  if (below.supernode != self) {
    ASDisplayNodeFailAssert(@"Node to insert below must be a subnode");
    return;
  }

  NSInteger belowSubnodeIndex;
  NSInteger belowSublayerIndex = NSNotFound;
  {
    ASDN::MutexLocker l(__instanceLock__);
    ASDisplayNodeAssert(_subnodes, @"You should have subnodes if you have a subnode");
    
    belowSubnodeIndex = [_subnodes indexOfObjectIdenticalTo:below];
    
    // Don't bother figuring out the sublayerIndex if in a rasterized subtree, because there are no layers in the
    // hierarchy and none of this could possibly work.
    if (subtreeIsRasterized(self) == NO) {
      if (_layer) {
        belowSublayerIndex = [_layer.sublayers indexOfObjectIdenticalTo:below.layer];
        ASDisplayNodeAssert(belowSublayerIndex != NSNotFound, @"Somehow below's supernode is self, yet we could not find it in our layers to reference");
        if (belowSublayerIndex == NSNotFound)
          return;
      }
      
      ASDisplayNodeAssert(belowSubnodeIndex != NSNotFound, @"Couldn't find above in subnodes");
      
      // If the subnode is already in the subnodes array / sublayers and it's before the below node, removing it to
      // insert it will mess up our calculation
      if (subnode.supernode == self) {
        NSInteger currentIndexInSubnodes = [_subnodes indexOfObjectIdenticalTo:subnode];
        if (currentIndexInSubnodes < belowSubnodeIndex) {
          belowSubnodeIndex--;
        }
        if (_layer) {
          NSInteger currentIndexInSublayers = [_layer.sublayers indexOfObjectIdenticalTo:subnode.layer];
          if (currentIndexInSublayers < belowSublayerIndex) {
            belowSublayerIndex--;
          }
        }
      }
    }
  }

  ASDisplayNodeAssert(belowSubnodeIndex != NSNotFound, @"Couldn't find below in subnodes");

  [self _insertSubnode:subnode atSubnodeIndex:belowSubnodeIndex sublayerIndex:belowSublayerIndex andRemoveSubnode:nil];
}

- (void)insertSubnode:(ASDisplayNode *)subnode aboveSubnode:(ASDisplayNode *)above
{
  ASDisplayNodeLogEvent(self, @"insertSubnode: %@ abodeSubnode: %@ with automaticallyManagesSubnodes: %@",
                        subnode, above, self.automaticallyManagesSubnodes ? @"YES" : @"NO");
  [self _insertSubnode:subnode aboveSubnode:above];
}

- (void)_insertSubnode:(ASDisplayNode *)subnode aboveSubnode:(ASDisplayNode *)above
{
  ASDisplayNodeAssertThreadAffinity(self);

  if (subnode == nil) {
    ASDisplayNodeFailAssert(@"Cannot insert a nil subnode");
    return;
  }

  if (above.supernode != self) {
    ASDisplayNodeFailAssert(@"Node to insert above must be a subnode");
    return;
  }

  NSInteger aboveSubnodeIndex;
  NSInteger aboveSublayerIndex = NSNotFound;
  {
    ASDN::MutexLocker l(__instanceLock__);
    ASDisplayNodeAssert(_subnodes, @"You should have subnodes if you have a subnode");
    
    aboveSubnodeIndex = [_subnodes indexOfObjectIdenticalTo:above];
    
    // Don't bother figuring out the sublayerIndex if in a rasterized subtree, because there are no layers in the
    // hierarchy and none of this could possibly work.
    if (subtreeIsRasterized(self) == NO) {
      if (_layer) {
        aboveSublayerIndex = [_layer.sublayers indexOfObjectIdenticalTo:above.layer];
        ASDisplayNodeAssert(aboveSublayerIndex != NSNotFound, @"Somehow above's supernode is self, yet we could not find it in our layers to replace");
        if (aboveSublayerIndex == NSNotFound)
          return;
      }
      
      ASDisplayNodeAssert(aboveSubnodeIndex != NSNotFound, @"Couldn't find above in subnodes");
      
      // If the subnode is already in the subnodes array / sublayers and it's before the below node, removing it to
      // insert it will mess up our calculation
      if (subnode.supernode == self) {
        NSInteger currentIndexInSubnodes = [_subnodes indexOfObjectIdenticalTo:subnode];
        if (currentIndexInSubnodes <= aboveSubnodeIndex) {
          aboveSubnodeIndex--;
        }
        if (_layer) {
          NSInteger currentIndexInSublayers = [_layer.sublayers indexOfObjectIdenticalTo:subnode.layer];
          if (currentIndexInSublayers <= aboveSublayerIndex) {
            aboveSublayerIndex--;
          }
        }
      }
    }
  }

  [self _insertSubnode:subnode atSubnodeIndex:incrementIfFound(aboveSubnodeIndex) sublayerIndex:incrementIfFound(aboveSublayerIndex) andRemoveSubnode:nil];
}

- (void)insertSubnode:(ASDisplayNode *)subnode atIndex:(NSInteger)idx
{
  ASDisplayNodeLogEvent(self, @"insertSubnode: %@ atIndex: %td with automaticallyManagesSubnodes: %@",
                        subnode, idx, self.automaticallyManagesSubnodes ? @"YES" : @"NO");
  [self _insertSubnode:subnode atIndex:idx];
}

- (void)_insertSubnode:(ASDisplayNode *)subnode atIndex:(NSInteger)idx
{
  ASDisplayNodeAssertThreadAffinity(self);
  
  if (subnode == nil) {
    ASDisplayNodeFailAssert(@"Cannot insert a nil subnode");
    return;
  }

  NSInteger sublayerIndex = NSNotFound;
  {
    ASDN::MutexLocker l(__instanceLock__);
    
    if (idx > _subnodes.count || idx < 0) {
      ASDisplayNodeFailAssert(@"Cannot insert a subnode at index %zd. Count is %zd", idx, _subnodes.count);
      return;
    }
    
    // Don't bother figuring out the sublayerIndex if in a rasterized subtree, because there are no layers in the
    // hierarchy and none of this could possibly work.
    if (subtreeIsRasterized(self) == NO) {
      // Account for potentially having other subviews
      if (_layer && idx == 0) {
        sublayerIndex = 0;
      } else if (_layer) {
        ASDisplayNode *positionInRelationTo = (_subnodes.count > 0 && idx > 0) ? _subnodes[idx - 1] : nil;
        if (positionInRelationTo) {
          sublayerIndex = incrementIfFound([_layer.sublayers indexOfObjectIdenticalTo:positionInRelationTo.layer]);
        }
      }
    }
  }

  [self _insertSubnode:subnode atSubnodeIndex:idx sublayerIndex:sublayerIndex andRemoveSubnode:nil];
}

- (void)_removeSubnode:(ASDisplayNode *)subnode
{
  ASDisplayNodeAssertThreadAffinity(self);
  ASDisplayNodeAssertLockUnownedByCurrentThread(__instanceLock__);
  
  // Don't call self.supernode here because that will retain/autorelease the supernode.  This method -_removeSupernode: is often called while tearing down a node hierarchy, and the supernode in question might be in the middle of its -dealloc.  The supernode is never messaged, only compared by value, so this is safe.
  // The particular issue that triggers this edge case is when a node calls -removeFromSupernode on a subnode from within its own -dealloc method.
  if (!subnode || subnode.supernode != self) {
    return;
  }

  __instanceLock__.lock();
    [_subnodes removeObjectIdenticalTo:subnode];
    _cachedSubnodes = nil;
  __instanceLock__.unlock();

  [subnode _setSupernode:nil];
}

- (void)removeFromSupernode
{
  ASDisplayNodeLogEvent(self, @"removeFromSupernode with automaticallyManagesSubnodes: %@",
                        self.automaticallyManagesSubnodes ? @"YES" : @"NO");
  [self _removeFromSupernode];
}

- (void)_removeFromSupernode
{
  ASDisplayNodeAssertThreadAffinity(self);
  ASDisplayNodeAssertLockUnownedByCurrentThread(__instanceLock__);
  
  __instanceLock__.lock();
    __weak ASDisplayNode *supernode = _supernode;
    __weak UIView *view = _view;
    __weak CALayer *layer = _layer;
  __instanceLock__.unlock();

  [self _removeFromSupernode:supernode view:view layer:layer];
}

- (void)_removeFromSupernodeIfEqualTo:(ASDisplayNode *)supernode
{
  ASDisplayNodeAssertThreadAffinity(self);
  ASDisplayNodeAssertLockUnownedByCurrentThread(__instanceLock__);
  
  __instanceLock__.lock();

    // Only remove if supernode is still the expected supernode
    if (!ASObjectIsEqual(_supernode, supernode)) {
      __instanceLock__.unlock();
      return;
    }
  
    __weak UIView *view = _view;
    __weak CALayer *layer = _layer;
  __instanceLock__.unlock();
  
  [self _removeFromSupernode:supernode view:view layer:layer];
}

- (void)_removeFromSupernode:(ASDisplayNode *)supernode view:(UIView *)view layer:(CALayer *)layer
{
  // Note: we continue even if supernode is nil to ensure view/layer are removed from hierarchy.

  if (supernode != nil) {
    as_log_verbose(ASNodeLog(), "Remove %@ from supernode %@", self, supernode);
  }

  // Clear supernode's reference to us before removing the view from the hierarchy, as _ASDisplayView
  // will trigger us to clear our _supernode pointer in willMoveToSuperview:nil.
  // This may result in removing the last strong reference, triggering deallocation after this method.
  [supernode _removeSubnode:self];
  
  if (view != nil) {
    [view removeFromSuperview];
  } else if (layer != nil) {
    [layer removeFromSuperlayer];
  }
}

#pragma mark - Visibility API

- (BOOL)__visibilityNotificationsDisabled
{
  // Currently, this method is only used by the testing infrastructure to verify this internal feature.
  ASDN::MutexLocker l(__instanceLock__);
  return _flags.visibilityNotificationsDisabled > 0;
}

- (BOOL)__selfOrParentHasVisibilityNotificationsDisabled
{
  ASDN::MutexLocker l(__instanceLock__);
  return (_hierarchyState & ASHierarchyStateTransitioningSupernodes);
}

- (void)__incrementVisibilityNotificationsDisabled
{
  __instanceLock__.lock();
  const size_t maxVisibilityIncrement = (1ULL<<VISIBILITY_NOTIFICATIONS_DISABLED_BITS) - 1ULL;
  ASDisplayNodeAssert(_flags.visibilityNotificationsDisabled < maxVisibilityIncrement, @"Oops, too many increments of the visibility notifications API");
  if (_flags.visibilityNotificationsDisabled < maxVisibilityIncrement) {
    _flags.visibilityNotificationsDisabled++;
  }
  BOOL visibilityNotificationsDisabled = (_flags.visibilityNotificationsDisabled == 1);
  __instanceLock__.unlock();

  if (visibilityNotificationsDisabled) {
    // Must have just transitioned from 0 to 1.  Notify all subnodes that we are in a disabled state.
    [self enterHierarchyState:ASHierarchyStateTransitioningSupernodes];
  }
}

- (void)__decrementVisibilityNotificationsDisabled
{
  __instanceLock__.lock();
  ASDisplayNodeAssert(_flags.visibilityNotificationsDisabled > 0, @"Can't decrement past 0");
  if (_flags.visibilityNotificationsDisabled > 0) {
    _flags.visibilityNotificationsDisabled--;
  }
  BOOL visibilityNotificationsDisabled = (_flags.visibilityNotificationsDisabled == 0);
  __instanceLock__.unlock();

  if (visibilityNotificationsDisabled) {
    // Must have just transitioned from 1 to 0.  Notify all subnodes that we are no longer in a disabled state.
    // FIXME: This system should be revisited when refactoring and consolidating the implementation of the
    // addSubnode: and insertSubnode:... methods.  As implemented, though logically irrelevant for expected use cases,
    // multiple nodes in the subtree below may have a non-zero visibilityNotification count and still have
    // the ASHierarchyState bit cleared (the only value checked when reading this state).
    [self exitHierarchyState:ASHierarchyStateTransitioningSupernodes];
  }
}

#pragma mark - Placeholder

- (void)_locked_layoutPlaceholderIfNecessary
{
  if ([self _locked_shouldHavePlaceholderLayer]) {
    [self _locked_setupPlaceholderLayerIfNeeded];
  }
  // Update the placeholderLayer size in case the node size has changed since the placeholder was added.
  _placeholderLayer.frame = self.threadSafeBounds;
}

- (BOOL)_locked_shouldHavePlaceholderLayer
{
  return (_placeholderEnabled && [self _implementsDisplay]);
}

- (void)_locked_setupPlaceholderLayerIfNeeded
{
  ASDisplayNodeAssertMainThread();

  if (!_placeholderLayer) {
    _placeholderLayer = [CALayer layer];
    // do not set to CGFLOAT_MAX in the case that something needs to be overtop the placeholder
    _placeholderLayer.zPosition = 9999.0;
  }

  if (_placeholderLayer.contents == nil) {
    if (!_placeholderImage) {
      _placeholderImage = [self placeholderImage];
    }
    if (_placeholderImage) {
      BOOL stretchable = !UIEdgeInsetsEqualToEdgeInsets(_placeholderImage.capInsets, UIEdgeInsetsZero);
      if (stretchable) {
        ASDisplayNodeSetResizableContents(_placeholderLayer, _placeholderImage);
      } else {
        _placeholderLayer.contentsScale = self.contentsScale;
        _placeholderLayer.contents = (id)_placeholderImage.CGImage;
      }
    }
  }
}

- (UIImage *)placeholderImage
{
  // Subclass hook
  return nil;
}

- (BOOL)placeholderShouldPersist
{
  // Subclass hook
  return NO;
}

#pragma mark - Hierarchy State

- (BOOL)isInHierarchy
{
  ASDN::MutexLocker l(__instanceLock__);
  return _flags.isInHierarchy;
}

- (void)__enterHierarchy
{
  ASDisplayNodeAssertMainThread();
  ASDisplayNodeAssert(!_flags.isEnteringHierarchy, @"Should not cause recursive __enterHierarchy");
  ASDisplayNodeAssertLockUnownedByCurrentThread(__instanceLock__);
  ASDisplayNodeLogEvent(self, @"enterHierarchy");
  
  // Profiling has shown that locking this method is beneficial, so each of the property accesses don't have to lock and unlock.
  __instanceLock__.lock();
  
  if (!_flags.isInHierarchy && !_flags.visibilityNotificationsDisabled && ![self __selfOrParentHasVisibilityNotificationsDisabled]) {
    _flags.isEnteringHierarchy = YES;
    _flags.isInHierarchy = YES;

    // Don't call -willEnterHierarchy while holding __instanceLock__.
    // This method and subsequent ones (i.e -interfaceState and didEnter(.*)State)
    // don't expect that they are called while the lock is being held.
    // More importantly, didEnter(.*)State methods are meant to be overriden by clients.
    // And so they can potentially walk up the node tree and cause deadlocks, or do expensive tasks and cause the lock to be held for too long.
    __instanceLock__.unlock();
      [self willEnterHierarchy];
      for (ASDisplayNode *subnode in self.subnodes) {
        [subnode __enterHierarchy];
      }
    __instanceLock__.lock();
    
    _flags.isEnteringHierarchy = NO;

    // If we don't have contents finished drawing by the time we are on screen, immediately add the placeholder (if it is enabled and we do have something to draw).
    if (self.contents == nil && [self _implementsDisplay]) {
      CALayer *layer = self.layer;
      [layer setNeedsDisplay];
      
      if ([self _locked_shouldHavePlaceholderLayer]) {
        [CATransaction begin];
        [CATransaction setDisableActions:YES];
        [self _locked_setupPlaceholderLayerIfNeeded];
        _placeholderLayer.opacity = 1.0;
        [CATransaction commit];
        [layer addSublayer:_placeholderLayer];
      }
    }
  }
  
  __instanceLock__.unlock();

  [self didEnterHierarchy];
}

- (void)__exitHierarchy
{
  ASDisplayNodeAssertMainThread();
  ASDisplayNodeAssert(!_flags.isExitingHierarchy, @"Should not cause recursive __exitHierarchy");
  ASDisplayNodeAssertLockUnownedByCurrentThread(__instanceLock__);
  ASDisplayNodeLogEvent(self, @"exitHierarchy");
  
  // Profiling has shown that locking this method is beneficial, so each of the property accesses don't have to lock and unlock.
  __instanceLock__.lock();
  
  if (_flags.isInHierarchy && !_flags.visibilityNotificationsDisabled && ![self __selfOrParentHasVisibilityNotificationsDisabled]) {
    _flags.isExitingHierarchy = YES;
    _flags.isInHierarchy = NO;

    [self._locked_asyncLayer cancelAsyncDisplay];

    // Don't call -didExitHierarchy while holding __instanceLock__.
    // This method and subsequent ones (i.e -interfaceState and didExit(.*)State)
    // don't expect that they are called while the lock is being held.
    // More importantly, didExit(.*)State methods are meant to be overriden by clients.
    // And so they can potentially walk up the node tree and cause deadlocks, or do expensive tasks and cause the lock to be held for too long.
    __instanceLock__.unlock();
      [self didExitHierarchy];
      for (ASDisplayNode *subnode in self.subnodes) {
        [subnode __exitHierarchy];
      }
    __instanceLock__.lock();
    
    _flags.isExitingHierarchy = NO;
  }
  
  __instanceLock__.unlock();
}

- (void)enterHierarchyState:(ASHierarchyState)hierarchyState
{
  if (hierarchyState == ASHierarchyStateNormal) {
    return; // This method is a no-op with a 0-bitfield argument, so don't bother recursing.
  }
  
  ASDisplayNodePerformBlockOnEveryNode(nil, self, NO, ^(ASDisplayNode *node) {
    node.hierarchyState |= hierarchyState;
  });
}

- (void)exitHierarchyState:(ASHierarchyState)hierarchyState
{
  if (hierarchyState == ASHierarchyStateNormal) {
    return; // This method is a no-op with a 0-bitfield argument, so don't bother recursing.
  }
  ASDisplayNodePerformBlockOnEveryNode(nil, self, NO, ^(ASDisplayNode *node) {
    node.hierarchyState &= (~hierarchyState);
  });
}

- (ASHierarchyState)hierarchyState
{
  ASDN::MutexLocker l(__instanceLock__);
  return _hierarchyState;
}

- (void)setHierarchyState:(ASHierarchyState)newState
{
  ASHierarchyState oldState = ASHierarchyStateNormal;
  {
    ASDN::MutexLocker l(__instanceLock__);
    if (_hierarchyState == newState) {
      return;
    }
    oldState = _hierarchyState;
    _hierarchyState = newState;
  }
  
  // Entered rasterization state.
  if (newState & ASHierarchyStateRasterized) {
    ASDisplayNodeAssert(checkFlag(Synchronous) == NO, @"Node created using -initWithViewBlock:/-initWithLayerBlock: cannot be added to subtree of node with subtree rasterization enabled. Node: %@", self);
  }
  
  // Entered or exited range managed state.
  if ((newState & ASHierarchyStateRangeManaged) != (oldState & ASHierarchyStateRangeManaged)) {
    if (newState & ASHierarchyStateRangeManaged) {
      [self enterInterfaceState:self.supernode.pendingInterfaceState];
    } else {
      // The case of exiting a range-managed state should be fairly rare.  Adding or removing the node
      // to a view hierarchy will cause its interfaceState to be either fully set or unset (all fields),
      // but because we might be about to be added to a view hierarchy, exiting the interface state now
      // would cause inefficient churn.  The tradeoff is that we may not clear contents / fetched data
      // for nodes that are removed from a managed state and then retained but not used (bad idea anyway!)
    }
  }
  
  if ((newState & ASHierarchyStateLayoutPending) != (oldState & ASHierarchyStateLayoutPending)) {
    if (newState & ASHierarchyStateLayoutPending) {
      // Entering layout pending state
    } else {
      // Leaving layout pending state, reset related properties
      ASDN::MutexLocker l(__instanceLock__);
      _pendingTransitionID = ASLayoutElementContextInvalidTransitionID;
      _pendingLayoutTransition = nil;
    }
  }

  ASDisplayNodeLogEvent(self, @"setHierarchyState: %@", NSStringFromASHierarchyStateChange(oldState, newState));
  as_log_verbose(ASNodeLog(), "%s%@ %@", sel_getName(_cmd), NSStringFromASHierarchyStateChange(oldState, newState), self);
}

- (void)willEnterHierarchy
{
  ASDisplayNodeAssertMainThread();
  ASDisplayNodeAssert(_flags.isEnteringHierarchy, @"You should never call -willEnterHierarchy directly. Appearance is automatically managed by ASDisplayNode");
  ASDisplayNodeAssert(!_flags.isExitingHierarchy, @"ASDisplayNode inconsistency. __enterHierarchy and __exitHierarchy are mutually exclusive");
  ASDisplayNodeAssertLockUnownedByCurrentThread(__instanceLock__);
  
  if (![self supportsRangeManagedInterfaceState]) {
    self.interfaceState = ASInterfaceStateInHierarchy;
  }
}

- (void)didEnterHierarchy {
  ASDisplayNodeAssertMainThread();
  ASDisplayNodeAssert(!_flags.isEnteringHierarchy, @"You should never call -didEnterHierarchy directly. Appearance is automatically managed by ASDisplayNode");
  ASDisplayNodeAssert(!_flags.isExitingHierarchy, @"ASDisplayNode inconsistency. __enterHierarchy and __exitHierarchy are mutually exclusive");
  ASDisplayNodeAssert(_flags.isInHierarchy, @"ASDisplayNode inconsistency. __enterHierarchy and __exitHierarchy are mutually exclusive");
  ASDisplayNodeAssertLockUnownedByCurrentThread(__instanceLock__);
}

- (void)didExitHierarchy
{
  ASDisplayNodeAssertMainThread();
  ASDisplayNodeAssert(_flags.isExitingHierarchy, @"You should never call -didExitHierarchy directly. Appearance is automatically managed by ASDisplayNode");
  ASDisplayNodeAssert(!_flags.isEnteringHierarchy, @"ASDisplayNode inconsistency. __enterHierarchy and __exitHierarchy are mutually exclusive");
  ASDisplayNodeAssertLockUnownedByCurrentThread(__instanceLock__);

  // This case is important when tearing down hierarchies.  We must deliver a visibileStateDidChange:NO callback, as part our API guarantee that this method can be used for
  // things like data analytics about user content viewing.  We cannot call the method in the dealloc as any incidental retain operations in client code would fail.
  // Additionally, it may be that a Standard UIView which is containing us is moving between hierarchies, and we should not send the call if we will be re-added in the
  // same runloop.  Strategy: strong reference (might be the last!), wait one runloop, and confirm we are still outside the hierarchy (both layer-backed and view-backed).
  // TODO: This approach could be optimized by only performing the dispatch for root elements + recursively apply the interface state change. This would require a closer
  // integration with _ASDisplayLayer to ensure that the superlayer pointer has been cleared by this stage (to check if we are root or not), or a different delegate call.

#if !ENABLE_NEW_EXIT_HIERARCHY_BEHAVIOR
  if (![self supportsRangeManagedInterfaceState]) {
    self.interfaceState = ASInterfaceStateNone;
    return;
  }
#endif
  if (ASInterfaceStateIncludesVisible(self.pendingInterfaceState)) {
    void(^exitVisibleInterfaceState)(void) = ^{
      // This block intentionally retains self.
      __instanceLock__.lock();
      unsigned isStillInHierarchy = _flags.isInHierarchy;
      BOOL isVisible = ASInterfaceStateIncludesVisible(_pendingInterfaceState);
      ASInterfaceState newState = (_pendingInterfaceState & ~ASInterfaceStateVisible);
      __instanceLock__.unlock();
      if (!isStillInHierarchy && isVisible) {
#if ENABLE_NEW_EXIT_HIERARCHY_BEHAVIOR
        if (![self supportsRangeManagedInterfaceState]) {
          newState = ASInterfaceStateNone;
        }
#endif
        self.interfaceState = newState;
      }
    };

    if (!ASCATransactionQueue.sharedQueue.enabled) {
      dispatch_async(dispatch_get_main_queue(), exitVisibleInterfaceState);
    } else {
      exitVisibleInterfaceState();
    }
  }
}

#pragma mark - Interface State

/**
 * We currently only set interface state on nodes in table/collection views. For other nodes, if they are
 * in the hierarchy we enable all ASInterfaceState types with `ASInterfaceStateInHierarchy`, otherwise `None`.
 */
- (BOOL)supportsRangeManagedInterfaceState
{
  ASDN::MutexLocker l(__instanceLock__);
  return ASHierarchyStateIncludesRangeManaged(_hierarchyState);
}

- (void)enterInterfaceState:(ASInterfaceState)interfaceState
{
  if (interfaceState == ASInterfaceStateNone) {
    return; // This method is a no-op with a 0-bitfield argument, so don't bother recursing.
  }
  ASDisplayNodePerformBlockOnEveryNode(nil, self, YES, ^(ASDisplayNode *node) {
    node.interfaceState |= interfaceState;
  });
}

- (void)exitInterfaceState:(ASInterfaceState)interfaceState
{
  if (interfaceState == ASInterfaceStateNone) {
    return; // This method is a no-op with a 0-bitfield argument, so don't bother recursing.
  }
  ASDisplayNodeLogEvent(self, @"%s %@", sel_getName(_cmd), NSStringFromASInterfaceState(interfaceState));
  ASDisplayNodePerformBlockOnEveryNode(nil, self, YES, ^(ASDisplayNode *node) {
    node.interfaceState &= (~interfaceState);
  });
}

- (void)recursivelySetInterfaceState:(ASInterfaceState)newInterfaceState
{
  as_activity_create_for_scope("Recursively set interface state");

  // Instead of each node in the recursion assuming it needs to schedule itself for display,
  // setInterfaceState: skips this when handling range-managed nodes (our whole subtree has this set).
  // If our range manager intends for us to be displayed right now, and didn't before, get started!
  BOOL shouldScheduleDisplay = [self supportsRangeManagedInterfaceState] && [self shouldScheduleDisplayWithNewInterfaceState:newInterfaceState];
  ASDisplayNodePerformBlockOnEveryNode(nil, self, YES, ^(ASDisplayNode *node) {
    node.interfaceState = newInterfaceState;
  });
  if (shouldScheduleDisplay) {
    [ASDisplayNode scheduleNodeForRecursiveDisplay:self];
  }
}

- (ASInterfaceState)interfaceState
{
  ASDN::MutexLocker l(__instanceLock__);
  return _interfaceState;
}

- (void)setInterfaceState:(ASInterfaceState)newState
{
  if (!ASCATransactionQueue.sharedQueue.enabled) {
    [self applyPendingInterfaceState:newState];
  } else {
    ASDN::MutexLocker l(__instanceLock__);
    if (_pendingInterfaceState != newState) {
      _pendingInterfaceState = newState;
      [[ASCATransactionQueue sharedQueue] enqueue:self];
    }
  }
}

- (ASInterfaceState)pendingInterfaceState
{
  ASDN::MutexLocker l(__instanceLock__);
  return _pendingInterfaceState;
}

- (void)applyPendingInterfaceState:(ASInterfaceState)newPendingState
{
  //This method is currently called on the main thread. The assert has been added here because all of the
  //did(Enter|Exit)(Display|Visible|Preload)State methods currently guarantee calling on main.
  ASDisplayNodeAssertMainThread();

  // This method manages __instanceLock__ itself, to ensure the lock is not held while didEnter/Exit(.*)State methods are called, thus avoid potential deadlocks
  ASDisplayNodeAssertLockUnownedByCurrentThread(__instanceLock__);
  
  ASInterfaceState oldState = ASInterfaceStateNone;
  ASInterfaceState newState = ASInterfaceStateNone;
  {
    ASDN::MutexLocker l(__instanceLock__);
    // newPendingState will not be used when ASCATransactionQueue is enabled
    // and use _pendingInterfaceState instead for interfaceState update.
    if (!ASCATransactionQueue.sharedQueue.enabled) {
      _pendingInterfaceState = newPendingState;
    }
    oldState = _interfaceState;
    newState = _pendingInterfaceState;
    if (newState == oldState) {
      return;
    }
    _interfaceState = newState;
  }

  // It should never be possible for a node to be visible but not be allowed / expected to display.
  ASDisplayNodeAssertFalse(ASInterfaceStateIncludesVisible(newState) && !ASInterfaceStateIncludesDisplay(newState));

  // TODO: Trigger asynchronous measurement if it is not already cached or being calculated.
  // if ((newState & ASInterfaceStateMeasureLayout) != (oldState & ASInterfaceStateMeasureLayout)) {
  // }
  
  // For the Preload and Display ranges, we don't want to call -clear* if not being managed by a range controller.
  // Otherwise we get flashing behavior from normal UIKit manipulations like navigation controller push / pop.
  // Still, the interfaceState should be updated to the current state of the node; just don't act on the transition.
  
  // Entered or exited data loading state.
  BOOL nowPreload = ASInterfaceStateIncludesPreload(newState);
  BOOL wasPreload = ASInterfaceStateIncludesPreload(oldState);
  
  if (nowPreload != wasPreload) {
    if (nowPreload) {
      [self didEnterPreloadState];
    } else {
      // We don't want to call -didExitPreloadState on nodes that aren't being managed by a range controller.
      // Otherwise we get flashing behavior from normal UIKit manipulations like navigation controller push / pop.
      if ([self supportsRangeManagedInterfaceState]) {
        [self didExitPreloadState];
      }
    }
  }
  
  // Entered or exited contents rendering state.
  BOOL nowDisplay = ASInterfaceStateIncludesDisplay(newState);
  BOOL wasDisplay = ASInterfaceStateIncludesDisplay(oldState);

  if (nowDisplay != wasDisplay) {
    if ([self supportsRangeManagedInterfaceState]) {
      if (nowDisplay) {
        // Once the working window is eliminated (ASRangeHandlerRender), trigger display directly here.
        [self setDisplaySuspended:NO];
      } else {
        [self setDisplaySuspended:YES];
        //schedule clear contents on next runloop
        dispatch_async(dispatch_get_main_queue(), ^{
          ASDN::MutexLocker l(__instanceLock__);
          if (ASInterfaceStateIncludesDisplay(_interfaceState) == NO) {
            [self clearContents];
          }
        });
      }
    } else {
      // NOTE: This case isn't currently supported as setInterfaceState: isn't exposed externally, and all
      // internal use cases are range-managed.  When a node is visible, don't mess with display - CA will start it.
      if (!ASInterfaceStateIncludesVisible(newState)) {
        // Check _implementsDisplay purely for efficiency - it's faster even than calling -asyncLayer.
        if ([self _implementsDisplay]) {
          if (nowDisplay) {
            [ASDisplayNode scheduleNodeForRecursiveDisplay:self];
          } else {
            [[self asyncLayer] cancelAsyncDisplay];
            //schedule clear contents on next runloop
            dispatch_async(dispatch_get_main_queue(), ^{
              ASDN::MutexLocker l(__instanceLock__);
              if (ASInterfaceStateIncludesDisplay(_interfaceState) == NO) {
                [self clearContents];
              }
            });
          }
        }
      }
    }
    
    if (nowDisplay) {
      [self didEnterDisplayState];
    } else {
      [self didExitDisplayState];
    }
  }

  // Became visible or invisible.  When range-managed, this represents literal visibility - at least one pixel
  // is onscreen.  If not range-managed, we can't guarantee more than the node being present in an onscreen window.
  BOOL nowVisible = ASInterfaceStateIncludesVisible(newState);
  BOOL wasVisible = ASInterfaceStateIncludesVisible(oldState);

  if (nowVisible != wasVisible) {
    if (nowVisible) {
      [self didEnterVisibleState];
    } else {
      [self didExitVisibleState];
    }
  }

  // Log this change, unless it's just the node going from {} -> {Measure} because that change happens
  // for all cell nodes and it isn't currently meaningful.
  BOOL measureChangeOnly = ((oldState | newState) == ASInterfaceStateMeasureLayout);
  if (!measureChangeOnly) {
    as_log_verbose(ASNodeLog(), "%s %@ %@", sel_getName(_cmd), NSStringFromASInterfaceStateChange(oldState, newState), self);
  }
  
  ASDisplayNodeLogEvent(self, @"interfaceStateDidChange: %@", NSStringFromASInterfaceStateChange(oldState, newState));
  [self interfaceStateDidChange:newState fromState:oldState];
}

- (void)prepareForCATransactionCommit
{
  // Apply _pendingInterfaceState actual _interfaceState, note that ASInterfaceStateNone is not used.
  [self applyPendingInterfaceState:ASInterfaceStateNone];
}

- (void)interfaceStateDidChange:(ASInterfaceState)newState fromState:(ASInterfaceState)oldState
{
  // Subclass hook
  ASDisplayNodeAssertLockUnownedByCurrentThread(__instanceLock__);
  [_interfaceStateDelegate interfaceStateDidChange:newState fromState:oldState];
}

- (BOOL)shouldScheduleDisplayWithNewInterfaceState:(ASInterfaceState)newInterfaceState
{
  BOOL willDisplay = ASInterfaceStateIncludesDisplay(newInterfaceState);
  BOOL nowDisplay = ASInterfaceStateIncludesDisplay(self.interfaceState);
  return willDisplay && (willDisplay != nowDisplay);
}

- (BOOL)isVisible
{
  ASDN::MutexLocker l(__instanceLock__);
  return ASInterfaceStateIncludesVisible(_interfaceState);
}

- (void)didEnterVisibleState
{
  // subclass override
  ASDisplayNodeAssertMainThread();
  ASDisplayNodeAssertLockUnownedByCurrentThread(__instanceLock__);
  [_interfaceStateDelegate didEnterVisibleState];
#if AS_ENABLE_TIPS
  [ASTipsController.shared nodeDidAppear:self];
#endif
}

- (void)didExitVisibleState
{
  // subclass override
  ASDisplayNodeAssertMainThread();
  ASDisplayNodeAssertLockUnownedByCurrentThread(__instanceLock__);
  [_interfaceStateDelegate didExitVisibleState];
}

- (BOOL)isInDisplayState
{
  ASDN::MutexLocker l(__instanceLock__);
  return ASInterfaceStateIncludesDisplay(_interfaceState);
}

- (void)didEnterDisplayState
{
  // subclass override
  ASDisplayNodeAssertMainThread();
  ASDisplayNodeAssertLockUnownedByCurrentThread(__instanceLock__);
  [_interfaceStateDelegate didEnterDisplayState];
}

- (void)didExitDisplayState
{
  // subclass override
  ASDisplayNodeAssertMainThread();
  ASDisplayNodeAssertLockUnownedByCurrentThread(__instanceLock__);
  [_interfaceStateDelegate didExitDisplayState];
}

- (BOOL)isInPreloadState
{
  ASDN::MutexLocker l(__instanceLock__);
  return ASInterfaceStateIncludesPreload(_interfaceState);
}

- (void)setNeedsPreload
{
  if (self.isInPreloadState) {
    [self recursivelyPreload];
  }
}

- (void)recursivelyPreload
{
  ASPerformBlockOnMainThread(^{
    ASDisplayNodePerformBlockOnEveryNode(nil, self, YES, ^(ASDisplayNode * _Nonnull node) {
      [node didEnterPreloadState];
    });
  });
}

- (void)recursivelyClearPreloadedData
{
  ASPerformBlockOnMainThread(^{
    ASDisplayNodePerformBlockOnEveryNode(nil, self, YES, ^(ASDisplayNode * _Nonnull node) {
      [node didExitPreloadState];
    });
  });
}

- (void)didEnterPreloadState
{
  ASDisplayNodeAssertMainThread();
  ASDisplayNodeAssertLockUnownedByCurrentThread(__instanceLock__);

  // If this node has ASM enabled and is not yet visible, force a layout pass to apply its applicable pending layout, if any,
  // so that its subnodes are inserted/deleted and start preloading right away.
  //
  // - If it has an up-to-date layout (and subnodes), calling -layoutIfNeeded will be fast.
  //
  // - If it doesn't have a calculated or pending layout that fits its current bounds, a measurement pass will occur
  // (see -__layout and -_u_measureNodeWithBoundsIfNecessary:). This scenario is uncommon,
  // and running a measurement pass here is a fine trade-off because preloading any time after this point would be late.
  if (self.automaticallyManagesSubnodes) {
    [self layoutIfNeeded];
  }

  [_interfaceStateDelegate didEnterPreloadState];
}

- (void)didExitPreloadState
{
  ASDisplayNodeAssertMainThread();
  ASDisplayNodeAssertLockUnownedByCurrentThread(__instanceLock__);
  [_interfaceStateDelegate didExitPreloadState];
}

- (void)clearContents
{
  ASDisplayNodeAssertMainThread();
  if (_flags.canClearContentsOfLayer) {
    // No-op if these haven't been created yet, as that guarantees they don't have contents that needs to be released.
    _layer.contents = nil;
  }
  
  _placeholderLayer.contents = nil;
  _placeholderImage = nil;
}

- (void)recursivelyClearContents
{
  ASPerformBlockOnMainThread(^{
    ASDisplayNodePerformBlockOnEveryNode(nil, self, YES, ^(ASDisplayNode * _Nonnull node) {
      [node clearContents];
    });
  });
}



#pragma mark - Gesture Recognizing

- (void)touchesBegan:(NSSet *)touches withEvent:(UIEvent *)event
{
  // Subclass hook
}

- (void)touchesMoved:(NSSet *)touches withEvent:(UIEvent *)event
{
  // Subclass hook
}

- (void)touchesEnded:(NSSet *)touches withEvent:(UIEvent *)event
{
  // Subclass hook
}

- (void)touchesCancelled:(NSSet *)touches withEvent:(UIEvent *)event
{
  // Subclass hook
}

- (BOOL)gestureRecognizerShouldBegin:(UIGestureRecognizer *)gestureRecognizer
{
  // This method is only implemented on UIView on iOS 6+.
  ASDisplayNodeAssertMainThread();
  
  // No locking needed as it's main thread only
  UIView *view = _view;
  if (view == nil) {
    return YES;
  }

  // If we reach the base implementation, forward up the view hierarchy.
  UIView *superview = view.superview;
  return [superview gestureRecognizerShouldBegin:gestureRecognizer];
}

- (UIView *)hitTest:(CGPoint)point withEvent:(UIEvent *)event
{
  ASDisplayNodeAssertMainThread();
  return [_view hitTest:point withEvent:event];
}

- (void)setHitTestSlop:(UIEdgeInsets)hitTestSlop
{
  ASDN::MutexLocker l(__instanceLock__);
  _hitTestSlop = hitTestSlop;
}

- (UIEdgeInsets)hitTestSlop
{
  ASDN::MutexLocker l(__instanceLock__);
  return _hitTestSlop;
}

- (BOOL)pointInside:(CGPoint)point withEvent:(UIEvent *)event
{
  ASDisplayNodeAssertMainThread();
  UIEdgeInsets slop = self.hitTestSlop;
  if (_view && UIEdgeInsetsEqualToEdgeInsets(slop, UIEdgeInsetsZero)) {
    // Safer to use UIView's -pointInside:withEvent: if we can.
    return [_view pointInside:point withEvent:event];
  } else {
    return CGRectContainsPoint(UIEdgeInsetsInsetRect(self.bounds, slop), point);
  }
}


#pragma mark - Pending View State

- (void)_locked_applyPendingStateToViewOrLayer
{
  ASDisplayNodeAssertMainThread();
  ASDisplayNodeAssert(self.nodeLoaded, @"must have a view or layer");

  TIME_SCOPED(_debugTimeToApplyPendingState);
  
  // If no view/layer properties were set before the view/layer were created, _pendingViewState will be nil and the default values
  // for the view/layer are still valid.
  [self _locked_applyPendingViewState];
  
  if (_flags.displaySuspended) {
    self._locked_asyncLayer.displaySuspended = YES;
  }
  if (!_flags.displaysAsynchronously) {
    self._locked_asyncLayer.displaysAsynchronously = NO;
  }
}

- (void)applyPendingViewState
{
  ASDisplayNodeAssertMainThread();
  ASDisplayNodeAssertLockUnownedByCurrentThread(__instanceLock__);
  
  ASDN::MutexLocker l(__instanceLock__);
  // FIXME: Ideally we'd call this as soon as the node receives -setNeedsLayout
  // but automatic subnode management would require us to modify the node tree
  // in the background on a loaded node, which isn't currently supported.
  if (_pendingViewState.hasSetNeedsLayout) {
    // Need to unlock before calling setNeedsLayout to avoid deadlocks.
    // MutexUnlocker will re-lock at the end of scope.
    ASDN::MutexUnlocker u(__instanceLock__);
    [self __setNeedsLayout];
  }
  
  [self _locked_applyPendingViewState];
}

- (void)_locked_applyPendingViewState
{
  ASDisplayNodeAssertMainThread();
  ASDisplayNodeAssert([self _locked_isNodeLoaded], @"Expected node to be loaded before applying pending state.");

  if (_flags.layerBacked) {
    [_pendingViewState applyToLayer:_layer];
  } else {
    BOOL specialPropertiesHandling = ASDisplayNodeNeedsSpecialPropertiesHandling(checkFlag(Synchronous), _flags.layerBacked);
    [_pendingViewState applyToView:_view withSpecialPropertiesHandling:specialPropertiesHandling];
  }

  // _ASPendingState objects can add up very quickly when adding
  // many nodes. This is especially an issue in large collection views
  // and table views. This needs to be weighed against the cost of
  // reallocing a _ASPendingState. So in range managed nodes we
  // delete the pending state, otherwise we just clear it.
  if (ASHierarchyStateIncludesRangeManaged(_hierarchyState)) {
    _pendingViewState = nil;
  } else {
    [_pendingViewState clearChanges];
  }
}

// This method has proved helpful in a few rare scenarios, similar to a category extension on UIView, but assumes knowledge of _ASDisplayView.
// It's considered private API for now and its use should not be encouraged.
- (ASDisplayNode *)_supernodeWithClass:(Class)supernodeClass checkViewHierarchy:(BOOL)checkViewHierarchy
{
  ASDisplayNode *supernode = self.supernode;
  while (supernode) {
    if ([supernode isKindOfClass:supernodeClass])
      return supernode;
    supernode = supernode.supernode;
  }
  if (!checkViewHierarchy) {
    return nil;
  }

  UIView *view = self.view.superview;
  while (view) {
    ASDisplayNode *viewNode = ((_ASDisplayView *)view).asyncdisplaykit_node;
    if (viewNode) {
      if ([viewNode isKindOfClass:supernodeClass])
        return viewNode;
    }

    view = view.superview;
  }

  return nil;
}

#pragma mark - Performance Measurement

- (void)setMeasurementOptions:(ASDisplayNodePerformanceMeasurementOptions)measurementOptions
{
  ASDN::MutexLocker l(__instanceLock__);
  _measurementOptions = measurementOptions;
}

- (ASDisplayNodePerformanceMeasurementOptions)measurementOptions
{
  ASDN::MutexLocker l(__instanceLock__);
  return _measurementOptions;
}

- (ASDisplayNodePerformanceMeasurements)performanceMeasurements
{
  ASDN::MutexLocker l(__instanceLock__);
  ASDisplayNodePerformanceMeasurements measurements = { .layoutSpecNumberOfPasses = -1, .layoutSpecTotalTime = NAN, .layoutComputationNumberOfPasses = -1, .layoutComputationTotalTime = NAN };
  if (_measurementOptions & ASDisplayNodePerformanceMeasurementOptionLayoutSpec) {
    measurements.layoutSpecNumberOfPasses = _layoutSpecNumberOfPasses;
    measurements.layoutSpecTotalTime = _layoutSpecTotalTime;
  }
  if (_measurementOptions & ASDisplayNodePerformanceMeasurementOptionLayoutComputation) {
    measurements.layoutComputationNumberOfPasses = _layoutComputationNumberOfPasses;
    measurements.layoutComputationTotalTime = _layoutComputationTotalTime;
  }
  return measurements;
}

#pragma mark - Accessibility

- (void)setIsAccessibilityContainer:(BOOL)isAccessibilityContainer
{
  ASDN::MutexLocker l(__instanceLock__);
  _isAccessibilityContainer = isAccessibilityContainer;
}

- (BOOL)isAccessibilityContainer
{
  ASDN::MutexLocker l(__instanceLock__);
  return _isAccessibilityContainer;
}

#pragma mark - Debugging (Private)

#if ASEVENTLOG_ENABLE
- (ASEventLog *)eventLog
{
  return _eventLog;
}
#endif

- (NSMutableArray<NSDictionary *> *)propertiesForDescription
{
  NSMutableArray<NSDictionary *> *result = [NSMutableArray array];
  ASPushMainThreadAssertionsDisabled();
  
  NSString *debugName = self.debugName;
  if (debugName.length > 0) {
    [result addObject:@{ (id)kCFNull : ASStringWithQuotesIfMultiword(debugName) }];
  }

  NSString *axId = self.accessibilityIdentifier;
  if (axId.length > 0) {
    [result addObject:@{ (id)kCFNull : ASStringWithQuotesIfMultiword(axId) }];
  }

  ASPopMainThreadAssertionsDisabled();
  return result;
}

- (NSMutableArray<NSDictionary *> *)propertiesForDebugDescription
{
  NSMutableArray<NSDictionary *> *result = [NSMutableArray array];
  
  if (self.debugName.length > 0) {
    [result addObject:@{ @"debugName" : ASStringWithQuotesIfMultiword(self.debugName)}];
  }
  if (self.accessibilityIdentifier.length > 0) {
    [result addObject:@{ @"axId": ASStringWithQuotesIfMultiword(self.accessibilityIdentifier) }];
  }

  CGRect windowFrame = [self _frameInWindow];
  if (CGRectIsNull(windowFrame) == NO) {
    [result addObject:@{ @"frameInWindow" : [NSValue valueWithCGRect:windowFrame] }];
  }
  
  // Attempt to find view controller.
  // Note that the convenience method asdk_associatedViewController has an assertion
  // that it's run on main. Since this is a debug method, let's bypass the assertion
  // and run up the chain ourselves.
  if (_view != nil) {
    for (UIResponder *responder in [_view asdk_responderChainEnumerator]) {
      UIViewController *vc = ASDynamicCast(responder, UIViewController);
      if (vc) {
        [result addObject:@{ @"viewController" : ASObjectDescriptionMakeTiny(vc) }];
        break;
      }
    }
  }
  
  if (_view != nil) {
    [result addObject:@{ @"alpha" : @(_view.alpha) }];
    [result addObject:@{ @"frame" : [NSValue valueWithCGRect:_view.frame] }];
  } else if (_layer != nil) {
    [result addObject:@{ @"alpha" : @(_layer.opacity) }];
    [result addObject:@{ @"frame" : [NSValue valueWithCGRect:_layer.frame] }];
  } else if (_pendingViewState != nil) {
    [result addObject:@{ @"alpha" : @(_pendingViewState.alpha) }];
    [result addObject:@{ @"frame" : [NSValue valueWithCGRect:_pendingViewState.frame] }];
  }
#ifndef MINIMAL_ASDK
  // Check supernode so that if we are a cell node we don't find self.
  ASCellNode *cellNode = [self supernodeOfClass:[ASCellNode class] includingSelf:NO];
  if (cellNode != nil) {
    [result addObject:@{ @"cellNode" : ASObjectDescriptionMakeTiny(cellNode) }];
  }
#endif
  
  [result addObject:@{ @"interfaceState" : NSStringFromASInterfaceState(self.interfaceState)} ];
  
  if (_view != nil) {
    [result addObject:@{ @"view" : ASObjectDescriptionMakeTiny(_view) }];
  } else if (_layer != nil) {
    [result addObject:@{ @"layer" : ASObjectDescriptionMakeTiny(_layer) }];
  } else if (_viewClass != nil) {
    [result addObject:@{ @"viewClass" : _viewClass }];
  } else if (_layerClass != nil) {
    [result addObject:@{ @"layerClass" : _layerClass }];
  } else if (_viewBlock != nil) {
    [result addObject:@{ @"viewBlock" : _viewBlock }];
  } else if (_layerBlock != nil) {
    [result addObject:@{ @"layerBlock" : _layerBlock }];
  }

#if TIME_DISPLAYNODE_OPS
  NSString *creationTypeString = [NSString stringWithFormat:@"cr8:%.2lfms dl:%.2lfms ap:%.2lfms ad:%.2lfms",  1000 * _debugTimeToCreateView, 1000 * _debugTimeForDidLoad, 1000 * _debugTimeToApplyPendingState, 1000 * _debugTimeToAddSubnodeViews];
  [result addObject:@{ @"creationTypeString" : creationTypeString }];
#endif
  
  return result;
}

- (NSString *)description
{
  return ASObjectDescriptionMake(self, [self propertiesForDescription]);
}

- (NSString *)debugDescription
{
  ASPushMainThreadAssertionsDisabled();
  auto result = ASObjectDescriptionMake(self, [self propertiesForDebugDescription]);
  ASPopMainThreadAssertionsDisabled();
  return result;
}

// This should only be called for debugging. It's not thread safe and it doesn't assert.
// NOTE: Returns CGRectNull if the node isn't in a hierarchy.
- (CGRect)_frameInWindow
{
  if (self.isNodeLoaded == NO || self.isInHierarchy == NO) {
    return CGRectNull;
  }

  if (self.layerBacked) {
    CALayer *rootLayer = _layer;
    CALayer *nextLayer = nil;
    while ((nextLayer = rootLayer.superlayer) != nil) {
      rootLayer = nextLayer;
    }

    return [_layer convertRect:self.threadSafeBounds toLayer:rootLayer];
  } else {
    return [_view convertRect:self.threadSafeBounds toView:nil];
  }
}

#pragma mark - Trait Collection Hooks

- (void)asyncTraitCollectionDidChange
{
  // Subclass override
}
@end

#pragma mark - ASDisplayNode (Debugging)

@implementation ASDisplayNode (Debugging)

+ (void)setShouldStoreUnflattenedLayouts:(BOOL)shouldStore
{
  storesUnflattenedLayouts.store(shouldStore);
}

+ (BOOL)shouldStoreUnflattenedLayouts
{
  return storesUnflattenedLayouts.load();
}

- (ASLayout *)unflattenedCalculatedLayout
{
  ASDN::MutexLocker l(__instanceLock__);
  return _unflattenedLayout;
}

- (NSString *)displayNodeRecursiveDescription
{
  return [self _recursiveDescriptionHelperWithIndent:@""];
}

- (NSString *)_recursiveDescriptionHelperWithIndent:(NSString *)indent
{
  NSMutableString *subtree = [[[indent stringByAppendingString:self.debugDescription] stringByAppendingString:@"\n"] mutableCopy];
  for (ASDisplayNode *n in self.subnodes) {
    [subtree appendString:[n _recursiveDescriptionHelperWithIndent:[indent stringByAppendingString:@" | "]]];
  }
  return subtree;
}

- (NSString *)detailedLayoutDescription
{
  ASPushMainThreadAssertionsDisabled();
  ASDN::MutexLocker l(__instanceLock__);
  auto props = [NSMutableArray<NSDictionary *> array];

  [props addObject:@{ @"layoutVersion": @(_layoutVersion.load()) }];
  [props addObject:@{ @"bounds": [NSValue valueWithCGRect:self.bounds] }];

  if (_calculatedDisplayNodeLayout != nullptr) {
    ASDisplayNodeLayout c = *_calculatedDisplayNodeLayout;
    [props addObject:@{ @"calculatedLayout": c.layout }];
    [props addObject:@{ @"calculatedVersion": @(c.version) }];
    [props addObject:@{ @"calculatedConstrainedSize" : NSStringFromASSizeRange(c.constrainedSize) }];
    if (c.requestedLayoutFromAbove) {
      [props addObject:@{ @"calculatedRequestedLayoutFromAbove": @"YES" }];
    }
  }
  if (_pendingDisplayNodeLayout != nullptr) {
    ASDisplayNodeLayout p = *_pendingDisplayNodeLayout;
    [props addObject:@{ @"pendingLayout": p.layout }];
    [props addObject:@{ @"pendingVersion": @(p.version) }];
    [props addObject:@{ @"pendingConstrainedSize" : NSStringFromASSizeRange(p.constrainedSize) }];
    if (p.requestedLayoutFromAbove) {
      [props addObject:@{ @"pendingRequestedLayoutFromAbove": (id)kCFNull }];
    }
  }

  ASPopMainThreadAssertionsDisabled();
  return ASObjectDescriptionMake(self, props);
}

@end

#pragma mark - ASDisplayNode UIKit / CA Categories

// We use associated objects as a last resort if our view is not a _ASDisplayView ie it doesn't have the _node ivar to write to

static const char *ASDisplayNodeAssociatedNodeKey = "ASAssociatedNode";

@implementation UIView (ASDisplayNodeInternal)

- (void)setAsyncdisplaykit_node:(ASDisplayNode *)node
{
  ASWeakProxy *weakProxy = [ASWeakProxy weakProxyWithTarget:node];
  objc_setAssociatedObject(self, ASDisplayNodeAssociatedNodeKey, weakProxy, OBJC_ASSOCIATION_RETAIN); // Weak reference to avoid cycle, since the node retains the view.
}

- (ASDisplayNode *)asyncdisplaykit_node
{
  ASWeakProxy *weakProxy = objc_getAssociatedObject(self, ASDisplayNodeAssociatedNodeKey);
  return weakProxy.target;
}

@end

@implementation CALayer (ASDisplayNodeInternal)

- (void)setAsyncdisplaykit_node:(ASDisplayNode *)node
{
  ASWeakProxy *weakProxy = [ASWeakProxy weakProxyWithTarget:node];
  objc_setAssociatedObject(self, ASDisplayNodeAssociatedNodeKey, weakProxy, OBJC_ASSOCIATION_RETAIN); // Weak reference to avoid cycle, since the node retains the layer.
}

- (ASDisplayNode *)asyncdisplaykit_node
{
  ASWeakProxy *weakProxy = objc_getAssociatedObject(self, ASDisplayNodeAssociatedNodeKey);
  return weakProxy.target;
}

@end

@implementation UIView (AsyncDisplayKit)

- (void)addSubnode:(ASDisplayNode *)subnode
{
  if (subnode.layerBacked) {
    // Call -addSubnode: so that we use the asyncdisplaykit_node path if possible.
    [self.layer addSubnode:subnode];
  } else {
    ASDisplayNode *selfNode = self.asyncdisplaykit_node;
    if (selfNode) {
      [selfNode addSubnode:subnode];
    } else {
      if (subnode.supernode) {
        [subnode removeFromSupernode];
      }
      [self addSubview:subnode.view];
    }
  }
}

@end

@implementation CALayer (AsyncDisplayKit)

- (void)addSubnode:(ASDisplayNode *)subnode
{
  ASDisplayNode *selfNode = self.asyncdisplaykit_node;
  if (selfNode) {
    [selfNode addSubnode:subnode];
  } else {
    if (subnode.supernode) {
      [subnode removeFromSupernode];
    }
    [self addSublayer:subnode.layer];
  }
}

@end<|MERGE_RESOLUTION|>--- conflicted
+++ resolved
@@ -435,119 +435,6 @@
   [self _setSupernode:nil];
 }
 
-<<<<<<< HEAD
-- (void)_scheduleIvarsForMainDeallocation
-{
-  NSValue *ivarsObj = [[self class] _ivarsThatMayNeedMainDeallocation];
-
-  // Unwrap the ivar array
-  unsigned int count = 0;
-  // Will be unused if assertions are disabled.
-  __unused int scanResult = sscanf(ivarsObj.objCType, "[%u^{objc_ivar}]", &count);
-  ASDisplayNodeAssert(scanResult == 1, @"Unexpected type in NSValue: %s", ivarsObj.objCType);
-  Ivar ivars[count];
-  [ivarsObj getValue:ivars];
-
-  for (Ivar ivar : ivars) {
-    id value = object_getIvar(self, ivar);
-    if (value == nil) {
-      continue;
-    }
-    
-    if (ASClassRequiresMainThreadDeallocation(object_getClass(value))) {
-      as_log_debug(ASMainThreadDeallocationLog(), "%@: Trampolining ivar '%s' value %@ for main deallocation.", self, ivar_getName(ivar), value);
-      
-      // Before scheduling the ivar for main thread deallocation we have clear out the ivar, otherwise we can run
-      // into a race condition where the main queue is drained earlier than this node is deallocated and the ivar
-      // is still deallocated on a background thread
-      object_setIvar(self, ivar, nil);
-      
-      ASPerformMainThreadDeallocation(&value);
-    } else {
-      as_log_debug(ASMainThreadDeallocationLog(), "%@: Not trampolining ivar '%s' value %@.", self, ivar_getName(ivar), value);
-      //NSLog(@"%@: Not trampolining ivar '%s' value %@.", self, ivar_getName(ivar), value);
-    }
-  }
-}
-
-/**
- * Returns an NSValue-wrapped array of all the ivars in this class or its superclasses
- * up through ASDisplayNode, that we expect may need to be deallocated on main.
- * 
- * This method caches its results.
- *
- * Result is of type NSValue<[Ivar]>
- */
-+ (NSValue * _Nonnull)_ivarsThatMayNeedMainDeallocation
-{
-  static NSCache<Class, NSValue *> *ivarsCache;
-  static dispatch_once_t onceToken;
-  dispatch_once(&onceToken, ^{
-    ivarsCache = [[NSCache alloc] init];
-  });
-
-  NSValue *result = [ivarsCache objectForKey:self];
-  if (result != nil) {
-    return result;
-  }
-
-  // Cache miss.
-  unsigned int resultCount = 0;
-  static const int kMaxDealloc2MainIvarsPerClassTree = 64;
-  Ivar resultIvars[kMaxDealloc2MainIvarsPerClassTree];
-
-  // Get superclass results first.
-  Class c = class_getSuperclass(self);
-  if (c != [NSObject class]) {
-    NSValue *ivarsObj = [c _ivarsThatMayNeedMainDeallocation];
-    // Unwrap the ivar array and append it to our working array
-    unsigned int count = 0;
-    // Will be unused if assertions are disabled.
-    __unused int scanResult = sscanf(ivarsObj.objCType, "[%u^{objc_ivar}]", &count);
-    ASDisplayNodeAssert(scanResult == 1, @"Unexpected type in NSValue: %s", ivarsObj.objCType);
-    ASDisplayNodeCAssert(resultCount + count < kMaxDealloc2MainIvarsPerClassTree, @"More than %d dealloc2main ivars are not supported. Count: %d", kMaxDealloc2MainIvarsPerClassTree, resultCount + count);
-    [ivarsObj getValue:resultIvars + resultCount];
-    resultCount += count;
-  }
-
-  // Now gather ivars from this particular class.
-  unsigned int allMyIvarsCount;
-  Ivar *allMyIvars = class_copyIvarList(self, &allMyIvarsCount);
-
-  for (NSUInteger i = 0; i < allMyIvarsCount; i++) {
-    Ivar ivar = allMyIvars[i];
-    const char *type = ivar_getTypeEncoding(ivar);
-
-    if (type != NULL && strcmp(type, @encode(id)) == 0) {
-      // If it's `id` we have to include it just in case.
-      resultIvars[resultCount] = ivar;
-      resultCount += 1;
-      as_log_debug(ASMainThreadDeallocationLog(), "%@: Marking ivar '%s' for possible main deallocation due to type id", self, ivar_getName(ivar));
-    } else {
-      // If it's an ivar with a static type, check the type.
-      Class c = ASGetClassFromType(type);
-      if (ASClassRequiresMainThreadDeallocation(c)) {
-        resultIvars[resultCount] = ivar;
-        resultCount += 1;
-        as_log_debug(ASMainThreadDeallocationLog(), "%@: Marking ivar '%s' for main deallocation due to class %@", self, ivar_getName(ivar), c);
-      } else {
-        as_log_debug(ASMainThreadDeallocationLog(), "%@: Skipping ivar '%s' for main deallocation.", self, ivar_getName(ivar));
-      }
-    }
-  }
-  free(allMyIvars);
-
-  // Encode the type (array of Ivars) into a string and wrap it in an NSValue
-  char arrayType[32];
-  snprintf(arrayType, 32, "[%u^{objc_ivar}]", resultCount);
-  result = [NSValue valueWithBytes:resultIvars objCType:arrayType];
-
-  [ivarsCache setObject:result forKey:self];
-  return result;
-}
-
-=======
->>>>>>> dbe469a9
 #pragma mark - Loading
 
 - (BOOL)_locked_shouldLoadViewOrLayer
@@ -1164,21 +1051,25 @@
                  relativeToParentSize:(CGSize)parentSize
 {
   // We only want one calculateLayout signpost interval per thread.
+#ifndef MINIMAL_ASDK
   static _Thread_local NSInteger tls_callDepth;
   as_activity_scope_verbose(as_activity_create("Calculate node layout", AS_ACTIVITY_CURRENT, OS_ACTIVITY_FLAG_DEFAULT));
   as_log_verbose(ASLayoutLog(), "Calculating layout for %@ sizeRange %@", self, NSStringFromASSizeRange(constrainedSize));
   if (tls_callDepth++ == 0) {
     ASSignpostStart(ASSignpostCalculateLayout);
   }
+#endif
 
   ASSizeRange styleAndParentSize = ASLayoutElementSizeResolve(self.style.size, parentSize);
   const ASSizeRange resolvedRange = ASSizeRangeIntersect(constrainedSize, styleAndParentSize);
   ASLayout *result = [self calculateLayoutThatFits:resolvedRange];
+#ifndef MINIMAL_ASDK
   as_log_verbose(ASLayoutLog(), "Calculated layout %@", result);
 
   if (--tls_callDepth == 0) {
     ASSignpostEnd(ASSignpostCalculateLayout);
   }
+#endif
   return result;
 }
 
