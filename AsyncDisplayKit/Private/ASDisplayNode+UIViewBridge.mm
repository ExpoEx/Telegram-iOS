--- conflicted
+++ resolved
@@ -218,17 +218,10 @@
   _bridge_prologue_read;
 
   // Frame is only defined when transform is identity.
-<<<<<<< HEAD
-#if DEBUG
-  // Checking if the transform is identity is expensive, so disable when unnecessary. We have assertions on in Release, so DEBUG is the only way I know of.
-  //ASDisplayNodeAssert(CATransform3DIsIdentity(self.transform), @"-[ASDisplayNode frame] - self.transform must be identity in order to use the frame property.  (From Apple's UIView documentation: If the transform property is not the identity transform, the value of this property is undefined and therefore should be ignored.)");
-#endif
-=======
 //#if DEBUG
 //  // Checking if the transform is identity is expensive, so disable when unnecessary. We have assertions on in Release, so DEBUG is the only way I know of.
 //  ASDisplayNodeAssert(CATransform3DIsIdentity(self.transform), @"-[ASDisplayNode frame] - self.transform must be identity in order to use the frame property.  (From Apple's UIView documentation: If the transform property is not the identity transform, the value of this property is undefined and therefore should be ignored.)");
 //#endif
->>>>>>> 404795dc
 
   CGPoint position = self.position;
   CGRect bounds = self.bounds;
@@ -284,17 +277,10 @@
       // We do have to set frame directly, and we're on main thread with a loaded node.
       // Just set the frame on the view.
       // NOTE: Frame is only defined when transform is identity because we explicitly diverge from CALayer behavior and define frame without transform.
-<<<<<<< HEAD
-#if DEBUG
-      // Checking if the transform is identity is expensive, so disable when unnecessary. We have assertions on in Release, so DEBUG is the only way I know of.
-      //ASDisplayNodeAssert(CATransform3DIsIdentity(self.transform), @"-[ASDisplayNode setFrame:] - self.transform must be identity in order to set the frame property.  (From Apple's UIView documentation: If the transform property is not the identity transform, the value of this property is undefined and therefore should be ignored.)");
-#endif
-=======
 //#if DEBUG
 //      // Checking if the transform is identity is expensive, so disable when unnecessary. We have assertions on in Release, so DEBUG is the only way I know of.
 //      ASDisplayNodeAssert(CATransform3DIsIdentity(self.transform), @"-[ASDisplayNode setFrame:] - self.transform must be identity in order to set the frame property.  (From Apple's UIView documentation: If the transform property is not the identity transform, the value of this property is undefined and therefore should be ignored.)");
 //#endif
->>>>>>> 404795dc
       _view.frame = rect;
     } else {
       // We do have to set frame directly, but either the node isn't loaded or we're on a non-main thread.
