--- conflicted
+++ resolved
@@ -68,15 +68,7 @@
   ASRangeController *_rangeController;
   ASCollectionViewLayoutController *_layoutController;
   ASCollectionViewFlowLayoutInspector *_flowLayoutInspector;
-<<<<<<< HEAD
-<<<<<<< HEAD
-  NSMutableArray *_cellsForVisibilityUpdates;
-=======
   NSMutableSet *_cellsForVisibilityUpdates;
->>>>>>> 4b8216f... Adding scroll visibility
-=======
-  NSMutableArray *_cellsForVisibilityUpdates;
->>>>>>> 75eab1db
   id<ASCollectionViewLayoutFacilitatorProtocol> _layoutFacilitator;
   
   BOOL _performingBatchUpdates;
@@ -222,15 +214,7 @@
   
   _registeredSupplementaryKinds = [NSMutableSet set];
   
-<<<<<<< HEAD
-<<<<<<< HEAD
-  _cellsForVisibilityUpdates = [[NSMutableArray alloc] init];
-=======
   _cellsForVisibilityUpdates = [NSMutableSet set];
->>>>>>> 4b8216f... Adding scroll visibility
-=======
-  _cellsForVisibilityUpdates = [[NSMutableArray alloc] init];
->>>>>>> 75eab1db
   self.backgroundColor = [UIColor whiteColor];
   
   [self registerClass:[_ASCollectionViewCell class] forCellWithReuseIdentifier:kCellReuseIdentifier];
@@ -673,21 +657,6 @@
   }
 }
 
-<<<<<<< HEAD
-<<<<<<< HEAD
-=======
->>>>>>> 75eab1db
-- (void)scrollViewDidScroll:(UIScrollView *)scrollView{
-    for (ASCellNode *node in _cellsForVisibilityUpdates) {
-        if (node.shouldObserveVisibility) {
-            [node updateScrollSituationWithScrollVIew:scrollView];
-        }
-    }
-    if ([_asyncDelegate respondsToSelector:@selector(scrollViewDidScroll:)]) {
-        [_asyncDelegate scrollViewDidScroll:scrollView];
-    }
-<<<<<<< HEAD
-=======
 - (void)scrollViewDidScroll:(UIScrollView *)scrollView
 {
   for (ASCellNode *node in _cellsForVisibilityUpdates) {
@@ -698,9 +667,6 @@
   if (_asyncDelegateImplementsScrollviewDidScroll) {
     [_asyncDelegate scrollViewDidScroll:scrollView];
   }
->>>>>>> 4b8216f... Adding scroll visibility
-=======
->>>>>>> 75eab1db
 }
 
 - (BOOL)shouldBatchFetch
