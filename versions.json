{
<<<<<<< HEAD
    "app": "11.4.1",
=======
    "app": "11.5",
>>>>>>> 685ed2cc
    "xcode": "16.0",
    "bazel": "7.3.1:981f82a470bad1349322b6f51c9c6ffa0aa291dab1014fac411543c12e661dff",
    "macos": "15.0"
}<|MERGE_RESOLUTION|>--- conflicted
+++ resolved
@@ -1,9 +1,5 @@
 {
-<<<<<<< HEAD
-    "app": "11.4.1",
-=======
     "app": "11.5",
->>>>>>> 685ed2cc
     "xcode": "16.0",
     "bazel": "7.3.1:981f82a470bad1349322b6f51c9c6ffa0aa291dab1014fac411543c12e661dff",
     "macos": "15.0"
