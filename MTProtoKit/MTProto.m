--- conflicted
+++ resolved
@@ -1069,11 +1069,6 @@
                                             }
                                         }
                                         
-<<<<<<< HEAD
-                                        if (MTLogEnabled()) {
-                                            MTLog(@"[MTProto#%p transport did not accept transactions with messages (%@)]", self, idsString);
-                                        }
-=======
                                         for (MTMessageTransaction *messageTransaction in messageTransactions)
                                         {
                                             if (messageTransaction.completion) {
@@ -1081,8 +1076,9 @@
                                             }
                                         }
                                         
-                                        MTLog(@"[MTProto#%p transport did not accept transactions with messages (%@)]", self, idsString);
->>>>>>> fea836c8
+                                        if (MTLogEnabled()) {
+                                            MTLog(@"[MTProto#%p transport did not accept transactions with messages (%@)]", self, idsString);
+                                        }
                                     }
                                 }];
                             } needsQuickAck:transactionNeedsQuickAck expectsDataInResponse:transactionExpectsDataInResponse]];
