--- conflicted
+++ resolved
@@ -88,17 +88,10 @@
         
         super.init(navigationBarPresentationData: navigationBarPresentationData)
         
-<<<<<<< HEAD
-        if case .none = mediaAccessoryPanelVisibility {} else {
-            self.mediaStatusDisposable = (account.telegramApplicationContext.mediaManager.globalMediaPlayerState
+        if case .none = mediaAccessoryPanelVisibility {} else if let mediaManager = account.telegramApplicationContext.mediaManager {
+            self.mediaStatusDisposable = (mediaManager.globalMediaPlayerState
                 |> deliverOnMainQueue).start(next: { [weak self] playlistStateAndType in
                 if let strongSelf = self {
-=======
-        if enableMediaAccessoryPanel, let mediaManager = account.telegramApplicationContext.mediaManager {
-            self.mediaStatusDisposable = (mediaManager.globalMediaPlayerState
-            |> deliverOnMainQueue).start(next: { [weak self] playlistStateAndType in
-                if let strongSelf = self, strongSelf.enableMediaAccessoryPanel {
->>>>>>> e81edfb8
                     if !arePlaylistItemsEqual(strongSelf.playlistStateAndType?.0, playlistStateAndType?.0.item) ||
                         strongSelf.playlistStateAndType?.1 != playlistStateAndType?.0.order || strongSelf.playlistStateAndType?.2 != playlistStateAndType?.1 {
                         var previousVoiceItem: SharedMediaPlaylistItem?
