--- conflicted
+++ resolved
@@ -488,14 +488,6 @@
         if let cachedChannelData = view.cachedData as? CachedChannelData {
             if state.editingState == nil && canEditMembers {
                 if peer.adminRights != nil || peer.flags.contains(.isCreator) {
-<<<<<<< HEAD
-                    if let adminCount = cachedChannelData.participantsSummary.adminCount {
-                        entries.append(.admins(theme: presentationData.theme, text: presentationData.strings.Channel_Info_Management, value: "\(adminCount)"))
-                    }
-                    if let memberCount = cachedChannelData.participantsSummary.memberCount {
-                        entries.append(.members(theme: presentationData.theme, text: presentationData.strings.Channel_Info_Subscribers, value: "\(memberCount)"))
-                    }
-=======
                     let adminCount = cachedChannelData.participantsSummary.adminCount ?? 0
                     entries.append(.admins(theme: presentationData.theme, text: presentationData.strings.Channel_Info_Management, value: "\(adminCount == 0 ? "" : "\(adminCount)")"))
                     
@@ -503,9 +495,7 @@
                     entries.append(.banned(theme: presentationData.theme, text: presentationData.strings.Channel_Info_Banned, value: "\(bannedCount == 0 ? "" : "\(bannedCount)")"))
 
                     let memberCount = cachedChannelData.participantsSummary.memberCount ?? 0
-                    entries.append(.members(theme: presentationData.theme, text: presentationData.strings.Channel_Info_Members, value: "\(memberCount == 0 ? "" : "\(memberCount)")"))
-                
->>>>>>> 25cb418e
+                    entries.append(.members(theme: presentationData.theme, text: presentationData.strings.Channel_Info_Subscribers, value: "\(memberCount == 0 ? "" : "\(memberCount)")"))
                 }
             }
         }
