--- conflicted
+++ resolved
@@ -321,13 +321,9 @@
     NSArray *components = [_layerModel.imageAsset.imageName componentsSeparatedByString:@"."];
     UIImage *image = [UIImage imageNamed:components.firstObject];
     if (image) {
-<<<<<<< HEAD
-      _childContainerLayer.contents = (__bridge id _Nullable)(image.CGImage);
+      _childSolid.contents = (__bridge id _Nullable)(image.CGImage);
     } else {
-        NSLog(@"%s: Warn: image not found: %@", __PRETTY_FUNCTION__, components.firstObject);
-=======
-      _childSolid.contents = (__bridge id _Nullable)(image.CGImage);
->>>>>>> 5edbdac3
+      NSLog(@"%s: Warn: image not found: %@", __PRETTY_FUNCTION__, components.firstObject);
     }
   }
 }
