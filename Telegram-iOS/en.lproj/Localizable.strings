// Notifications
"MESSAGE_TEXT" = "%1$@: %2$@";
"MESSAGE_NOTEXT" = "%1$@ sent you a message";
"MESSAGE_PHOTO" = "%1$@ sent you a photo";
"MESSAGE_PHOTO_SECRET" = "%1$@ sent you a self-destructing photo";
"MESSAGE_VIDEO" = "%1$@ sent you a video";
"MESSAGE_VIDEO_SECRET" = "%1$@ sent you a self-destructing video";
"MESSAGE_ROUND" = "%1$@ sent you a video message";
"MESSAGE_CONTACT" = "%1$@ shared a contact with you";
"MESSAGE_GEO" = "%1$@ sent you a map";
"MESSAGE_GEOLIVE" = "%1$@ started sharing their live location";
"MESSAGE_DOC" = "%1$@ sent you a file";
"MESSAGE_AUDIO" = "%1$@ sent you a voice message";
"MESSAGE_GIF" = "%1$@ sent you a GIF";
"ENCRYPTED_MESSAGE" = "You have a new message%1$@";
"LOCKED_MESSAGE" = "You have a new message%1$@";
"MESSAGE_SCREENSHOT" = "%1$@ took a screenshot!";
"ENCRYPTION_REQUEST" = "New encryption request%1$@";
"ENCRYPTION_ACCEPT" = "Your encryption request was accepted%1$@";
"MESSAGE_PHOTOS" = "%1$@ sent you %2$@ photos";
"MESSAGES" = "%1$@ sent you %2$@ messages";

"CHAT_MESSAGE_TEXT" = "%1$@@%2$@: %3$@";
"CHAT_MESSAGE_NOTEXT" = "%1$@ sent a message to the group %2$@";
"CHAT_MESSAGE_PHOTO" = "%1$@ sent a photo to the group %2$@";
"CHAT_MESSAGE_VIDEO" = "%1$@ sent a video to the group %2$@";
"CHAT_MESSAGE_ROUND" = "%1$@ sent a video message to the group %2$@";
"CHAT_MESSAGE_CONTACT" = "%1$@ shared a contact in the group %2$@";
"CHAT_MESSAGE_GEO" = "%1$@ sent a map to the group %2$@";
"CHAT_MESSAGE_GEOLIVE" = "%1$@ started sharing their live location with %2$@";
"CHAT_MESSAGE_DOC" = "%1$@ sent a file to the group %2$@";
"CHAT_MESSAGE_AUDIO" = "%1$@ sent a voice message to the group %2$@";
"CHAT_MESSAGE_GIF" = "%1$@ sent a GIF to the group %2$@";
"CHAT_CREATED" = "%1$@ invited you to the group %2$@";
"CHAT_TITLE_EDITED" = "%1$@ edited the group's %2$@ name";
"CHAT_PHOTO_EDITED" = "%1$@ edited the group's %2$@ photo";
"CHAT_ADD_MEMBER" = "%1$@ invited %3$@ to the group %2$@";
"CHAT_ADD_YOU" = "%1$@ invited you to the group %2$@";
"CHAT_DELETE_YOU" = "%1$@ removed you from the group %2$@";
"CHAT_DELETE_MEMBER" = "%1$@ removed %3$@ from the group %2$@";
"CHAT_LEFT" = "%1$@ left the group %2$@";
"CHAT_RETURNED" = "%1$@ returned to the group %2$@";
"CHAT_MESSAGE_PHOTOS" = "%1$@ sent %3$@ photos to the group %2$@";
"CHAT_MESSAGES" = "%1$@ sent %3$@ messages to the group %2$@";

"MESSAGE_STICKER" = "%1$@ sent you a %2$@sticker";
"CHAT_MESSAGE_STICKER" = "%1$@ sent a %3$@sticker to the group %2$@";

"CONTACT_JOINED" = "%1$@ joined Telegram!";

"AUTH_REGION" = "Login from a new device %1$@, location: %2$@";

"MESSAGE_FWDS" = "%1$@ forwarded you %2$@ messages";
"CHAT_MESSAGE_FWDS" = "%1$@ forwarded %3$@ messages to the group %2$@";

"CHANNEL_MESSAGE_TEXT" = "%1$@: %2$@";
"CHANNEL_MESSAGE_NOTEXT" = "%1$@ posted a message";
"CHANNEL_MESSAGE_PHOTO" = "%1$@ posted a photo";
"CHANNEL_MESSAGE_VIDEO" = "%1$@ posted a video";
"CHANNEL_MESSAGE_ROUND" = "%1$@ posted a video message";
"CHANNEL_MESSAGE_DOC" = "%1$@ posted a document";
"CHANNEL_MESSAGE_STICKER" = "%1$@ posted a %2$@sticker";
"CHANNEL_MESSAGE_AUDIO" = "%1$@ posted a voice message";
"CHANNEL_MESSAGE_CONTACT" = "%1$@ posted a contact";
"CHANNEL_MESSAGE_GEO" = "%1$@ posted a map";
"CHANNEL_MESSAGE_GEOLIVE" = "%1$@ posted a live location";
"CHANNEL_MESSAGE_GIF" = "%1$@ posted a GIF";
"CHANNEL_MESSAGE_PHOTOS" = "%1$@ posted %2$@ photos";
"CHANNEL_MESSAGES" = "%1$@ posted %2$@ messages";

"PINNED_TEXT" = "%1$@ pinned \"%2$@\"";
"PINNED_NOTEXT" = "%1$@ pinned a message";
"PINNED_PHOTO" = "%1$@ pinned a photo";
"PINNED_VIDEO" = "%1$@ pinned a video";
"PINNED_ROUND" = "%1$@ pinned a video message";
"PINNED_DOC" = "%1$@ pinned a file";
"PINNED_STICKER" = "%1$@ pinned a %2$@sticker";
"PINNED_AUDIO" = "%1$@ pinned a voice message";
"PINNED_CONTACT" = "%1$@ pinned a contact";
"PINNED_GEO" = "%1$@ pinned a map";
"PINNED_GEOLIVE" = "%1$@ pinned a live location";
"PINNED_GIF" = "%1$@ pinned a GIF";
"PINNED_POLL" = "%1$@ pinned a poll";

"MESSAGE_GAME" = "%1$@ invited you to play %2$@";
"CHANNEL_MESSAGE_GAME" = "%1$@ invited you to play %2$@";
"CHAT_MESSAGE_GAME" = "%1$@ invited the group %2$@ to play %3$@";
"PINNED_GAME" = "%1$@ pinned a game";

"PHONE_CALL_REQUEST" = "%1$@ is calling you";
"PHONE_CALL_MISSED" = "You missed a call from %1$@";

// Common
"Common.OK" = "OK";
"Common.Cancel" = "Cancel";
"Common.Edit" = "Edit";
"Common.edit" = "edit";
"Common.Done" = "Done";
"Common.Next" = "Next";
"Common.Delete" = "Delete";
"Common.Create" = "Create";
"Common.Back" = "Back";
"Common.Close" = "Close";
"Common.Yes" = "Yes";
"Common.No" = "No";
"Common.TakePhotoOrVideo" = "Take Photo or Video";
"Common.TakePhoto" = "Take Photo";
"Common.ChoosePhoto" = "Choose Photo";
"Common.of" = "of";
"Common.Search" = "Search";
"Common.More" = "More";
"Common.Select" = "Select";

// State
"State.Connecting" = "Connecting...";
"State.connecting" = "connecting...";
"State.ConnectingToProxy" = "Connecting to Proxy...";
"State.ConnectingToProxyInfo" = "tap here for settings";
"State.Updating" = "Updating...";
"State.WaitingForNetwork" = "Waiting for network";

// Presence
"Presence.online" = "online";

// Date
"Month.GenJanuary" = "January";
"Month.GenFebruary" = "February";
"Month.GenMarch" = "March";
"Month.GenApril" = "April";
"Month.GenMay" = "May";
"Month.GenJune" = "June";
"Month.GenJuly" = "July";
"Month.GenAugust" = "August";
"Month.GenSeptember" = "September";
"Month.GenOctober" = "October";
"Month.GenNovember" = "November";
"Month.GenDecember" = "December";
"Month.ShortJanuary" = "Jan";
"Month.ShortFebruary" = "Feb";
"Month.ShortMarch" = "Mar";
"Month.ShortApril" = "Apr";
"Month.ShortMay" = "May";
"Month.ShortJune" = "Jun";
"Month.ShortJuly" = "Jul";
"Month.ShortAugust" = "Aug";
"Month.ShortSeptember" = "Sep";
"Month.ShortOctober" = "Oct";
"Month.ShortNovember" = "Nov";
"Month.ShortDecember" = "Dec";
"Weekday.ShortMonday" = "Mon";
"Weekday.ShortTuesday" = "Tue";
"Weekday.ShortWednesday" = "Wed";
"Weekday.ShortThursday" = "Thu";
"Weekday.ShortFriday" = "Fri";
"Weekday.ShortSaturday" = "Sat";
"Weekday.ShortSunday" = "Sun";
"Weekday.Today" = "Today";
"Weekday.Yesterday" = "Yesterday";

"Time.TodayAt" = "today at %@";
"Time.YesterdayAt" = "yesterday at %@";

"LastSeen.JustNow" = "last seen just now";
"LastSeen.MinutesAgo_0" = "last seen %@ minutes ago"; //three to ten
"LastSeen.MinutesAgo_1" = "last seen 1 minute ago"; //one
"LastSeen.MinutesAgo_2" = "last seen 2 minutes ago"; //two
"LastSeen.MinutesAgo_3_10" = "last seen %@ minutes ago"; //three to ten
"LastSeen.MinutesAgo_many" = "last seen %@ minutes ago"; // more than ten
"LastSeen.MinutesAgo_any" = "last seen %@ minutes ago"; // more than ten
"LastSeen.HoursAgo_0" = "last seen %@ hours ago";
"LastSeen.HoursAgo_1" = "last seen 1 hour ago";
"LastSeen.HoursAgo_2" = "last seen 2 hours ago";
"LastSeen.HoursAgo_3_10" = "last seen %@ hours ago";
"LastSeen.HoursAgo_any" = "last seen %@ hours ago";
"LastSeen.HoursAgo_many" = "last seen %@ hours ago";
"LastSeen.HoursAgo_0" = "last seen %@ hours ago";
"LastSeen.YesterdayAt" = "last seen yesterday at %@";
"LastSeen.AtDate" = "last seen %@";
"LastSeen.Lately" = "last seen recently";
"LastSeen.WithinAWeek" = "last seen within a week";
"LastSeen.WithinAMonth" = "last seen within a month";
"LastSeen.ALongTimeAgo" = "last seen a long time ago";
"LastSeen.Offline" = "offline";

"Date.DialogDateFormat" = "{month} {day}";
"Date.ChatDateHeader" = "%1$@ %2$@";
"Date.ChatDateHeaderYear" = "%1$@ %2$@, %3$@";

// Tour
"Tour.Title1" = "Telegram";
"Tour.Text1" = "The world's **fastest** messaging app.\nIt is **free** and **secure**.";

"Tour.Title2" = "Fast";
"Tour.Text2" = "**Telegram** delivers messages\nfaster than any other application.";

"Tour.Title3" = "Powerful";
"Tour.Text3" = "**Telegram** has no limits on\nthe size of your chats and media.";

"Tour.Title4" = "Secure";
"Tour.Text4" = "**Telegram** keeps your messages\nsafe from hacker attacks.";

"Tour.Title5" = "Cloud-Based";
"Tour.Text5" = "**Telegram** lets you access your\nmessages from multiple devices.";

"Tour.Title6" = "Free";
"Tour.Text6" = "**Telegram** is free forever. No ads.\nNo subscription fees.";

"Tour.StartButton" = "Start Messaging";

// Login
"Login.PhoneAndCountryHelp" = "Please confirm your country code and enter your phone number.";
"Login.CodeSentInternal" = "We've sent the code to the **Telegram** app on your other device";
"Login.HaveNotReceivedCodeInternal" = "Haven't received the code?";
"Login.CodeSentSms" = "We have sent you an SMS with the code";
"Login.Code" = "Code";
"Login.WillCallYou" = "Telegram will call you in %@";
"Login.CallRequestState2" = "Requesting a call from Telegram...";
"Login.CallRequestState3" = "Telegram dialed your number\n[Didn't get the code?]";
"Login.EmailNotConfiguredError" = "Please set up an email account.";
"Login.EmailCodeSubject" = "%@, no code";
"Login.EmailCodeBody" = "My phone number is:\n%@\nI can't get an activation code for Telegram.";
"Login.UnknownError" = "An error occurred. Please try again later";
"Login.InvalidCodeError" = "You have entered an invalid code. Please try again.";
"Login.NetworkError" = "Please check your internet connection and try again.";
"Login.CodeExpiredError" = "Code expired. Please try again.";
"Login.CodeFloodError" = "Limit exceeded. Please try again later.";
"Login.InvalidPhoneError" = "Invalid phone number. Please try again.";
"Login.InvalidFirstNameError" = "Invalid first name. Please try again.";
"Login.InvalidLastNameError" = "Invalid last name. Please try again.";

"Login.PhoneTitle" = "Your Phone";
"Login.PhonePlaceholder" = "Your phone number";
"Login.CountryCode" = "Country Code";
"Login.InvalidCountryCode" = "Invalid Country Code";

"Login.InfoTitle" = "Your Info";
"Login.InfoAvatarAdd" = "add";
"Login.InfoAvatarPhoto" = "photo";
"Login.InfoFirstNamePlaceholder" = "First Name";
"Login.InfoLastNamePlaceholder" = "Last Name";
"Login.InfoDeletePhoto" = "Delete Photo";
"Login.InfoHelp" = "Enter your name and add a profile picture.";

// Login.SelectCountry
"Login.SelectCountry.Title" = "Country";

// Dialog List
"DialogList.TabTitle" = "Chats";
"DialogList.Title" = "Chats";
"DialogList.SearchLabel" = "Search for messages or users";
"DialogList.NoMessagesTitle" = "You have no conversations yet";
"DialogList.NoMessagesText" = "Start messaging by pressing the pencil button in the top right corner or go to the Contacts section.";
"DialogList.SingleTypingSuffix" = "%@ is typing";
"DialogList.SingleRecordingAudioSuffix" = "%@ is recording audio";
"DialogList.SingleUploadingPhotoSuffix" = "%@ is sending photo";
"DialogList.SingleUploadingVideoSuffix" = "%@ is sending video";
"DialogList.SingleRecordingVideoMessageSuffix" = "%@ is recording video";
"DialogList.SingleUploadingFileSuffix" = "%@ is sending file";
"DialogList.MultipleTypingSuffix" = "%d are typing";
"DialogList.Typing" = "typing";
"DialogList.ClearHistoryConfirmation" = "Clear History";
"DialogList.DeleteConversationConfirmation" = "Delete and Exit";
"DialogList.AwaitingEncryption" = "Waiting for %@ to get online...";
"DialogList.EncryptionRejected" = "Secret chat cancelled";
"DialogList.EncryptionProcessing" = "Exchanging encryption keys...";
"DialogList.EncryptedChatStartedOutgoing" = "%@ joined your secret chat.";
"DialogList.EncryptedChatStartedIncoming" = "%@ created a secret chat.";

// Compose
"Compose.TokenListPlaceholder" = "Whom would you like to message?";
"Compose.NewMessage" = "New Message";
"Compose.NewGroup" = "New Group";
"Compose.NewGroupTitle" = "New Group";
"Compose.NewEncryptedChat" = "New Secret Chat";
"Compose.NewEncryptedChatTitle" = "New Secret Chat";
"Compose.Create" = "Create";

// Contacts
"Contacts.TabTitle" = "Contacts";
"Contacts.Title" = "Contacts";
"Contacts.FailedToSendInvitesMessage" = "An error occurred.";
"Contacts.AccessDeniedError" = "Telegram does not have access to your contacts";
"Contacts.AccessDeniedHelpLandscape" = "Please go to your %@ Settings — Privacy — Contacts.\nThen select ON for Telegram.";
"Contacts.AccessDeniedHelpPortrait" = "Please go to your %@ Settings — Privacy — Contacts. Then select ON for Telegram.";
"Contacts.AccessDeniedHelpON" = "ON";
"Contacts.InviteToTelegram" = "Invite to Telegram";
"Contacts.InviteFriends" = "Invite Friends";
"Contacts.SelectAll" = "Select All";

// Conversation
"Conversation.InputTextPlaceholder" = "Message";
"Conversation.typing" = "typing";
"Conversation.MessageDeliveryFailed" = "Your message was not sent. Tap \"Resend\" to send this message.";
"Conversation.MessageDialogEdit" = "Edit";
"Conversation.MessageDialogRetry" = "Resend";
"Conversation.MessageDialogRetryAll" = "Resend %1$d Messages";
"Conversation.MessageDialogDelete" = "Delete";
"Conversation.LinkDialogOpen" = "Open";
"Conversation.LinkDialogCopy" = "Copy";
"Conversation.ForwardTitle" = "Forward";
"Conversation.ForwardChats" = "Chats";
"Conversation.ForwardContacts" = "Contacts";
"Conversation.StatusKickedFromGroup" = "you were removed from the group";
"Conversation.StatusLeftGroup" = "you have left the group";
"Conversation.StatusTyping" = "typing";
"Conversation.Call" = "Call";
"Conversation.Mute" = "Mute";
"ChatList.Mute" = "Mute";
"Conversation.TitleMute" = "Mute";
"Conversation.Unmute" = "Unmute";
"ChatList.Unmute" = "Unmute";
"Conversation.TitleUnmute" = "Unmute";
"Conversation.Edit" = "Edit";
"Conversation.Info" = "Info";
"Conversation.Search" = "Search";
"Conversation.Unblock" = "Unblock";
"Conversation.ClearAll" = "Delete All";
"Conversation.Location" = "Location";
"Conversation.Contact" = "Contact";
"Conversation.BlockUser" = "Block User";
"Conversation.UnblockUser" = "Unblock User";
"Conversation.UnsupportedMedia" = "This message is not supported on your version of Telegram. Update the app to view:\nhttps://telegram.org/update";
"Conversation.EncryptionWaiting" = "Waiting for %@ to get online...";
"Conversation.EncryptionProcessing" = "Exchanging encryption keys...";
"Conversation.EmptyPlaceholder" = "No messages here yet...";
"Conversation.EncryptedPlaceholderTitleIncoming" = "%@ invited you to join a secret chat.";
"Conversation.EncryptedPlaceholderTitleOutgoing" = "You have invited %@ to join a secret chat.";
"Conversation.EncryptedDescriptionTitle" = "Secret chats:";
"Conversation.EncryptedDescription1" = "Use end-to-end encryption";
"Conversation.EncryptedDescription2" = "Leave no trace on our servers";
"Conversation.EncryptedDescription3" = "Have a self-destruct timer";
"Conversation.EncryptedDescription4" = "Do not allow forwarding";
"Conversation.ContextMenuCopy" = "Copy";
"Conversation.ContextMenuDelete" = "Delete";
"Conversation.ContextMenuForward" = "Forward";
"Conversation.ContextMenuMore" = "More...";

"Conversation.StatusMembers_0" = "%@ members";
"Conversation.StatusMembers_1" = "1 member";
"Conversation.StatusMembers_2" = "2 members";
"Conversation.StatusMembers_3_10" = "%@ members";
"Conversation.StatusMembers_many" = "%@ members";
"Conversation.StatusMembers_any" = "%@ members";

"Conversation.StatusOnline_1" = "1 online";
"Conversation.StatusOnline_2" = "2 online";
"Conversation.StatusOnline_3_10" = "%@ online";
"Conversation.StatusOnline_any" = "%@ online";
"Conversation.StatusOnline_many" = "%@ online";
"Conversation.StatusOnline_0" = "%@ online";

"Conversation.UnreadMessages" = "Unread Messages";

// Notification
"Notification.RenamedChat" = "%@ renamed group";
"Notification.RenamedChannel" = "Channel renamed";
"Notification.ChangedGroupPhoto" = "%@ changed group photo";
"Notification.RemovedGroupPhoto" = "%@ removed group photo";
"Notification.JoinedChat" = "%@ joined the group";
"Notification.JoinedChannel" = "%@ joined the channel";
"Notification.Invited" = "%@ invited %@";
"Notification.LeftChat" = "%@ left the group";
"Notification.LeftChannel" = "%@ left the channel";
"Notification.Kicked" = "%@ removed %@";
"Notification.CreatedChat" = "%@ created a group";
"Notification.CreatedChannel" = "Channel created";
"Notification.CreatedChatWithTitle" = "%@ created the group \"%@\"";
"Notification.Joined" = "%@ joined Telegram";
"Notification.ChangedGroupName" = "%@ changed group name to \"%@\"";
"Notification.NewAuthDetected" = "%1$@,\nWe detected a login into your account from a new device on %2$@, %3$@ at %4$@\n\nDevice: %5$@\nLocation: %6$@\n\nIf this wasn't you, you can go to Settings — Privacy and Security — Sessions and terminate that session.\n\nIf you think that somebody logged in to your account against your will, you can enable two-step verification in Privacy and Security settings.\n\nSincerely,\nThe Telegram Team";
"Notification.MessageLifetimeChanged" = "%1$@ set the self-destruct timer to %2$@";
"Notification.MessageLifetimeChangedOutgoing" = "You set the self-destruct timer to %1$@";
"Notification.MessageLifetimeRemoved" = "%1$@ disabled the self-destruct timer";
"Notification.MessageLifetimeRemovedOutgoing" = "You disabled the self-destruct timer";
"Notification.MessageLifetime2s" = "2 seconds";
"Notification.MessageLifetime5s" = "5 seconds";
"Notification.MessageLifetime1m" = "1 minute";
"Notification.MessageLifetime1h" = "1 hour";
"Notification.MessageLifetime1d" = "1 day";
"Notification.MessageLifetime1w" = "1 week";

"Notification.Exceptions.AlwaysOn" = "Always On";
"Notification.Exceptions.AlwaysOff" = "Always Off";
"Notification.Exceptions.MutedUntil" = "Muted until %@";

"Notification.Exceptions.AddException" = "Add an Exception";
"Notification.Exceptions.NewException" = "New Exception";
"Notification.Exceptions.NewException.NotificationHeader" = "NOTIFICATIONS";
"Notification.Exceptions.Sound" = "Sound: %@";



// Message
"Message.Photo" = "Photo";
"Message.Video" = "Video";
"Message.Location" = "Location";
"Message.Contact" = "Contact";
"Message.File" = "File";
"Message.Sticker" = "Sticker";
"Message.StickerText" = "Sticker %@";
"Message.Audio" = "Voice Message";
"Message.ForwardedMessage" = "Forwarded Message\nFrom: %@";
"Message.Animation" = "GIF";

// Conversation Profile
"ConversationProfile.ErrorCreatingConversation" = "An error occurred";
"ConversationProfile.UnknownAddMemberError" = "An unexpected error has occurred. Our wizards have been notified and will fix the problem soon. Sorry.";
"ConversationProfile.UsersTooMuchError" = "Sorry, this group is full. You cannot add any more members here.";

"ConversationProfile.LeaveDeleteAndExit" = "Delete and Exit";
"Group.LeaveGroup" = "Leave Group";

"Conversation.Megabytes" = "%.1f MB";
"Conversation.Kilobytes" = "%d KB";
"Conversation.Bytes" = "%d B";
"Conversation.ShareMyContactInfo" = "Share My Contact Info";
"Conversation.AddContact" = "Add Contact";
"Conversation.SendMessage" = "Send Message";
"Conversation.EncryptionCanceled" = "Secret chat cancelled";
"Conversation.DeleteManyMessages" = "Delete Messages";
"Conversation.SlideToCancel" = "Slide to cancel";
"Conversation.ApplyLocalization" = "Apply Localization";
"Conversation.OpenFile" = "Open File";

// Media Picker
"MediaPicker.Send" = "Send";
"SearchImages.Title" = "Albums";
"MediaPicker.CameraRoll" = "Camera Roll";
"SearchImages.NoImagesFound" = "No images found";

// User Profile
"Profile.CreateEncryptedChatError" = "An error occurred.";
"Profile.CreateEncryptedChatOutdatedError" = "Cannot create a secret chat with %@.\n%@ is using an older version of Telegram and needs to update first.";
"Profile.CreateNewContact" = "Create New Contact";
"Profile.AddToExisting" = "Add to Existing Contact";
"Profile.EncryptionKey" = "Encryption Key";
"Profile.MessageLifetimeForever" = "Off";
"Profile.MessageLifetime2s" = "2s";
"Profile.MessageLifetime5s" = "5s";
"Profile.MessageLifetime1m" = "1m";
"Profile.MessageLifetime1h" = "1h";
"Profile.MessageLifetime1d" = "1d";
"Profile.MessageLifetime1w" = "1w";
"Profile.ShareContactButton" = "Share Contact";

// User Info
"UserInfo.Title" = "Info";
"UserInfo.FirstNamePlaceholder" = "First Name";
"UserInfo.LastNamePlaceholder" = "Last Name";
"UserInfo.GenericPhoneLabel" = "mobile";
"UserInfo.SendMessage" = "Send Message";
"UserInfo.AddContact" = "Add Contact";
"UserInfo.ShareContact" = "Share Contact";
"UserInfo.StartSecretChat" = "Start Secret Chat";
"UserInfo.DeleteContact" = "Delete Contact";
"UserInfo.CreateNewContact" = "Create New Contact";
"UserInfo.AddToExisting" = "Add to Existing";
"UserInfo.AddPhone" = "add phone";
"UserInfo.NotificationsEnabled" = "Enabled";
"UserInfo.NotificationsDisabled" = "Disabled";
"UserInfo.NotificationsEnable" = "Enable";
"UserInfo.NotificationsDisable" = "Disable";
"UserInfo.Invite" = "Invite to Telegram";

// New Contact
"NewContact.Title" = "New Contact";

// Phone Label
"PhoneLabel.Title" = "Label";

// Secret Chat
"SecretChat.Title" = "Secret Chat";

// Group Info
"GroupInfo.Title" = "Group Info";
"GroupInfo.GroupNamePlaceholder" = "Group Name";
"GroupInfo.BroadcastListNamePlaceholder" = "List Name";
"GroupInfo.SetGroupPhoto" = "Set Group Photo";
"GroupInfo.SetGroupPhotoStop" = "Stop";
"GroupInfo.SetGroupPhotoDelete" = "Delete Photo";
"GroupInfo.Notifications" = "Notifications";
"GroupInfo.Sound" = "Sound";
"GroupInfo.SharedMedia" = "Shared Media";
"GroupInfo.SharedMediaNone" = "None";
"GroupInfo.DeleteAndExit" = "Delete and Exit";
"GroupInfo.DeleteAndExitConfirmation" = "You will not be able to join this group again.";
"GroupInfo.ParticipantCount_1" = "1 MEMBER";
"GroupInfo.ParticipantCount_2" = "2 MEMBERS";
"GroupInfo.ParticipantCount_3_10" = "%@ MEMBERS";
"GroupInfo.ParticipantCount_any" = "%@ MEMBERS";
"GroupInfo.ParticipantCount_many" = "%@ MEMBERS";
"GroupInfo.ParticipantCount_0" = "%@ MEMBERS";
"GroupInfo.AddParticipant" = "Add Member";
"GroupInfo.AddParticipantTitle" = "Contacts";
"GroupInfo.AddParticipantConfirmation" = "Add %@ to the group?";
"GroupInfo.LeftStatus" = "You have left the group";

// Encryption Key
"EncryptionKey.Title" = "Encryption Key";
"EncryptionKey.Description" = "This image and text were derived from the encryption key for this secret chat with %1$@.\n\n If they look the same on %2$@'s device, end-to-end encryption is guaranteed.\n\nLearn more at telegram.org";

// Conversation media
"ConversationMedia.Title" = "Media";

// Preview
"Preview.DeletePhoto" = "Delete Photo";
"Preview.SaveToCameraRoll" = "Save to Camera Roll";

// Map
"Map.ChooseLocationTitle" = "Location";
"Map.Map" = "Map";
"Map.Satellite" = "Satellite";
"Map.Hybrid" = "Hybrid";
"Map.GetDirections" = "Get Directions";
"Map.OpenInGoogleMaps" = "Open in Google Maps";

// Web
"Web.Error" = "Couldn't load page";
"Web.OpenExternal" = "Open in Safari";

// Document
"Document.TargetConfirmationFormat" = "Send file ({size}) to {target}?";

// Dialog List
"DialogList.You" = "You";

// Settings
"Settings.SetProfilePhoto" = "Set Profile Photo";
"Settings.Logout" = "Log Out";
"Settings.Title" = "Settings";
"Settings.NotificationsAndSounds" = "Notifications and Sounds";
"Settings.ChatSettings" = "Data and Storage";
"Settings.BlockedUsers" = "Blocked Users";
"Settings.ChatBackground" = "Chat Background";
"Settings.Support" = "Ask a Question";
"Settings.FAQ" = "Telegram FAQ";
"Settings.FAQ_URL" = "https://telegram.org/faq#general";
"Settings.FAQ_Intro" = "Please note that Telegram Support is done by volunteers. We try to respond as quickly as possible, but it may take a while.\n\nPlease take a look at the Telegram FAQ: it has important troubleshooting tips and answers to most questions.";
"Settings.FAQ_Button" = "FAQ";
"Settings.SaveIncomingPhotos" = "Save Incoming Photos";

// Notifications and Sounds
"Notifications.Title" = "Notifications";
"Notifications.MessageNotifications" = "MESSAGE NOTIFICATIONS";
"Notifications.MessageNotificationsAlert" = "Alert";
"Notifications.MessageNotificationsPreview" = "Message Preview";
"Notifications.MessageNotificationsSound" = "Sound";
"Notifications.MessageNotificationsHelp" = "You can set custom notifications for specific users on their Info page.";
"Notifications.MessageNotificationsExceptionsHelp" = "Set custom notifications for specific users.";



"Notifications.GroupNotifications" = "GROUP NOTIFICATIONS";
"Notifications.GroupNotificationsAlert" = "Alert";
"Notifications.GroupNotificationsPreview" = "Message Preview";
"Notifications.GroupNotificationsSound" = "Sound";
"Notifications.GroupNotificationsHelp" = "You can set custom notifications for specific groups on the Group Info page.";
"Notifications.GroupNotificationsExceptionsHelp" = "Set custom notifications for specific groups.";

"Notifications.ChannelNotifications" = "CHANNEL NOTIFICATIONS";
"Notifications.ChannelNotificationsAlert" = "Alert";
"Notifications.ChannelNotificationsPreview" = "Message Preview";
"Notifications.ChannelNotificationsSound" = "Sound";
"Notifications.ChannelNotificationsHelp" = "You can set custom notifications for specific channels on the Channel Info page.";
"Notifications.ChannelNotificationsExceptionsHelp" = "Set custom notifications for specific channels.";

"Notifications.TextTone" = "Text Tone";
"Notifications.AlertTones" = "ALERT TONES";
"Notifications.ClassicTones" = "CLASSIC";

"Notifications.InAppNotifications" = "IN-APP NOTIFICATIONS";
"Notifications.InAppNotificationsSounds" = "In-App Sounds";
"Notifications.InAppNotificationsVibrate" = "In-App Vibrate";
"Notifications.InAppNotificationsPreview" = "In-App Preview";

"Notifications.Reset" = "Reset";
"Notifications.ResetAllNotifications" = "Reset All Notifications";
"Notifications.ResetAllNotificationsHelp" = "Undo all custom notification settings for all your contacts and groups.";

// Chat Settings
"ChatSettings.Title" = "Data and Storage";
"ChatSettings.Appearance" = "APPEARANCE";
"ChatSettings.TextSize" = "Text Size";
"ChatSettings.TextSizeUnits" = "pt";
"ChatSettings.AutomaticPhotoDownload" = "AUTOMATIC PHOTO DOWNLOAD";
"ChatSettings.AutomaticAudioDownload" = "AUTOMATIC AUDIO DOWNLOAD";
"ChatSettings.PrivateChats" = "Private Chats";
"ChatSettings.Groups" = "Groups";
"ChatSettings.Cache" = "Storage Usage";

// Usage
"Cache.Title" = "Storage Usage";
"Cache.ClearCache" = "Clear Cache";
"Cache.KeepMedia" = "Keep Media";
"Cache.Help" = "Photos, videos and other files from cloud chats that you have **not accessed** during this period will be removed from this device to save disk space.\n\nAll media will stay in the Telegram cloud and can be re-downloaded if you need it again.";

// Blocked Users
"BlockedUsers.Title" = "Blocked";
"BlockedUsers.SelectUserTitle" = "Block User";
"BlockedUsers.BlockUser" = "Block User...";
"BlockedUsers.BlockTitle" = "Block";
"BlockedUsers.LeavePrefix" = "Leave ";
"BlockedUsers.Info" = "Blocked users can't send you messages or add you to groups. They will not see your profile pictures, online and last seen status.";
"BlockedUsers.AddNew" = "Add New...";
"BlockedUsers.Unblock" = "Unblock";

// Wallpaper
"Wallpaper.Title" = "Chat Background";
"Wallpaper.PhotoLibrary" = "Photo Library";
"Wallpaper.Set" = "Set";
"Wallpaper.Wallpaper" = "Wallpaper";

"Notification.SecretChatMessageScreenshot" = "%@ took a screenshot!";
"Notification.SecretChatScreenshot" = "Screenshot taken!";

"BroadcastListInfo.AddRecipient" = "Add Recipient";

"Settings.LogoutConfirmationTitle" = "Log out?";
"Settings.LogoutConfirmationText" = "\nNote that you can seamlessly use Telegram on all your devices at once.\n\nRemember, logging out kills all your Secret Chats.";

"Login.PadPhoneHelp" = "\nYou can use your main mobile number to log in to Telegram on all devices.\nDon't use your iPad's SIM number here — we'll need to send you an SMS.\n\nIs this number correct?\n{number}";
"Login.PadPhoneHelpTitle" = "Your Number";

"MessageTimer.Custom" = "Custom";

"MessageTimer.Forever" = "Forever";

"MessageTimer.Seconds_1" = "%@ second";
"MessageTimer.Seconds_2" = "%@ seconds";
"MessageTimer.Seconds_3_10" = "%@ seconds";
"MessageTimer.Seconds_any" = "%@ seconds";
"MessageTimer.Seconds_many" = "%@ seconds";
"MessageTimer.Seconds_0" = "%@ seconds";
"MessageTimer.Minutes_1" = "%@ minute";
"MessageTimer.Minutes_2" = "%@ minutes";
"MessageTimer.Minutes_3_10" = "%@ minutes";
"MessageTimer.Minutes_any" = "%@ minutes";
"MessageTimer.Minutes_many" = "%@ minutes";
"MessageTimer.Minutes_0" = "%@ minutes";
"MessageTimer.Hours_1" = "%@ hour";
"MessageTimer.Hours_2" = "%@ hours";
"MessageTimer.Hours_3_10" = "%@ hours";
"MessageTimer.Hours_any" = "%@ hours";
"MessageTimer.Hours_many" = "%@ hours";
"MessageTimer.Hours_0" = "%@ hours";
"MessageTimer.Days_1" = "%@ day";
"MessageTimer.Days_2" = "%@ days";
"MessageTimer.Days_3_10" = "%@ days";
"MessageTimer.Days_any" = "%@ days";
"MessageTimer.Days_many" = "%@ days";
"MessageTimer.Days_0" = "%@ days";
"MessageTimer.Weeks_1" = "%@ week";
"MessageTimer.Weeks_2" = "%@ weeks";
"MessageTimer.Weeks_3_10" = "%@ weeks";
"MessageTimer.Weeks_any" = "%@ weeks";
"MessageTimer.Weeks_many" = "%@ weeks";
"MessageTimer.Weeks_0" = "%@ weeks";
"MessageTimer.Months_1" = "%@ month";
"MessageTimer.Months_2" = "%@ months";
"MessageTimer.Months_3_10" = "%@ months";
"MessageTimer.Months_any" = "%@ months";
"MessageTimer.Months_many" = "%@ months";
"MessageTimer.Months_0" = "%@ months";
"MessageTimer.Years_1" = "%@ year";
"MessageTimer.Years_2" = "%@ years";
"MessageTimer.Years_3_10" = "%@ years";
"MessageTimer.Years_any" = "%@ years";
"MessageTimer.Months_many" = "%@ years";

"MessageTimer.ShortSeconds_1" = "%@s";
"MessageTimer.ShortSeconds_2" = "%@s";
"MessageTimer.ShortSeconds_3_10" = "%@s";
"MessageTimer.ShortSeconds_any" = "%@s";
"MessageTimer.ShortSeconds_many" = "%@s";
"MessageTimer.ShortSeconds_0" = "%@s";
"MessageTimer.ShortMinutes_1" = "%@m";
"MessageTimer.ShortMinutes_2" = "%@m";
"MessageTimer.ShortMinutes_3_10" = "%@m";
"MessageTimer.ShortMinutes_any" = "%@m";
"MessageTimer.ShortMinutes_many" = "%@m";
"MessageTimer.ShortMinutes_0" = "%@m";
"MessageTimer.ShortHours_1" = "%@h";
"MessageTimer.ShortHours_2" = "%@h";
"MessageTimer.ShortHours_3_10" = "%@h";
"MessageTimer.ShortHours_any" = "%@h";
"MessageTimer.ShortHours_many" = "%@h";
"MessageTimer.ShortHours_0" = "%@h";
"MessageTimer.ShortDays_1" = "%@d";
"MessageTimer.ShortDays_2" = "%@d";
"MessageTimer.ShortDays_3_10" = "%@d";
"MessageTimer.ShortDays_any" = "%@d";
"MessageTimer.ShortDays_many" = "%@d";
"MessageTimer.ShortDays_0" = "%@d";
"MessageTimer.ShortWeeks_1" = "%@w";
"MessageTimer.ShortWeeks_2" = "%@w";
"MessageTimer.ShortWeeks_3_10" = "%@w";
"MessageTimer.ShortWeeks_any" = "%@w";
"MessageTimer.ShortWeeks_many" = "%@w";
"MessageTimer.ShortWeeks_0" = "%@w";

"Activity.UploadingPhoto" = "sending photo";
"Activity.UploadingVideo" = "sending video";
"Activity.UploadingDocument" = "sending file";
"Activity.RecordingAudio" = "recording audio";
"Activity.RecordingVideoMessage" = "recording video";

"Compatibility.SecretMediaVersionTooLow" = "%@ is using an older version of Telegram, so secret photos will be shown in compatibility mode.\n\nOnce %@ updates Telegram, photos with timers for 1 minute or less will start working in 'Tap and hold to view' mode, and you will be notified whenever the other party takes a screenshot.";

"Contacts.GlobalSearch" = "Global Search";
"Profile.Username" = "username";
"Settings.Username" = "Username";
"Settings.UsernameEmpty" = "Add";

"Username.Title" = "Username";
"Username.Placeholder" = "Your Username";
"Username.Help" = "You can choose a username on **Telegram**. If you do, other people will be able to find you by this username and contact you without knowing your phone number.\n\nYou can use **a-z**, **0-9** and underscores. Minimum length is **5** characters.";
"Username.InvalidTooShort" = "A username must have at least 5 characters.";
"Username.InvalidStartsWithNumber" = "Sorry, a username can't start with a number.";
"Username.InvalidCharacters" = "Sorry, this username is invalid.";
"Username.InvalidTaken" = "Sorry, this username is already taken.";

"Username.CheckingUsername" = "Checking username...";
"Username.UsernameIsAvailable" = "%@ is available.";

"WebSearch.Images" = "Images";
"WebSearch.GIFs" = "GIFs";
"WebSearch.RecentSectionTitle" = "Recent";
"WebSearch.RecentSectionClear" = "Clear";

"Settings.PrivacySettings" = "Privacy and Security";

"UserCount_1" = "1 user";
"UserCount_2" = "2 users";
"UserCount_3_10" = "%@ users";
"UserCount_any" = "%@ users";
"UserCount_many" = "%@ users";
"UserCount_0" = "%@ users";

"PrivacySettings.Title" = "Privacy and Security";

"PrivacySettings.PrivacyTitle" = "PRIVACY";
"PrivacySettings.LastSeen" = "Last Seen";
"PrivacySettings.LastSeenTitle" = "Last Seen";
"PrivacySettings.LastSeenEverybody" = "Everybody";
"PrivacySettings.LastSeenContacts" = "My Contacts";
"PrivacySettings.LastSeenNobody" = "Nobody";

"PrivacySettings.LastSeenEverybodyMinus" = "Everybody (-%@)";
"PrivacySettings.LastSeenContactsPlus" = "My Contacts (+%@)";
"PrivacySettings.LastSeenContactsMinus" = "My Contacts (-%@)";
"PrivacySettings.LastSeenContactsMinusPlus" = "My Contacts (-%@, +%@)";
"PrivacySettings.LastSeenNobodyPlus" = "Nobody (+%@)";

"PrivacySettings.SecurityTitle" = "SECURITY";

"PrivacySettings.DeleteAccountTitle" = "DELETE MY ACCOUNT";
"PrivacySettings.DeleteAccountIfAwayFor" = "If Away For";
"PrivacySettings.DeleteAccountHelp" = "If you do not log in at least once within this period, your account will be deleted along with all groups, messages and contacts.";

"PrivacyLastSeenSettings.Title" = "Last Seen";
"PrivacyLastSeenSettings.CustomHelp" = "Important: you won't be able to see Last Seen times for people with whom you don't share your Last Seen time. Approximate last seen will be shown instead (recently, within a week, within a month).";
"PrivacyLastSeenSettings.AlwaysShareWith" = "Always Share With";
"PrivacyLastSeenSettings.NeverShareWith" = "Never Share With";
"PrivacyLastSeenSettings.CustomShareSettingsHelp" = "These settings will override the values above.";

"PrivacyLastSeenSettings.CustomShareSettings.Delete" = "Delete";
"PrivacyLastSeenSettings.AlwaysShareWith.Title" = "Always Share";
"PrivacyLastSeenSettings.AlwaysShareWith.Placeholder" = "Always share with users...";
"PrivacyLastSeenSettings.NeverShareWith.Title" = "Never Share";
"PrivacyLastSeenSettings.NeverShareWith.Placeholder" = "Never share with users...";
"PrivacyLastSeenSettings.EmpryUsersPlaceholder" = "Add Users";
"PrivacyLastSeenSettings.AddUsers_1" = "Add 1 user to this list?";
"PrivacyLastSeenSettings.AddUsers_2" = "Add 2 users to this list?";
"PrivacyLastSeenSettings.AddUsers_3_10" = "Add %@ users to this list?";
"PrivacyLastSeenSettings.AddUsers_any" = "Add %@ users to this list?";
"PrivacyLastSeenSettings.AddUsers_many" = "Add %@ users to this list?";
"PrivacyLastSeenSettings.AddUsers_0" = "Add %@ users to this list?";

// Photo Editor
"PhotoEditor.DiscardChanges" = "Discard Changes";

"PhotoEditor.Original" = "Original";

"PhotoEditor.CropReset" = "RESET";
"PhotoEditor.CropAuto" = "AUTO";
"PhotoEditor.CropAspectRatioOriginal" = "Original";
"PhotoEditor.CropAspectRatioSquare" = "Square";

"PhotoEditor.EnhanceTool" = "Enhance";
"PhotoEditor.ExposureTool" = "Brightness";
"PhotoEditor.ContrastTool" = "Contrast";
"PhotoEditor.WarmthTool" = "Warmth";
"PhotoEditor.SaturationTool" = "Saturation";
"PhotoEditor.HighlightsTool" = "Highlights";
"PhotoEditor.ShadowsTool" = "Shadows";
"PhotoEditor.VignetteTool" = "Vignette";
"PhotoEditor.GrainTool" = "Grain";
"PhotoEditor.SharpenTool" = "Sharpen";

"PhotoEditor.BlurToolOff" = "Off";
"PhotoEditor.BlurToolRadial" = "Radial";
"PhotoEditor.BlurToolLinear" = "Linear";

"PhotoEditor.Set" = "Set";
"PhotoEditor.Skip" = "Skip";

// Camera
"Camera.PhotoMode" = "PHOTO";
"Camera.VideoMode" = "VIDEO";
"Camera.SquareMode" = "SQUARE";
"Camera.FlashOff" = "Off";
"Camera.FlashOn" = "On";
"Camera.FlashAuto" = "Auto";
"Camera.Retake" = "Retake";

"Settings.PhoneNumber" = "Change Number";

"PhoneNumberHelp.Help" = "You can change your Telegram number here. Your account and all your cloud data — messages, media, contacts, etc. will be moved to the new number.\n\n**Important:** all your Telegram contacts will get your **new number** added to their address book, provided they had your old number and you haven't blocked them in Telegram.";
"PhoneNumberHelp.Alert" = "All your Telegram contacts will get your new number added to their address book, provided they had your old number and you haven't blocked them in Telegram.";
"PhoneNumberHelp.ChangeNumber" = "Change Number";

"ChangePhoneNumberNumber.Title" = "Change Number";
"ChangePhoneNumberNumber.NewNumber" = "NEW NUMBER";
"ChangePhoneNumberNumber.Help" = "We will send an SMS with a confirmation code to your new number.";
"ChangePhoneNumberNumber.NumberPlaceholder" = "Enter your new number";

"ChangePhoneNumberCode.Code" = "YOUR CODE";
"ChangePhoneNumberCode.CodePlaceholder" = "Code";
"ChangePhoneNumberCode.Help" = "We have sent you an SMS with the code";
"ChangePhoneNumberCode.CallTimer" = "Telegram will call you in %@";
"ChangePhoneNumberCode.RequestingACall" = "Requesting a call from Telegram...";
"ChangePhoneNumberCode.Called" = "Telegram dialed your number";

"LoginPassword.Title" = "Your Password";
"LoginPassword.PasswordPlaceholder" = "Password";
"LoginPassword.InvalidPasswordError" = "Invalid password. Please try again.";
"LoginPassword.FloodError" = "Limit exceeded. Please try again later.";
"LoginPassword.ForgotPassword" = "Forgot password?";
"LoginPassword.PasswordHelp" = "Two-Step verification enabled. Your account is protected with an additional password.";
"LoginPassword.ResetAccount" = "Reset Account";

"QuickSend.Photos_1" = "Send 1 Photo";
"QuickSend.Photos_2" = "Send 2 Photos";
"QuickSend.Photos_3_10" = "Send %@ Photos";
"QuickSend.Photos_any" = "Send %@ Photos";
"QuickSend.Photos_many" = "Send %@ Photos";
"QuickSend.Photos_0" = "Send %@ Photos";

"Share.Title" = "Share";
"Forward.ConfirmMultipleFiles_1" = "Send 1 file to {target}?";
"Forward.ConfirmMultipleFiles_2" = "Send 2 files to {target}?";
"Forward.ConfirmMultipleFiles_3_10" = "Send %@ files to {target}?";
"Forward.ConfirmMultipleFiles_any" = "Send %@ files to {target}?";
"Forward.ConfirmMultipleFiles_many" = "Send %@ files to {target}?";
"Forward.ConfirmMultipleFiles_0" = "Send %@ files to {target}?";

"Notification.Reply" = "Reply";
"Notification.Mute1h" = "Mute for 1 hour";
"Notification.Mute1hMin" = "Mute for 1h";
"Conversation.ContextMenuShare" = "Share";

"SharedMedia.TitleAll" = "Shared Media";

"SharedMedia.Photo_1" = "1 photo";
"SharedMedia.Photo_2" = "2 photos";
"SharedMedia.Photo_3_10" = "%@ photos";
"SharedMedia.Photo_any" = "%@ photos";
"SharedMedia.Photo_many" = "%@ photos";
"SharedMedia.Photo_0" = "%@ photos";

"SharedMedia.Video_1" = "1 video";
"SharedMedia.Video_2" = "2 videos";
"SharedMedia.Video_3_10" = "%@ videos";
"SharedMedia.Video_any" = "%@ videos";
"SharedMedia.Video_many" = "%@ videos";
"SharedMedia.Video_0" = "%@ videos";

"SharedMedia.File_1" = "1 file";
"SharedMedia.File_2" = "2 files";
"SharedMedia.File_3_10" = "%@ files";
"SharedMedia.File_any" = "%@ files";
"SharedMedia.File_many" = "%@ files";
"SharedMedia.File_0" = "%@ files";

"SharedMedia.Generic_1" = "1 media file";
"SharedMedia.Generic_2" = "2 media files";
"SharedMedia.Generic_3_10" = "%@ media files";
"SharedMedia.Generic_any" = "%@ media files";
"SharedMedia.Generic_many" = "%@ media files";
"SharedMedia.Generic_0" = "%@ media files";

"FileSize.B" = "%@ B";
"FileSize.KB" = "%@ KB";
"FileSize.MB" = "%@ MB";
"FileSize.GB" = "%@ GB";

"DownloadingStatus" = "Downloading %@ of %@";

"Time.MonthOfYear_m1" = "January %@";
"Time.MonthOfYear_m2" = "February %@";
"Time.MonthOfYear_m3" = "March %@";
"Time.MonthOfYear_m4" = "April %@";
"Time.MonthOfYear_m5" = "May %@";
"Time.MonthOfYear_m6" = "June %@";
"Time.MonthOfYear_m7" = "July %@";
"Time.MonthOfYear_m8" = "August %@";
"Time.MonthOfYear_m9" = "September %@";
"Time.MonthOfYear_m10" = "October %@";
"Time.MonthOfYear_m11" = "November %@";
"Time.MonthOfYear_m12" = "December %@";

"Time.PreciseDate_m1" = "Jan %1$@, %2$@ at %3$@";
"Time.PreciseDate_m2" = "Feb %1$@, %2$@ at %3$@";
"Time.PreciseDate_m3" = "Mar %1$@, %2$@ at %3$@";
"Time.PreciseDate_m4" = "Apr %1$@, %2$@ at %3$@";
"Time.PreciseDate_m5" = "May %1$@, %2$@ at %3$@";
"Time.PreciseDate_m6" = "Jun %1$@, %2$@ at %3$@";
"Time.PreciseDate_m7" = "Jul %1$@, %2$@ at %3$@";
"Time.PreciseDate_m8" = "Aug %1$@, %2$@ at %3$@";
"Time.PreciseDate_m9" = "Sep %1$@, %2$@ at %3$@";
"Time.PreciseDate_m10" = "Oct %1$@, %2$@ at %3$@";
"Time.PreciseDate_m11" = "Nov %1$@, %2$@ at %3$@";
"Time.PreciseDate_m12" = "Dec %1$@, %2$@ at %3$@";

"MuteFor.Hours_1" = "Mute for 1 hour";
"MuteFor.Hours_2" = "Mute for 2 hours";
"MuteFor.Hours_3_10" = "Mute for %@ hours";
"MuteFor.Hours_any" = "Mute for %@ hours";
"MuteFor.Hours_many" = "Mute for %@ hours";
"MuteFor.Hours_0" = "Mute for %@ hours";

"MuteFor.Days_1" = "Mute for 1 day";
"MuteFor.Days_2" = "Mute for 2 days";
"MuteFor.Days_3_10" = "Mute for %@ days";
"MuteFor.Days_any" = "Mute for %@ days";
"MuteFor.Days_many" = "Mute for %@ days";
"MuteFor.Days_0" = "Mute for %@ days";

"MuteExpires.Minutes_1" = "in 1 minute";
"MuteExpires.Minutes_2" = "in 2 minutes";
"MuteExpires.Minutes_3_10" = "in %@ minutes";
"MuteExpires.Minutes_any" = "in %@ minutes";
"MuteExpires.Minutes_many" = "in %@ minutes";
"MuteExpires.Minutes_0" = "in %@ minutes";

"MuteExpires.Hours_1" = "in 1 hour";
"MuteExpires.Hours_2" = "in 2 hours";
"MuteExpires.Hours_3_10" = "in %@ hours";
"MuteExpires.Hours_any" = "in %@ hours";
"MuteExpires.Hours_many" = "in %@ hours";
"MuteExpires.Hours_0" = "in %@ hours";

"MuteExpires.Days_1" = "in 1 day";
"MuteExpires.Days_2" = "in 2 days";
"MuteExpires.Days_3_10" = "in %@ days";
"MuteExpires.Days_any" = "in %@ days";
"MuteExpires.Days_many" = "in %@ days";
"MuteExpires.Days_0" = "in %@ days";

"SharedMedia.EmptyTitle" = "No media files yet";
"SharedMedia.EmptyText" = "Share photos and videos in this chat\n — or this paperclip stays unhappy.";
"SharedMedia.EmptyFilesText" = "You can send and receive\nfiles of any type up to 1.5 GB each\nand access them anywhere.";

"ShareFileTip.Title" = "Sharing Files";
"ShareFileTip.Text" = "You can share **uncompressed** media files from your Camera Roll here.\n\nTo share files of any other type, open them on your %@ (e.g. in your browser), tap **Open in...** or the action button and choose Telegram.";
"ShareFileTip.CloseTip" = "Close Tip";

"DialogList.SearchSectionDialogs" = "Chats and Contacts";
"DialogList.SearchSectionGlobal" = "Global Search";
"DialogList.SearchSectionMessages" = "Messages";

"Username.LinkHint" = "This link opens a chat with you in Telegram:[\nhttps://t.me/%@]";
"Username.LinkCopied" = "Copied link to clipboard";

"SharedMedia.DeleteItemsConfirmation_1" = "Delete media file?";
"SharedMedia.DeleteItemsConfirmation_2" = "Delete 2 media files?";
"SharedMedia.DeleteItemsConfirmation_3_10" = "Delete %@ media files?";
"SharedMedia.DeleteItemsConfirmation_any" = "Delete %@ media files?";
"SharedMedia.DeleteItemsConfirmation_many" = "Delete %@ media files?";
"SharedMedia.DeleteItemsConfirmation_0" = "Delete %@ media files?";

"PrivacySettings.Passcode" = "Passcode Lock";
"PasscodeSettings.Title" = "Passcode Lock";
"PasscodeSettings.TurnPasscodeOn" = "Turn Passcode On";
"PasscodeSettings.TurnPasscodeOff" = "Turn Passcode Off";
"PasscodeSettings.ChangePasscode" = "Change Passcode";
"PasscodeSettings.Help" = "When you set up an additional passcode, a lock icon will appear on the chats page. Tap it to lock and unlock the app.\n\nNote: if you forget the passcode, you'll need to delete and reinstall the app. All secret chats will be lost.";
"PasscodeSettings.UnlockWithTouchId" = "Unlock with Touch ID";
"PasscodeSettings.SimplePasscode" = "Simple Passcode";
"PasscodeSettings.SimplePasscodeHelp" = "A simple passcode is a 4 digit number.";
"PasscodeSettings.EncryptData" = "Encrypt Local Database";
"PasscodeSettings.EncryptDataHelp" = "Experimental feature, use with caution. Encrypt your local Telegram data, using a derivative of your passcode as the key.";

"EnterPasscode.EnterTitle" = "Enter your Telegram Passcode";
"EnterPasscode.ChangeTitle" = "Change Passcode";
"EnterPasscode.EnterPasscode" = "Enter your Telegram Passcode";
"EnterPasscode.EnterNewPasscodeNew" = "Enter a passcode";
"EnterPasscode.EnterNewPasscodeChange" = "Enter your new passcode";
"EnterPasscode.RepeatNewPasscode" = "Re-enter your new passcode";
"EnterPasscode.EnterCurrentPasscode" = "Enter your current passcode";
"EnterPasscode.TouchId" = "Enter your passcode";

"DialogList.PasscodeLockHelp" = "Tap to lock Telegram";

"PasscodeSettings.AutoLock" = "Auto-Lock";
"PasscodeSettings.AutoLock.Disabled" = "Disabled";
"PasscodeSettings.AutoLock.IfAwayFor_1minute" = "If away for 1 min";
"PasscodeSettings.AutoLock.IfAwayFor_5minutes" = "If away for 5 min";
"PasscodeSettings.AutoLock.IfAwayFor_1hour" = "If away for 1 hour";
"PasscodeSettings.AutoLock.IfAwayFor_5hours" = "If away for 5 hours";

"PasscodeSettings.FailedAttempts_1" = "1 Failed Passcode Attempt";
"PasscodeSettings.FailedAttempts_2" = "2 Failed Passcode Attempts";
"PasscodeSettings.FailedAttempts_3_10" = "%@ Failed Passcode Attempts";
"PasscodeSettings.FailedAttempts_any" = "%@ Failed Passcode Attempt";
"PasscodeSettings.FailedAttempts_many" = "%@ Failed Passcode Attempts";
"PasscodeSettings.FailedAttempts_0" = "%@ Failed Passcode Attempts";
"PasscodeSettings.TryAgainIn1Minute" = "Try again in 1 minute";

"AccessDenied.Title" = "Please Allow Access";

"AccessDenied.Contacts" = "Telegram messaging is based on your existing contact list.\n\nPlease go to Settings > Privacy > Contacts and set Telegram to ON.";

"AccessDenied.VoiceMicrophone" = "Telegram needs access to your microphone to send voice messages.\n\nPlease go to Settings > Privacy > Microphone and set Telegram to ON.";

"AccessDenied.VideoMicrophone" = "Telegram needs access to your microphone to record sound in videos recording.\n\nPlease go to Settings > Privacy > Microphone and set Telegram to ON.";

"AccessDenied.MicrophoneRestricted" = "Microphone access is restricted for Telegram.\n\nPlease go to Settings > General > Restrictions > Microphone and set Telegram to ON.";


"AccessDenied.Camera" = "Telegram needs access to your camera to take photos and videos.\n\nPlease go to Settings > Privacy > Camera and set Telegram to ON.";

"AccessDenied.CameraRestricted" = "Camera access is restricted for Telegram.\n\nPlease go to Settings > General > Restrictions > Camera and set Telegram to ON.";

"AccessDenied.CameraDisabled" = "Camera access is globally restricted on your phone.\n\nPlease go to Settings > General > Restrictions and set Camera to ON";

"AccessDenied.PhotosAndVideos" = "Telegram needs access to your photo library to send photos and videos.\n\nPlease go to Settings > Privacy > Photos and set Telegram to ON.";

"AccessDenied.SaveMedia" = "Telegram needs access to your photo library to save photos and videos.\n\nPlease go to Settings > Privacy > Photos and set Telegram to ON.";

"AccessDenied.PhotosRestricted" = "Photo access is restricted for Telegram.\n\nPlease go to Settings > General > Restrictions > Photos and set Telegram to ON.";

"AccessDenied.LocationDenied" = "Telegram needs access to your location so that you can share it with your contacts.\n\nPlease go to Settings > Privacy > Location Services and set Telegram to ON.";

"AccessDenied.LocationDisabled" = "Telegram needs access to your location so that you can share it with your contacts.\n\nPlease go to Settings > Privacy > Location Services and set it to ON.";

"AccessDenied.LocationTracking" = "Telegram needs access to your location to show you on the map.\n\nPlease go to Settings > Privacy > Location Services and set it to ON.";

"AccessDenied.Settings" = "Settings";

"WebSearch.RecentClearConfirmation" = "Are you sure you want to clear recent images?";

"FeatureDisabled.Oops" = "Oops";

"Conversation.ContextMenuReply" = "Reply";

"ForwardedMessages_1" = "Forwarded message";
"ForwardedMessages_2" = "2 forwarded messages";
"ForwardedMessages_3_10" = "%@ forwarded messages";
"ForwardedMessages_any" = "%@ forwarded messages";
"ForwardedMessages_many" = "%@ forwarded messages";
"ForwardedMessages_0" = "%@ forwarded messages";

"ForwardedFiles_1" = "Forwarded file";
"ForwardedFiles_2" = "2 forwarded files";
"ForwardedFiles_3_10" = "%@ forwarded files";
"ForwardedFiles_any" = "%@ forwarded files";
"ForwardedFiles_many" = "%@ forwarded files";
"ForwardedFiles_0" = "%@ forwarded files";

"ForwardedStickers_1" = "Forwarded sticker";
"ForwardedStickers_2" = "2 forwarded stickers";
"ForwardedStickers_3_10" = "%@ forwarded stickers";
"ForwardedStickers_any" = "%@ forwarded stickers";
"ForwardedStickers_many" = "%@ forwarded stickers";
"ForwardedStickers_0" = "%@ forwarded stickers";

"ForwardedPhotos_1" = "Forwarded photo";
"ForwardedPhotos_2" = "2 forwarded photos";
"ForwardedPhotos_3_10" = "%@ forwarded photos";
"ForwardedPhotos_any" = "%@ forwarded photos";
"ForwardedPhotos_many" = "%@ forwarded photos";
"ForwardedPhotos_0" = "%@ forwarded photos";

"ForwardedVideos_1" = "Forwarded video";
"ForwardedVideos_2" = "2 forwarded videos";
"ForwardedVideos_3_10" = "%@ forwarded videos";
"ForwardedVideos_any" = "%@ forwarded videos";
"ForwardedVideos_many" = "%@ forwarded videos";
"ForwardedVideos_0" = "%@ forwarded videos";

"ForwardedAudios_1" = "Forwarded audio";
"ForwardedAudios_2" = "2 forwarded audios";
"ForwardedAudios_3_10" = "%@ forwarded audios";
"ForwardedAudios_any" = "%@ forwarded audios";
"ForwardedAudios_many" = "%@ forwarded audios";
"ForwardedAudios_0" = "%@ forwarded audios";

"ForwardedLocations_1" = "Forwarded location";
"ForwardedLocations_2" = "2 forwarded locations";
"ForwardedLocations_3_10" = "%@ forwarded locations";
"ForwardedLocations_any" = "%@ forwarded locations";
"ForwardedLocations_many" = "%@ forwarded locations";
"ForwardedLocations_0" = "%@ forwarded locations";

"ForwardedGifs_1" = "Forwarded GIF";
"ForwardedGifs_2" = "2 forwarded GIFs";
"ForwardedGifs_3_10" = "%@ forwarded GIFs";
"ForwardedGifs_any" = "%@ forwarded GIFs";
"ForwardedGifs_many" = "%@ forwarded GIFs";
"ForwardedGifs_0" = "%@ forwarded GIFs";

"ForwardedContacts_1" = "Forwarded contact";
"ForwardedContacts_2" = "2 forwarded contacts";
"ForwardedContacts_3_10" = "%@ forwarded contacts";
"ForwardedContacts_any" = "%@ forwarded contacts";
"ForwardedContacts_many" = "%@ forwarded contacts";
"ForwardedContacts_0" = "%@ forwarded contacts";

"ForwardedAuthors2" = "%@, %@";
"ForwardedAuthorsOthers_1" = "%@ and 1 other";
"ForwardedAuthorsOthers_2" = "%@ and 2 others";
"ForwardedAuthorsOthers_3_10" = "%@ and %@ others";
"ForwardedAuthorsOthers_any" = "%@ and %@ others";
"ForwardedAuthorsOthers_many" = "%@ and %@ others";
"ForwardedAuthorsOthers_0" = "%@ and %@ others";

"PrivacySettings.TwoStepAuth" = "Two-Step Verification";
"TwoStepAuth.Title" = "Two-Step Verification";
"TwoStepAuth.SetPassword" = "Set Additional Password";
"TwoStepAuth.SetPasswordHelp" = "You can set a password that will be required when you log in on a new device in addition to the code you get in the SMS.";
"TwoStepAuth.SetupPasswordTitle" = "Your Password";

"TwoStepAuth.SetupHintTitle" = "Password Hint";
"TwoStepAuth.SetupHint" = "Please create a hint for your password:";

"TwoStepAuth.ChangePassword" = "Change Password";
"TwoStepAuth.RemovePassword" = "Turn Password Off";
"TwoStepAuth.SetupEmail" = "Set Recovery E-Mail";
"TwoStepAuth.ChangeEmail" = "Change Recovery E-Mail";
"TwoStepAuth.PendingEmailHelp" = "Your recovery e-mail %@ is not yet active and pending confirmation.";
"TwoStepAuth.GenericHelp" = "You have enabled Two-Step verification.\nYou'll need the password you set up here to log in to your Telegram account.";

"TwoStepAuth.ConfirmationTitle" = "Two-Step Verification";
"TwoStepAuth.ConfirmationText" = "Please check your e-mail and click on the validation link to complete Two-Step Verification setup. Be sure to check the spam folder as well.";
"TwoStepAuth.ConfirmationAbort" = "Abort Two-Step Verification Setup";

"TwoStepAuth.SetupPasswordEnterPasswordNew" = "Enter a password:";
"TwoStepAuth.SetupPasswordEnterPasswordChange" = "Please enter your new password:";
"TwoStepAuth.SetupPasswordConfirmPassword" = "Please re-enter your password:";
"TwoStepAuth.SetupPasswordConfirmFailed" = "Passwords don't match. Please try again.";

"TwoStepAuth.EnterPasswordTitle" = "Password";
"TwoStepAuth.EnterPasswordPassword" = "Password";
"TwoStepAuth.EnterPasswordHint" = "Hint: %@";
"TwoStepAuth.EnterPasswordHelp" = "You have enabled Two-Step Verification, so your account is protected with an additional password.";
"TwoStepAuth.EnterPasswordInvalid" = "Invalid password. Please try again.";
"TwoStepAuth.EnterPasswordForgot" = "Forgot password?";

"TwoStepAuth.EmailTitle" = "Recovery E-Mail";
"TwoStepAuth.EmailSkip" = "Skip";
"TwoStepAuth.EmailSkipAlert" = "No, seriously.\n\nIf you forget your password, you will lose access to your Telegram account. There will be no way to restore it.";
"TwoStepAuth.Email" = "E-Mail";
"TwoStepAuth.EmailPlaceholder" = "Your E-Mail";
"TwoStepAuth.EmailHelp" = "Please add your valid e-mail. It is the only way to recover a forgotten password.";
"TwoStepAuth.EmailInvalid" = "Invalid e-mail address. Please try again.";
"TwoStepAuth.EmailSent" = "We have sent you an e-mail to confirm your address.";
"TwoStepAuth.PasswordSet" = "Your password for Two-Step Verification is now active.";
"TwoStepAuth.PasswordRemoveConfirmation" = "Are you sure you want to disable your password?";
"TwoStepAuth.EmailCodeExpired" = "This confirmation code has expired. Please try again.";

"TwoStepAuth.RecoveryUnavailable" = "Since you haven't provided a recovery e-mail when setting up your password, your remaining options are either to remember your password or to reset your account.";
"TwoStepAuth.RecoveryFailed" = "Your remaining options are either to remember your password or to reset your account.";
"TwoStepAuth.ResetAccountHelp" = "You will lose all your chats and messages, along with any media and files you've shared, if you proceed with resetting your account.";
"TwoStepAuth.ResetAccountConfirmation" = "You will lose all your chats and messages, along with any media and files you've shared, if you proceed with resetting your account.";

"TwoStepAuth.RecoveryTitle" = "E-Mail Code";
"TwoStepAuth.RecoveryCode" = "Code";
"TwoStepAuth.RecoveryCodeHelp" = "Please check your e-mail and enter the 6-digit code we've sent there to deactivate your cloud password.";
"TwoStepAuth.RecoveryCodeInvalid" = "Invalid code. Please try again.";
"TwoStepAuth.RecoveryCodeExpired" = "We have sent you a new 6-digit code.";
"TwoStepAuth.RecoveryEmailUnavailable" = "Having trouble accessing your e-mail %@?";

"TwoStepAuth.FloodError" = "Limit exceeded. Please try again later.";

"Conversation.FilePhotoOrVideo" = "Photo or Video";
"Conversation.FileICloudDrive" = "iCloud Drive";
"Conversation.FileDropbox" = "Dropbox";

"Conversation.FileOpenIn" = "Open in...";
"Conversation.FileHowToText" = "To share files of any type, open them on your %@ (e.g. in your browser), tap **Open in...** or the action button and choose Telegram.";

"Map.LocationTitle" = "Location";
"Map.OpenInMaps" = "Open in Maps";
"Map.OpenInHereMaps" = "Open in HERE Maps";
"Map.OpenInYandexMaps" = "Open in Yandex Maps";
"Map.OpenInYandexNavigator" = "Open in Yandex Navigator";
"Map.OpenIn" = "Open In";

"Map.SendThisLocation" = "Send This Location";
"Map.SendMyCurrentLocation" = "Send My Current Location";
"Map.Locating" = "Locating...";
"Map.ChooseAPlace" = "Or choose a place";
"Map.AccurateTo" = "Accurate to %@";
"Map.Search" = "Search places nearby";
"Map.ShowPlaces" = "Show places";
"Map.LoadError" = "An error occurred. Please try again.";
"Map.LocatingError" = "Failed to locate";
"Map.Unknown" = "Unknown location";

"Map.DistanceAway" = "%@ away";
"Map.ETAMinutes_0" = "%@ min";
"Map.ETAMinutes_1" = "%@ min";
"Map.ETAMinutes_2" = "%@ min";
"Map.ETAMinutes_3_10" = "%@ min";
"Map.ETAMinutes_any" = "%@ min";
"Map.ETAMinutes_many" = "%@ min";
"Map.ETAMinutes_0" = "%@ min";
"Map.ETAHours_1" = "%@ h";
"Map.ETAHours_2" = "%@ h";
"Map.ETAHours_3_10" = "%@ h";
"Map.ETAHours_any" = "%@ h";
"Map.ETAHours_many" = "%@ h";

"ChangePhone.ErrorOccupied" = "The number %@ is already connected to a Telegram account. Please delete that account before migrating to the new number.";

"AccessDenied.LocationTracking" = "Telegram needs access to your location to show you on the map.\n\nPlease go to Settings > Privacy > Location Services and set it to ON.";

"PrivacySettings.AuthSessions" = "Active Sessions";
"AuthSessions.Title" = "Active Sessions";
"AuthSessions.CurrentSession" = "CURRENT SESSION";
"AuthSessions.TerminateOtherSessions" = "Terminate all other sessions";
"AuthSessions.TerminateOtherSessionsHelp" = "Logs out all devices except for this one.";
"AuthSessions.TerminateSession" = "Terminate session";
"AuthSessions.OtherSessions" = "ACTIVE SESSIONS";
"AuthSessions.EmptyTitle" = "No other sessions";
"AuthSessions.EmptyText" = "You can log in to Telegram from other mobile, tablet and desktop devices, using the same phone number. All your data will be instantly synchronized.";
"AuthSessions.AppUnofficial" = "(ID: %@)";

"WebPreview.GettingLinkInfo" = "Getting Link Info...";

"Preview.OpenInInstagram" = "Open in Instagram";

"MediaPicker.AddCaption" = "Add a caption...";

"GroupInfo.InviteByLink" = "Invite to Group via Link";

"GroupInfo.InviteLink.Title" = "Invite Link";
"GroupInfo.InviteLink.LinkSection" = "LINK";
"GroupInfo.InviteLink.Help" = "Anyone who has Telegram installed will be able to join your group by following this link.";
"GroupInfo.InviteLink.CopyLink" = "Copy Link";
"GroupInfo.InviteLink.RevokeLink" = "Revoke Link";
"GroupInfo.InviteLink.ShareLink" = "Share Link";
"GroupInfo.InviteLink.RevokeAlert.Text" = "Are you sure you want to revoke this link? Once you do, no one will be able to join the group using it.";
"GroupInfo.InviteLink.RevokeAlert.Revoke" = "Revoke";
"GroupInfo.InviteLink.RevokeAlert.Success" = "The previous invite link is now inactive. A new invite link has just been generated.";
"GroupInfo.InviteLink.CopyAlert.Success" = "Link copied to clipboard.";

"UserInfo.ShareMyContactInfo" = "Share My Contact Info";

"GroupInfo.InvitationLinkAcceptChannel" = "Do you want to join the channel \"%@\"?";
"GroupInfo.InvitationLinkDoesNotExist" = "Sorry, this group does not seem to exist.";
"GroupInfo.InvitationLinkGroupFull" = "Sorry, this group is already full.";

"Core.ServiceUserStatus" = "Service Notifications";

"Notification.JoinedGroupByLink" = "%@ joined the group via invite link";

"ChatSettings.Other" = "OTHER";
"ChatSettings.Stickers" = "Stickers";

"StickerPacksSettings.Title" = "Stickers";
"StickerPacksSettings.ShowStickersButton" = "Show Stickers Tab";
"StickerPacksSettings.ShowStickersButtonHelp" = "A sticker icon will appear in the input field.";

"StickerPacksSettings.StickerPacksSection" = "STICKER SETS";
"StickerPacksSettings.ManagingHelp" = "Artists are welcome to add their own sticker sets using our @stickers bot.\n\nTap on a sticker to view and add the whole set.";

"StickerPack.BuiltinPackName" = "Great Minds";
"StickerPack.StickerCount_1" = "1 sticker";
"StickerPack.StickerCount_2" = "2 stickers";
"StickerPack.StickerCount_3_10" = "%@ stickers";
"StickerPack.StickerCount_any" = "%@ stickers";
"StickerPack.StickerCount_many" = "%@ stickers";
"StickerPack.StickerCount_0" = "%@ stickers";

"StickerPack.AddStickerCount_1" = "Add 1 Sticker";
"StickerPack.AddStickerCount_2" = "Add 2 Stickers";
"StickerPack.AddStickerCount_3_10" = "Add %@ Stickers";
"StickerPack.AddStickerCount_any" = "Add %@ Stickers";
"StickerPack.AddStickerCount_many" = "Add %@ Stickers";
"StickerPack.AddStickerCount_0" = "Add %@ Stickers";

"Conversation.ContextMenuStickerPackAdd" = "Add Stickers";
"Conversation.ContextMenuStickerPackInfo" = "Info";

"MediaPicker.Nof" = "%@ of";

"UserInfo.ShareBot" = "Share";
"UserInfo.InviteBotToGroup" = "Add To Group";
"Profile.BotInfo" = "about";

"Target.SelectGroup" = "Choose Group";
"Target.InviteToGroupConfirmation" = "Add the bot to \"%@\"?";
"Target.InviteToGroupErrorAlreadyInvited" = "The bot is already a member of the group.";
"Bot.GenericBotStatus" = "bot";
"Bot.DescriptionTitle" = "What can this bot do?";
"Bot.GroupStatusReadsHistory" = "has access to messages";
"Bot.GroupStatusDoesNotReadHistory" = "has no access to messages";
"Bot.Start" = "Start";
"UserInfo.BotSettings" = "Settings";
"UserInfo.BotHelp" = "Help";

"Contacts.SearchLabel" = "Search for contacts or usernames";
"ChatSearch.SearchPlaceholder" = "Search";

"WatchRemote.NotificationText" = "Open this notification on your phone to view the message from your Apple Watch";
"WatchRemote.AlertTitle" = "Message from your Apple Watch";
"WatchRemote.AlertText" = "Open the message here?";
"WatchRemote.AlertOpen" = "Open";

"Conversation.SearchPlaceholder" = "Search this chat";
"Conversation.SearchNoResults" = "No Results";

"GroupInfo.AddUserLeftError" = "Sorry, if a person left a group, only a mutual contact can bring them back (they need to have your phone number, and you need theirs).";

"DialogList.SearchSectionRecent" = "Recent";

"DialogList.DeleteBotConfirmation" = "Delete";
"DialogList.DeleteBotConversationConfirmation" = "Delete and Stop";
"Bot.Stop" = "Stop Bot";
"Bot.Unblock" = "Restart Bot";

"Login.PhoneNumberHelp" = "Help";
"Login.EmailPhoneSubject" = "Invalid number %@";
"Login.EmailPhoneBody" = "I'm trying to use my mobile phone number: %@\nBut Telegram says it's invalid. Please help.\nAdditional Info: %@, %@.";

"SharedMedia.TitleLink" = "Shared Links";
"SharedMedia.EmptyLinksText" = "All links shared in this chat will appear here.";

"SharedMedia.Link_1" = "1 link";
"SharedMedia.Link_2" = "2 links";
"SharedMedia.Link_3_10" = "%@ links";
"SharedMedia.Link_any" = "%@ links";
"SharedMedia.Link_many" = "%@ links";
"SharedMedia.Link_0" = "%@ links";

"Compose.NewChannel" = "New Channel";
"GroupInfo.ChannelListNamePlaceholder" = "Channel Name";

"Channel.MessagePhotoUpdated" = "Channel photo updated";
"Channel.MessagePhotoRemoved" = "Channel photo removed";
"Channel.MessageTitleUpdated" = "Channel renamed to \"%@\"";
"Channel.TitleInfo" = "Channel Info";

"Channel.UpdatePhotoItem" = "Set Channel Photo";

"Channel.AboutItem" = "about";
"Channel.LinkItem" = "share link";
"Channel.Edit.AboutItem" = "Description";
"Channel.Edit.LinkItem" = "Link";

"Channel.Username.Title" = "Link";
"Channel.Username.Help" = "You can choose a channel name on **Telegram**. If you do, other people will be able to find your channel by this name.\n\nYou can use **a-z**, **0-9** and underscores. Minimum length is **5** characters.";
"Channel.Username.LinkHint" = "This link opens your channel in Telegram:[\nhttps://t.me/%@]";
"Channel.Username.InvalidTooShort" = "Channel names must have at least 5 characters.";
"Channel.Username.InvalidStartsWithNumber" = "Channel names can't start with a number.";
"Channel.Username.InvalidCharacters" = "Sorry, this name is invalid.";
"Channel.Username.InvalidTaken" = "Sorry, this name is already taken.";
"Channel.Username.CheckingUsername" = "Checking name...";
"Channel.Username.UsernameIsAvailable" = "%@ is available.";

"Channel.LeaveChannel" = "Leave Channel";

"Channel.About.Title" = "Description";

"Channel.About.Placeholder" = "Description";
"Channel.About.Help" = "You can provide an optional description for your channel.";
"Group.About.Help" = "You can provide an optional description for your group.";

"Channel.Status" = "channel";
"Group.Status" = "group";

"Compose.NewChannel.Members" = "MEMBERS";

"ChannelInfo.ConfirmLeave" = "Leave Channel";
"Channel.JoinChannel" = "Join";
"Forward.ChannelReadOnly" = "Sorry, you can't post to this channel.";

"Channel.ErrorAccessDenied" = "Sorry, this channel is private.";
"Conversation.InputTextBroadcastPlaceholder" = "Broadcast";

"Channel.NotificationLoading" = "Loading...";

"Compose.ChannelTokenListPlaceholder" = "Search for contacts or usernames";
"Compose.GroupTokenListPlaceholder" = "Search for contacts or usernames";

"Compose.ChannelMembers" = "Members";

"Channel.Setup.TypeHeader" = "CHANNEL TYPE";
"Channel.Setup.TypePrivate" = "Private";
"Channel.Setup.TypePublic" = "Public";
"Channel.Setup.TypePublicHelp" = "Public channels can be found in search, anyone can join them.";
"Channel.Setup.TypePrivateHelp" = "Private channels can only be joined via an invite link.";

"Channel.Setup.Title" = "Channel";

"Channel.Username.CreatePublicLinkHelp" = "People can share this link with others and find your channel using Telegram search.";
"Channel.Username.CreatePrivateLinkHelp" = "People can join your channel by following this link. You can revoke the link at any time.";

"Channel.Setup.PublicNoLink" = "Please choose a link for your public channel, so that people can find it in search and share with others.\n\nIf you're not interested, we suggest creating a private channel instead.";

"Channel.Edit.PrivatePublicLinkAlert" = "Please note that if you choose a public link for your channel, anyone will be able to find it in search and join.\n\nDo not create this link if you want your channel to stay private.";

"Channel.Info.Description" = "description";

"Channel.Info.Management" = "Admins";
"Channel.Info.Banned" = "Blacklist";
"Channel.Info.Members" = "Members";

"Channel.Members.AddMembers" = "Add Members";
"Channel.Members.AddMembersHelp" = "Only channel admins can see this list.";
"Channel.Members.Title" = "Members";
"Channel.BlackList.Title" = "Blacklist";
"Channel.Management.Title" = "Admins";
"Channel.Management.LabelCreator" = "Creator";
"Channel.Management.LabelEditor" = "Admin";

"Channel.Management.AddModerator" = "Add Admin";
"Channel.Management.AddModeratorHelp" = "You can add admins to help you manage your channel.";

"Channel.Members.InviteLink" = "Invite via Link";

"Channel.Management.ErrorNotMember" = "%@ hasn't joined the channel yet. Do you want to invite them?";

"Channel.Moderator.AccessLevelRevoke" = "Dismiss Admin";

"Channel.Moderator.Title" = "Admin";

"Notification.ChannelInviter" = "%@ invited you to this channel";
"Notification.ChannelInviterSelf" = "You joined this channel";

"Notification.GroupInviter" = "%@ invited you to this group";
"Notification.GroupInviterSelf" = "You joined this group";

"ChannelInfo.DeleteChannel" = "Delete Channel";
"ChannelInfo.DeleteChannelConfirmation" = "Wait! Deleting this channel will remove all members and all messages will be lost. Delete the channel anyway?";

"ChannelInfo.ChannelForbidden" = "Sorry, the channel \"%@\" is no longer accessible.";
"ChannelInfo.AddParticipantConfirmation" = "Add %@ to the channel?";

"PhotoEditor.FadeTool" = "Fade";
"PhotoEditor.TintTool" = "Tint";
"PhotoEditor.ShadowsTint" = "Shadows";
"PhotoEditor.HighlightsTint" = "Highlights";
"PhotoEditor.CurvesTool" = "Curves";
"PhotoEditor.CurvesAll" = "All";
"PhotoEditor.CurvesRed" = "Red";
"PhotoEditor.CurvesGreen" = "Green";
"PhotoEditor.CurvesBlue" = "Blue";

"Channel.ErrorAddBlocked" = "Sorry, you can't add this user to channels.";
"Channel.ErrorAddTooMuch" = "Sorry, you can only add the first 200 members to a channel. Note that an unlimited number of people may join via the channel's link.";

"ChannelIntro.Title" = "What is a Channel?";
"ChannelIntro.Text" = "Channels are a new tool for\nbroadcasting your messages\nto large audiences.";
"ChannelIntro.CreateChannel" = "Create Channel";

"ShareMenu.Send" = "Send";

"Conversation.ReportSpam" = "Report Spam";
"Conversation.ReportSpamConfirmation" = "Are you sure you want to report spam from this user?";
"SharedMedia.EmptyMusicText" = "All music shared in this chat will appear here.";

"ChatSettings.AutoPlayAnimations" = "Autoplay GIFs";

"GroupInfo.ChatAdmins" = "Add Admins";

"ChatAdmins.Title" = "Chat Admins";
"ChatAdmins.AllMembersAreAdmins" = "All Members Are Admins";
"ChatAdmins.AllMembersAreAdminsOnHelp" = "All members can add new members, edit name and photo of the group.";
"ChatAdmins.AllMembersAreAdminsOffHelp" = "Only admins can add and remove members, edit name and photo of the group.";
"ChatAdmins.AdminLabel" = "admin";

"Group.MessagePhotoUpdated" = "Group photo updated";
"Group.MessagePhotoRemoved" = "Group photo removed";

"Group.UpgradeNoticeHeader" = "MEMBERS LIMIT REACHED";

"Group.UpgradeNoticeText1" = "To go over the limit and get additional features, upgrade to a supergroup:";
"Group.UpgradeNoticeText2" = "•  Supergroups can get up to {supergroup_member_limit} members\n•  New members see the entire chat history\n•  Admins delete messages for everyone\n•  Notifications are muted by default";
"GroupInfo.UpgradeButton" = "Upgrade to supergroup";
"Group.UpgradeConfirmation" = "Warning: this action is irreversible. It is not possible to downgrade a supergroup to a regular group.";

"Notification.GroupActivated" = "Group deactivated";
"Notification.ChannelMigratedFrom" = "This group was upgraded to a supergroup";

"GroupInfo.DeactivatedStatus" = "Group Deactivated";

"Notification.RenamedGroup" = "Group renamed";

"Group.ErrorAddTooMuchBots" = "Sorry, you've reached the maximum number of bots for this group.";
"Group.ErrorAddTooMuchAdmins" = "Sorry, you've reached the maximum number of admins for this group.";
"Group.ErrorAddBlocked" = "Sorry, you can't add this user to groups.";
"Group.ErrorNotMutualContact" = "Sorry, you can only add mutual contacts to groups at the moment.";

"Conversation.SendMessageErrorFlood" = "Sorry, you can only send messages to mutual contacts at the moment.";
"Generic.ErrorMoreInfo" = "More Info";

"ChannelInfo.DeleteGroup" = "Delete Group";
"ChannelInfo.DeleteGroupConfirmation" = "Wait! Deleting this group will remove all members and all messages will be lost. Delete the group anyway?";

"ReportPeer.Report" = "Report";

"ReportPeer.ReasonSpam" = "Spam";
"ReportPeer.ReasonViolence" = "Violence";
"ReportPeer.ReasonPornography" = "Pornography";
"ReportPeer.ReasonChildAbuse" = "Child Abuse";
"ReportPeer.ReasonOther" = "Other";

"ReportPeer.AlertSuccess" = "Thank you!\nYour report will be reviewed by our team very soon.";

"Login.TermsOfServiceLabel" = "By signing up,\nyou agree to the [Terms of Service].";
"Login.TermsOfServiceHeader" = "Terms of Service";

"ReportPeer.ReasonOther.Placeholder" = "Description";
"ReportPeer.ReasonOther.Title" = "Report";
"ReportPeer.ReasonOther.Send" = "Send";

"Group.Management.AddModeratorHelp" = "You can add admins to help you manage your group.";

"Watch.AppName" = "Telegram";
"Watch.Compose.AddContact" = "Choose Contact";
"Watch.Compose.CreateMessage" = "Create Message";
"Watch.Compose.CurrentLocation" = "Current Location";
"Watch.Compose.Send" = "Send";
"Watch.Contacts.NoResults" = "No matching\ncontacts found";
"Watch.ChatList.NoConversationsTitle" = "No Conversations";
"Watch.ChatList.NoConversationsText" = "To start messaging,\npress firmly, then tap\nNew Message";
"Watch.ChatList.Compose" = "New Message";

"Watch.Conversation.Reply" = "Reply";
"Watch.Conversation.Unblock" = "Unblock";
"Watch.Conversation.UserInfo" = "Info";
"Watch.Conversation.GroupInfo" = "Group Info";
"Watch.Bot.Restart" = "Restart";

"Watch.UserInfo.Title" = "Info";
"Watch.UserInfo.Service" = "service notifications";

"Watch.UserInfo.Block" = "Block";
"Watch.UserInfo.Unblock" = "Unblock";
"Watch.UserInfo.Mute_1" = "Mute for 1 hour";
"Watch.UserInfo.Mute_2" = "Mute for 2 hours";
"Watch.UserInfo.Mute_3_10" = "Mute for %@ hours";
"Watch.UserInfo.Mute_any" = "Mute for %@ hours";
"Watch.UserInfo.Mute_many" = "Mute for %@ hours";
"Watch.UserInfo.Mute_0" = "Mute for %@ hours";
"Watch.UserInfo.MuteTitle" = "Mute";
"Watch.UserInfo.Unmute" = "Unmute";

"Watch.GroupInfo.Title" = "Group Info";
"Watch.ChannelInfo.Title" = "Channel Info";

"Watch.Message.ForwardedFrom" = "Forwarded from";

"Watch.Notification.Joined" = "Joined Telegram";

"Watch.MessageView.Title" = "Message";
"Watch.MessageView.Forward" = "Forward";
"Watch.MessageView.Reply" = "Reply";
"Watch.MessageView.ViewOnPhone" = "View On Phone";

"Watch.PhotoView.Title" = "Photo";

"Watch.Stickers.Recents" = "Recents";
"Watch.Stickers.RecentPlaceholder" = "Your most frequently used stickers will appear here";
"Watch.Stickers.StickerPacks" = "Sticker Sets";

"Watch.Location.Current" = "Current Location";
"Watch.Location.Access" = "Allow Telegram to access location on your phone";

"Watch.AuthRequired" = "Log in to Telegram on your phone to get started";

"Watch.NoConnection" = "No Connection";
"Watch.ConnectionDescription" = "Your Watch needs to be connected for the app to work";

"Watch.Time.ShortTodayAt" = "Today %@";
"Watch.Time.ShortYesterdayAt" = "Yesterday %@";
"Watch.Time.ShortWeekdayAt" = "%1$@ %2$@";
"Watch.Time.ShortFullAt" = "%1$@ %2$@";

"Watch.LastSeen.JustNow" = "just now";
"Watch.LastSeen.MinutesAgo_1" = "1 minute ago";
"Watch.LastSeen.MinutesAgo_2" = "2 minutes ago";
"Watch.LastSeen.MinutesAgo_3_10" = "%@ minutes ago";
"Watch.LastSeen.MinutesAgo_any" = "%@ minutes ago";
"Watch.LastSeen.MinutesAgo_many" = "%@ minutes ago";
"Watch.LastSeen.MinutesAgo_0" = "%@ minutes ago";
"Watch.LastSeen.HoursAgo_1" = "1 hour ago";
"Watch.LastSeen.HoursAgo_2" = "2 hours ago";
"Watch.LastSeen.HoursAgo_3_10" = "%@ hours ago";
"Watch.LastSeen.HoursAgo_any" = "%@ hours ago";
"Watch.LastSeen.HoursAgo_many" = "%@ hours ago";
"Watch.LastSeen.HoursAgo_0" = "%@ hours ago";
"Watch.LastSeen.YesterdayAt" = "yesterday at %@";
"Watch.LastSeen.AtDate" = "%@";
"Watch.LastSeen.Lately" = "recently";
"Watch.LastSeen.WithinAWeek" = "within a week";
"Watch.LastSeen.WithinAMonth" = "within a month";
"Watch.LastSeen.ALongTimeAgo" = "a long time ago";

"Watch.Suggestion.OK" = "OK";
"Watch.Suggestion.Thanks" = "Thanks!";
"Watch.Suggestion.WhatsUp" = "What's up?";
"Watch.Suggestion.TalkLater" = "Talk later?";
"Watch.Suggestion.CantTalk" = "Can't talk now...";
"Watch.Suggestion.HoldOn" = "Hold on a sec...";
"Watch.Suggestion.BRB" = "BRB";
"Watch.Suggestion.OnMyWay" = "I'm on my way.";
"Cache.Photos" = "Photos";
"Cache.Videos" = "Videos";
"Cache.Music" = "Music";
"Cache.Files" = "Files";
"Cache.Clear" = "Clear (%@)";
"Cache.ClearNone" = "Clear";
"Cache.ClearProgress" = "Please Wait...";
"Cache.ClearEmpty" = "Empty";
"Cache.ByPeerHeader" = "CHATS";
"Cache.Indexing" = "Telegram is calculating current cache size.\nThis can take a few minutes.";

"ExplicitContent.AlertTitle" = "Sorry";
"ExplicitContent.AlertChannel" = "You can't access this channel because it violates App Store rules.";

"StickerSettings.ContextHide" = "Archive";

"Conversation.LinkDialogSave" = "Save";
"Conversation.GifTooltip" = "Tap here to access saved GIFs";

"AttachmentMenu.PhotoOrVideo" = "Photo or Video";
"AttachmentMenu.File" = "File";

"AttachmentMenu.SendPhoto_1" = "Send 1 Photo";
"AttachmentMenu.SendPhoto_2" = "Send 2 Photos";
"AttachmentMenu.SendPhoto_3_10" = "Send %@ Photos";
"AttachmentMenu.SendPhoto_any" = "Send %@ Photos";
"AttachmentMenu.SendPhoto_many" = "Send %@ Photos";
"AttachmentMenu.SendPhoto_0" = "Send %@ Photos";

"AttachmentMenu.SendVideo_1" = "Send 1 Video";
"AttachmentMenu.SendVideo_2" = "Send 2 Videos";
"AttachmentMenu.SendVideo_3_10" = "Send %@ Videos";
"AttachmentMenu.SendVideo_any" = "Send %@ Videos";
"AttachmentMenu.SendVideo_many" = "Send %@ Videos";
"AttachmentMenu.SendVideo_0" = "Send %@ Videos";

"AttachmentMenu.SendGif_1" = "Send 1 GIF";
"AttachmentMenu.SendGif_2" = "Send 2 GIFs";
"AttachmentMenu.SendGif_3_10" = "Send %@ GIFs";
"AttachmentMenu.SendGif_any" = "Send %@ GIFs";
"AttachmentMenu.SendGif_many" = "Send %@ GIFs";
"AttachmentMenu.SendGif_0" = "Send %@ GIFs";

"AttachmentMenu.SendItem_1" = "Send 1 Item";
"AttachmentMenu.SendItem_2" = "Send 2 Items";
"AttachmentMenu.SendItem_3_10" = "Send %@ Items";
"AttachmentMenu.SendItem_any" = "Send %@ Items";
"AttachmentMenu.SendItem_many" = "Send %@ Items";
"AttachmentMenu.SendItem_0" = "Send %@ Items";

"AttachmentMenu.SendAsFile" = "Send as File";
"AttachmentMenu.SendAsFiles" = "Send as Files";

"Conversation.Processing" = "Processing...";

"Conversation.MessageViaUser" = "via %@";

"CreateGroup.SoftUserLimitAlert" = "You will be able to add more users after you finish creating the group and convert it to a supergroup.";

"Privacy.GroupsAndChannels" = "Groups";
"Privacy.GroupsAndChannels.WhoCanAddMe" = "WHO CAN ADD ME TO GROUP CHATS";
"Privacy.GroupsAndChannels.CustomHelp" = "You can restrict who can add you to groups and channels with granular precision.";
"Privacy.GroupsAndChannels.AlwaysAllow" = "Always Allow";
"Privacy.GroupsAndChannels.NeverAllow" = "Never Allow";
"Privacy.GroupsAndChannels.CustomShareHelp" = "These users will or will not be able to add you to groups and channels regardless of the settings above.";

"Privacy.GroupsAndChannels.AlwaysAllow.Title" = "Always Allow";
"Privacy.GroupsAndChannels.AlwaysAllow.Placeholder" = "Always allow...";
"Privacy.GroupsAndChannels.NeverAllow.Title" = "Never Allow";
"Privacy.GroupsAndChannels.NeverAllow.Placeholder" = "Never allow...";

"Privacy.GroupsAndChannels.InviteToGroupError" = "Sorry, you cannot add %@ to groups because of %@'s privacy settings.";
"Privacy.GroupsAndChannels.InviteToChannelError" = "Sorry, you cannot add %@ to channels because of %@'s privacy settings.";
"Privacy.GroupsAndChannels.InviteToChannelMultipleError" = "Sorry, you can't create a group with these users due to their privacy settings.";

"ChannelMembers.WhoCanAddMembers" = "Who can add members";
"ChannelMembers.WhoCanAddMembers.AllMembers" = "All Members";
"ChannelMembers.WhoCanAddMembers.Admins" = "Only Admins";
"ChannelMembers.WhoCanAddMembersAllHelp" = "Everybody can add new members.";
"ChannelMembers.WhoCanAddMembersAdminsHelp" = "Only admins can add new members.";

"ChannelMembers.GroupAdminsTitle" = "GROUP ADMINS";
"ChannelMembers.ChannelAdminsTitle" = "CHANNEL ADMINS";
"MusicPlayer.VoiceNote" = "Voice Message";

"PrivacyLastSeenSettings.WhoCanSeeMyTimestamp" = "WHO CAN SEE MY TIMESTAMP";

"PrivacyLastSeenSettings.GroupsAndChannelsHelp" = "Change who can add you to groups and channels.";
"MusicPlayer.VoiceNote" = "Voice Message";

"Watch.Microphone.Access" = "Allow Telegram to access the microphone on your phone";

"Settings.AppleWatch" = "Apple Watch";
"AppleWatch.Title" = "Apple Watch";
"AppleWatch.ReplyPresets" = "REPLY PRESETS";
"AppleWatch.ReplyPresetsHelp" = "You can select one of these default replies when you compose or reply to a message, or you can change them to anything you like.";

"KeyCommand.FocusOnInputField" = "Write Message";
"KeyCommand.Find" = "Search";
"KeyCommand.ScrollUp" = "Scroll Up";
"KeyCommand.ScrollDown" = "Scroll Down";
"KeyCommand.NewMessage" = "New Message";
"KeyCommand.JumpToPreviousChat" = "Jump to Previous Chat";
"KeyCommand.JumpToNextChat" = "Jump to Next Chat";
"KeyCommand.JumpToPreviousUnreadChat" = "Jump to Previous Unread Chat";
"KeyCommand.JumpToNextUnreadChat" = "Jump to Next Unread Chat";
"KeyCommand.SendMessage" = "Send Message";
"KeyCommand.ChatInfo" = "Chat Info";

"Conversation.SecretLinkPreviewAlert" = "Would you like to enable extended link previews in Secret Chats? Note that link previews are generated on Telegram servers.";
"Conversation.SecretChatContextBotAlert" = "Please note that inline bots are provided by third-party developers. For the bot to work, the symbols you type after the bot's username are sent to the respective developer.";

"Map.OpenInWaze" = "Open in Waze";

"ShareMenu.CopyShareLink" = "Copy Link";

"Channel.SignMessages" = "Sign Messages";
"Channel.SignMessages.Help" = "Add names of the admins to the messages they post.";

"Channel.EditMessageErrorGeneric" = "Sorry, you can't edit this message.";

"Conversation.InputTextSilentBroadcastPlaceholder" = "Silent Broadcast";
"Conversation.SilentBroadcastTooltipOn" = "Members will be notified when you post";
"Conversation.SilentBroadcastTooltipOff" = "Members will not be notified when you post";

"Settings.About" = "Bio";
"GroupInfo.LabelAdmin" = "admin";

"Conversation.Pin" = "Pin";
"Conversation.Unpin" = "Unpin";
"Conversation.Report" = "Report Spam";
"Conversation.PinnedMessage" = "Pinned Message";

"Conversation.Moderate.Delete" = "Delete Message";
"Conversation.Moderate.Ban" = "Ban User";
"Conversation.Moderate.Report" = "Report Spam";
"Conversation.Moderate.DeleteAllMessages" = "Delete All From %@";

"Group.Username.InvalidTooShort" = "Group names must have at least 5 characters.";
"Group.Username.InvalidStartsWithNumber" = "Group names can't start with a number.";

"Notification.PinnedTextMessage" = "%@ pinned \"%@\"";
"Notification.PinnedPhotoMessage" = "%@ pinned a photo";
"Notification.PinnedVideoMessage" = "%@ pinned a video";
"Notification.PinnedRoundMessage" = "%@ pinned a video message";
"Notification.PinnedAudioMessage" = "%@ pinned a voice message";
"Notification.PinnedDocumentMessage" = "%@ pinned a file";
"Notification.PinnedAnimationMessage" = "%@ pinned a GIF";
"Notification.PinnedStickerMessage" = "%@ pinned a sticker";
"Notification.PinnedLocationMessage" = "%@ pinned a map";
"Notification.PinnedContactMessage" = "%@ pinned a contact";
"Notification.PinnedDeletedMessage" = "%@ pinned deleted message";
"Notification.PinnedPollMessage" = "%@ pinned a poll";

"Message.PinnedTextMessage" = "pinned \"%@\"";
"Message.PinnedPhotoMessage" = "pinned photo";
"Message.PinnedVideoMessage" = "pinned video";
"Message.PinnedAudioMessage" = "pinned voice message";
"Message.PinnedDocumentMessage" = "pinned file";
"Message.PinnedAnimationMessage" = "pinned GIF";
"Message.PinnedStickerMessage" = "pinned sticker";
"Message.PinnedLocationMessage" = "pinned location";
"Message.PinnedContactMessage" = "pinned contact";
"Message.PinnedPollMessage" = "pinned poll";

"Notification.PinnedMessage" = "pinned message";

"GroupInfo.ConvertToSupergroup" = "Convert to Supergroup";

"ConvertToSupergroup.Title" = "Supergroup";
"ConvertToSupergroup.HelpTitle" = "**In supergroups:**";
"ConvertToSupergroup.HelpText" = "• New members can see the full message history\n• Deleted messages will disappear for all members\n• Admins can pin important messages\n• Creator can set a public link for the group";

"ConvertToSupergroup.Note" = "**Note**: this action can't be undone.";

"GroupInfo.GroupType" = "Group Type";

"Group.Setup.TypeHeader" = "GROUP TYPE";
"Group.Setup.TypePublicHelp" = "Public groups can be found in search, chat history is available to everyone and anyone can join.";
"Group.Setup.TypePrivateHelp" = "Private groups can only be joined if you were invited or have an invite link.";

"Group.Username.CreatePublicLinkHelp" = "People can share this link with others and find your group using Telegram search.";
"Group.Username.CreatePrivateLinkHelp" = "People can join your group by following this link. You can revoke the link at any time.";

"Conversation.PinMessageAlertGroup" = "Pin this message and notify all members of the group?";
"Conversation.PinMessageAlert.OnlyPin" = "Only Pin";

"Conversation.UnpinMessageAlert" = "Would you like to unpin this message?";

"Settings.About.Title" = "Bio";
"Settings.About.Help" = "Any details such as age, occupation or city.\nExample: 23 y.o. designer from San Francisco.";

"Profile.About" = "bio";

"Conversation.StatusKickedFromChannel" = "you were removed from the channel";

"Generic.OpenHiddenLinkAlert" = "Open %@?";

"Resolve.ErrorNotFound" = "Sorry, this user doesn't seem to exist.";

"StickerPack.Share" = "Share";
"StickerPack.Send" = "Send Sticker";

"StickerPack.RemoveStickerCount_1" = "Remove 1 Sticker";
"StickerPack.RemoveStickerCount_2" = "Remove 2 Stickers";
"StickerPack.RemoveStickerCount_3_10" = "Remove %@ Stickers";
"StickerPack.RemoveStickerCount_any" = "Remove %@ Stickers";
"StickerPack.RemoveStickerCount_many" = "Remove %@ Stickers";
"StickerPack.RemoveStickerCount_0" = "Remove %@ Stickers";

"StickerPack.HideStickers" = "Hide Stickers";
"StickerPack.ShowStickers" = "Show Stickers";

"ShareMenu.ShareTo" = "Share to";
"ShareMenu.SelectChats" = "Select chats";
"ShareMenu.Comment" = "Add a comment...";

"MediaPicker.Videos" = "Videos";

"Coub.TapForSound" = "Tap for sound";

"Preview.SaveGif" = "Save GIF";
"Preview.DeleteGif" = "Delete GIF";
"Preview.CopyAddress" = "Copy Address";

"Conversation.ShareBotLocationConfirmationTitle" = "Share Your Location?";
"Conversation.ShareBotLocationConfirmation" = "This will send your current location to the bot.";

"Conversation.ShareBotContactConfirmationTitle" = "Share Your Phone Number?";
"Conversation.ShareBotContactConfirmation" = "The bot will know your phone number. This can be useful for integration with other services.";

"Conversation.ShareInlineBotLocationConfirmation" = "This bot would like to know your location each time you send it a request. This can be used to provide location-specific results.";

"StickerPack.ErrorNotFound" = "Sorry, this sticker set doesn't seem to exist.";

"Camera.TapAndHoldForVideo" = "Tap and hold for video";

"DialogList.RecentTitlePeople" = "People";

"Conversation.MessageEditedLabel" = "edited";
"Conversation.EditingMessagePanelTitle" = "Edit Message";

"DialogList.Draft" = "Draft";
"Embed.PlayingInPIP" = "This video is playing in Picture in Picture";

"StickerPacksSettings.FeaturedPacks" = "Trending Stickers";
"FeaturedStickerPacks.Title" = "Trending Stickers";

"Invitation.JoinGroup" = "Join Group";
"Invitation.Members_1" = "1 member:";
"Invitation.Members_2" = "2 members:";
"Invitation.Members_3_10" = "%@ members:";
"Invitation.Members_any" = "%@ members:";
"Invitation.Members_many" = "%@ members:";
"Invitation.Members_0" = "%@ members:";

"StickerPacksSettings.ArchivedPacks" = "Archived Stickers";
"StickerPacksSettings.ArchivedPacks.Info" = "You can have up to 200 sticker sets installed.\nUnused stickers are archived when you add more.";

"Conversation.CloudStorageInfo.Title" = "Your Cloud Storage";
"Conversation.ClousStorageInfo.Description1" = "• Forward messages here to save them";
"Conversation.ClousStorageInfo.Description2" = "• Send media and files to store them";
"Conversation.ClousStorageInfo.Description3" = "• Access this chat from any device";
"Conversation.ClousStorageInfo.Description4" = "• Use search to quickly find things";

"Conversation.CloudStorage.ChatStatus" = "chat with yourself";

"ArchivedPacksAlert.Title" = "Some of your older sticker sets have been archived. You can reactivate them in the Sticker Settings.";

"StickerSettings.ContextInfo" = "If you archive a sticker set, you can quickly restore it later from the Archived Stickers section.";

"Contacts.TopSection" = "CONTACTS";

"Login.ResetAccountProtected.Title" = "Reset Account";
"Login.ResetAccountProtected.Text" = "Since the account %@ is active and protected by a password, we will delete it in 1 week for security purposes.\n\nYou can cancel this process at any time.";
"Login.ResetAccountProtected.TimerTitle" = "You'll be able to reset your account in:";
"Login.ResetAccountProtected.Reset" = "Reset";
"Login.ResetAccountProtected.LimitExceeded" = "Your recent attempts to reset this account have been cancelled by its active user. Please try again in 7 days.";

"Login.CodeSentCall" = "We are calling your phone to dictate a code.";

"Login.WillSendSms" = "Telegram will send you an SMS in %@";
"Login.SmsRequestState2" = "Requesting an SMS from Telegram...";
"Login.SmsRequestState3" = "Telegram sent you an SMS\n[Didn't get the code?]";

"CancelResetAccount.Title" = "Cancel Account Reset";
"CancelResetAccount.TextSMS" = "Somebody with access to your phone number %@ has requested to delete your Telegram account and reset your 2-Step Verification password.\n\nIf it wasn't you, please enter the code we've just sent you via SMS to your number.";

"CancelResetAccount.Success" = "The deletion process was cancelled for your account %@.";
"MediaPicker.MomentsDateRangeSameMonthYearFormat" = "{month} {day1} – {day2}, {year}";

"Paint.Clear" = "Clear All";
"Paint.ClearConfirm" = "Clear Painting";
"Paint.Delete" = "Delete";
"Paint.Edit" = "Edit";
"Paint.Duplicate" = "Duplicate";
"Paint.Stickers" = "Stickers";
"Paint.RecentStickers" = "Recent";
"Paint.Masks" = "Masks";

"Paint.Outlined" = "Outlined";
"Paint.Regular" = "Regular";

"MediaPicker.VideoMuteDescription" = "Sound is now muted, so the video will autoplay and loop like a GIF.";


"Group.Username.RemoveExistingUsernamesInfo" = "Sorry, you have reserved too many public usernames. You can revoke the link from one of your older groups or channels, or create a private entity instead.";

"ServiceMessage.GameScoreExtended_1" = "{name} scored %@ in {game}";
"ServiceMessage.GameScoreExtended_2" = "{name} scored %@ in {game}";
"ServiceMessage.GameScoreExtended_3_10" = "{name} scored %@ in {game}";
"ServiceMessage.GameScoreExtended_any" = "{name} scored %@ in {game}";
"ServiceMessage.GameScoreExtended_many" = "{name} scored %@ in {game}";
"ServiceMessage.GameScoreExtended_0" = "{name} scored %@ in {game}";

"ServiceMessage.GameScoreSelfExtended_1" = "You scored %@ in {game}";
"ServiceMessage.GameScoreSelfExtended_2" = "You scored %@ in {game}";
"ServiceMessage.GameScoreSelfExtended_3_10" = "You scored %@ in {game}";
"ServiceMessage.GameScoreSelfExtended_any" = "You scored %@ in {game}";
"ServiceMessage.GameScoreSelfExtended_many" = "You scored %@ in {game}";
"ServiceMessage.GameScoreSelfExtended_0" = "You scored %@ in {game}";

"ServiceMessage.GameScoreSimple_1" = "{name} scored %@";
"ServiceMessage.GameScoreSimple_2" = "{name} scored %@";
"ServiceMessage.GameScoreSimple_3_10" = "{name} scored %@";
"ServiceMessage.GameScoreSimple_any" = "{name} scored %@";
"ServiceMessage.GameScoreSimple_many" = "{name} scored %@";
"ServiceMessage.GameScoreSimple_0" = "{name} scored %@";

"ServiceMessage.GameScoreSelfSimple_1" = "You scored %@";
"ServiceMessage.GameScoreSelfSimple_2" = "You scored %@";
"ServiceMessage.GameScoreSelfSimple_3_10" = "You scored %@";
"ServiceMessage.GameScoreSelfSimple_any" = "You scored %@";
"ServiceMessage.GameScoreSelfSimple_many" = "You scored %@";
"ServiceMessage.GameScoreSelfSimple_0" = "You scored %@";

"Notification.GameScoreExtended_1" = "scored %@ in {game}";
"Notification.GameScoreExtended_2" = "scored %@ in {game}";
"Notification.GameScoreExtended_3_10" = "scored %@ in {game}";
"Notification.GameScoreExtended_any" = "scored %@ in {game}";
"Notification.GameScoreExtended_many" = "scored %@ in {game}";
"Notification.GameScoreExtended_0" = "scored %@ in {game}";

"Notification.GameScoreSelfExtended_1" = "scored %@ in {game}";
"Notification.GameScoreSelfExtended_2" = "scored %@ in {game}";
"Notification.GameScoreSelfExtended_3_10" = "scored %@ in {game}";
"Notification.GameScoreSelfExtended_any" = "scored %@ in {game}";
"Notification.GameScoreSelfExtended_many" = "scored %@ in {game}";
"Notification.GameScoreSelfExtended_0" = "scored %@ in {game}";

"Notification.GameScoreSimple_1" = "scored %@";
"Notification.GameScoreSimple_2" = "scored %@";
"Notification.GameScoreSimple_3_10" = "scored %@";
"Notification.GameScoreSimple_any" = "scored %@";
"Notification.GameScoreSimple_many" = "scored %@";
"Notification.GameScoreSimple_0" = "scored %@";

"Notification.GameScoreSelfSimple_1" = "scored %@";
"Notification.GameScoreSelfSimple_2" = "scored %@";
"Notification.GameScoreSelfSimple_3_10" = "scored %@";
"Notification.GameScoreSelfSimple_any" = "scored %@";
"Notification.GameScoreSelfSimple_many" = "scored %@";
"Notification.GameScoreSelfSimple_0" = "scored %@";

"Stickers.Install" = "ADD";

"MaskStickerSettings.Title" = "Masks";
"MaskStickerSettings.Info" = "You can add masks to photos and videos you send. To do this, open the photo editor before sending a photo or video.";

"StickerPack.Add" = "Add";
"StickerPack.AddMaskCount_1" = "Add 1 Mask";
"StickerPack.AddMaskCount_2" = "Add 2 Masks";
"StickerPack.AddMaskCount_3_10" = "Add %@ Masks";
"StickerPack.AddMaskCount_any" = "Add %@ Masks";
"StickerPack.AddMaskCount_many" = "Add %@ Masks";
"StickerPack.AddMaskCount_0" = "Add %@ Masks";

"StickerPack.RemoveMaskCount_1" = "Remove 1 Mask";
"StickerPack.RemoveMaskCount_2" = "Remove 2 Masks";
"StickerPack.RemoveMaskCount_3_10" = "Remove %@ Masks";
"StickerPack.RemoveMaskCount_any" = "Remove %@ Masks";
"StickerPack.RemoveMaskCount_many" = "Remove %@ Masks";
"StickerPack.RemoveMaskCount_0" = "Remove %@ Masks";

"Conversation.BotInteractiveUrlAlert" = "Allow %@ to pass your Telegram name and id (not your phone number) to pages you open with this bot?";
"StickerPacksSettings.ArchivedMasks" = "Archived Masks";
"StickerSettings.MaskContextInfo" = "If you archive a set of masks, you can quickly restore it later from the Archived Masks section.";
"StickerPacksSettings.ArchivedMasks.Info" = "You can have up to 200 sets of masks.
Unused sets are archived when you add more.";

"CloudStorage.Title" = "Cloud Storage";

"Widget.AuthRequired" = "Log in to Telegram";
"Widget.NoUsers" = "Start messaging to see your friends here";

"ShareMenu.CopyShareLinkGame" = "Copy link to game";

"Message.PinnedGame" = "pinned a game";

"Target.ShareGameConfirmationPrivate" = "Share the game with %@?";
"Target.ShareGameConfirmationGroup" = "Share the game with \"%@\"?";

"Activity.PlayingGame" = "playing game";
"Activity.UploadingVideoMessage" = "sending video";

"DialogList.SinglePlayingGameSuffix" = "%@ is playing a game";

"UserInfo.GroupsInCommon" = "Groups In Common";
"Conversation.InstantPagePreview" = "INSTANT VIEW";

"StickerPack.ViewPack" = "View Sticker Set";
"InstantPage.AuthorAndDateTitle" = "By %1$@ • %2$@";
"InstantPage.FeedbackButton" = "Leave feedback about this preview";
"Conversation.JumpToDate" = "Jump To Date";
"Conversation.AddToReadingList" = "Add to Reading List";

"AccessDenied.CallMicrophone" = "Telegram needs access to your microphone for voice calls.\n\nPlease go to Settings > Privacy > Microphone and set Telegram to ON.";

"Call.EncryptionKey.Title" = "Encryption Key";

"Application.Name" = "Telegram";
"DialogList.Pin" = "Pin";
"DialogList.Unpin" = "Unpin";
"DialogList.PinLimitError" = "Sorry, you can pin no more than %@ chats to the top.";

"Conversation.DeleteMessagesForMe" = "Delete for me";
"Conversation.DeleteMessagesFor" = "Delete for me and %@";
"Conversation.DeleteMessagesForEveryone" = "Delete for everyone";

"NetworkUsageSettings.Title" = "Network Usage";
"NetworkUsageSettings.Cellular" = "Cellular";
"NetworkUsageSettings.Wifi" = "Wi-Fi";

"NetworkUsageSettings.GeneralDataSection" = "MESSAGES";
"NetworkUsageSettings.MediaImageDataSection" = "PHOTOS";
"NetworkUsageSettings.MediaVideoDataSection" = "VIDEOS";
"NetworkUsageSettings.MediaAudioDataSection" = "AUDIO";
"NetworkUsageSettings.MediaDocumentDataSection" = "DOCUMENTS";
"NetworkUsageSettings.TotalSection" = "TOTAL BYTES";
"NetworkUsageSettings.BytesSent" = "Bytes Sent";
"NetworkUsageSettings.BytesReceived" = "Bytes Received";

"NetworkUsageSettings.ResetStats" = "Reset Statistics";
"NetworkUsageSettings.ResetStatsConfirmation" = "Do you want to reset your usage statistics?";
"NetworkUsageSettings.CellularUsageSince" = "Cellular usage since %@";
"NetworkUsageSettings.WifiUsageSince" = "Wi-Fi usage since %@";

"Settings.CallSettings" = "Voice Calls";

"Calls.TabTitle" = "Calls";
"Calls.All" = "All";
"Calls.Missed" = "Missed";

"CallSettings.Title" = "Voice Calls";
"CallSettings.RecentCalls" = "Recent Calls";
"CallSettings.TabIcon" = "Show Calls Tab";
"CallSettings.TabIconDescription" = "A call icon will appear in the tab bar.";
"CallSettings.UseLessData" = "Use Less Data";
"CallSettings.Never" = "Never";
"CallSettings.OnMobile" = "On Mobile Network";
"CallSettings.Always" = "Always";
"CallSettings.UseLessDataLongDescription" = "Using less data may improve your experience on bad networks, but will slightly decrease audio quality.";

"Calls.CallTabTitle" = "Calls Tab";
"Calls.CallTabDescription" = "You can add a Calls Tab to the tab bar.";
"Calls.NotNow" = "Not Now";
"Calls.AddTab" = "Add Tab";
"Calls.NewCall" = "New Call";

"Calls.RatingTitle" = "Please rate the quality\nof your Telegram call";
"Calls.SubmitRating" = "Submit";

"Call.Seconds_1" = "%@ second";
"Call.Seconds_2" = "%@ seconds";
"Call.Seconds_3_10" = "%@ seconds";
"Call.Seconds_any" = "%@ seconds";
"Call.Seconds_many" = "%@ seconds";
"Call.Seconds_0" = "%@ seconds";
"Call.Minutes_1" = "%@ minute";
"Call.Minutes_2" = "%@ minutes";
"Call.Minutes_3_10" = "%@ minutes";
"Call.Minutes_any" = "%@ minutes";
"Call.Minutes_many" = "%@ minutes";
"Call.Minutes_0" = "%@ minutes";

"Call.ShortSeconds_1" = "%@ sec";
"Call.ShortSeconds_2" = "%@ sec";
"Call.ShortSeconds_3_10" = "%@ sec";
"Call.ShortSeconds_any" = "%@ sec";
"Call.ShortSeconds_many" = "%@ sec";
"Call.ShortSeconds_0" = "%@ sec";
"Call.ShortMinutes_1" = "%@ min";
"Call.ShortMinutes_2" = "%@ min";
"Call.ShortMinutes_3_10" = "%@ min";
"Call.ShortMinutes_any" = "%@ min";
"Call.ShortMinutes_many" = "%@ min";
"Call.ShortMinutes_0" = "%@ min";

"Notification.CallTimeFormat" = "%1$@ (%2$@)"; // 1 - type, 2 - duration
"Notification.CallOutgoing" = "Outgoing Call";
"Notification.CallIncoming" = "Incoming Call";
"Notification.CallMissed" = "Missed Call";
"Notification.CallCanceled" = "Cancelled Call";
"Notification.CallOutgoingShort" = "Outgoing";
"Notification.CallIncomingShort" = "Incoming";
"Notification.CallMissedShort" = "Missed";
"Notification.CallCanceledShort" = "Cancelled";
"Notification.CallFormat" = "%1$@, %2$@"; // 1 - time, 2 - duration



"Call.ConnectionErrorTitle" = "Unable to Call";
"Call.ConnectionErrorMessage" = "Please check your internet connection and try again.";

"Call.CallAgain" = "Call Again";

"Login.PhoneFloodError" = "Sorry, you have deleted and re-created your account too many times recently. Please wait for a few days before signing up again.";

"Checkout.Title" = "Checkout";
"Checkout.TotalAmount" = "Total";
"Checkout.TotalPaidAmount" = "Total Paid";
"Checkout.PaymentMethod" = "Payment Method";
"Checkout.ShippingMethod" = "Shipping Method";
"Checkout.ShippingAddress" = "Shipping Information";
"Checkout.Name" = "Name";
"Checkout.Email" = "E-Mail";
"Checkout.Phone" = "Phone";
"Checkout.PayPrice" = "Pay %@";
"Checkout.PayNone" = "Pay";

"Checkout.PaymentMethod.Title" = "Payment Method";
"Checkout.PaymentMethod.New" = "New Card...";

"Checkout.NewCard.Title" = "New Card";
"Checkout.NewCard.PaymentCard" = "PAYMENT CARD";
"Checkout.NewCard.SaveInfo" = "Save Payment Information";
"Checkout.NewCard.SaveInfoEnableHelp" = "You can save your payment information for future use.\nPlease [turn on Two-Step Verification] to enable this.";
"Checkout.NewCard.SaveInfoHelp" = "You can save your payment information for future use.";
"Checkout.NewCard.CardholderNameTitle" = "CARDHOLDER";
"Checkout.NewCard.CardholderNamePlaceholder" = "Cardholder Name";
"Checkout.NewCard.PostcodeTitle" = "BILLING ADDRESS";
"Checkout.NewCard.PostcodePlaceholder" = "Zip Code";

"Checkout.ShippingOption.Title" = "Shipping Method";

"Checkout.ErrorProviderAccountInvalid" = "This bot can't accept payments at the moment. Please try again later.";
"Checkout.ErrorProviderAccountTimeout" = "This bot can't process payments at the moment. Please try again later.";
"Checkout.ErrorInvoiceAlreadyPaid" = "You have already paid for this item.";

"Checkout.ErrorGeneric" = "An error occurred while processing your payment. Your card has not been billed.";
"Checkout.ErrorPaymentFailed" = "Payment failed. Your card has not been billed.";
"Checkout.ErrorPrecheckoutFailed" = "The bot couldn't process your payment. Your card has not been billed.";

"CheckoutInfo.Title" = "Shipping Information";
"CheckoutInfo.ShippingInfoTitle" = "SHIPPING ADDRESS";
"CheckoutInfo.ShippingInfoAddress1" = "Address 1";
"CheckoutInfo.ShippingInfoAddress1Placeholder" = "Address";
"CheckoutInfo.ShippingInfoAddress2" = "Address 2";
"CheckoutInfo.ShippingInfoAddress2Placeholder" = "Address";
"CheckoutInfo.ShippingInfoState" = "State";
"CheckoutInfo.ShippingInfoStatePlaceholder" = "State";
"CheckoutInfo.ShippingInfoCity" = "City";
"CheckoutInfo.ShippingInfoCityPlaceholder" = "City";
"CheckoutInfo.ShippingInfoCountry" = "Country";
"CheckoutInfo.ShippingInfoCountryPlaceholder" = "Country";
"CheckoutInfo.ShippingInfoPostcode" = "Postcode";
"CheckoutInfo.ShippingInfoPostcodePlaceholder" = "Postcode";
"CheckoutInfo.ReceiverInfoTitle" = "RECEIVER";
"CheckoutInfo.ReceiverInfoName" = "Name";
"CheckoutInfo.ReceiverInfoNamePlaceholder" = "Name Surname";
"CheckoutInfo.ReceiverInfoEmail" = "Email";
"CheckoutInfo.ReceiverInfoEmailPlaceholder" = "Email";
"CheckoutInfo.ReceiverInfoPhone" = "Phone";
"CheckoutInfo.SaveInfo" = "Save Info";
"CheckoutInfo.SaveInfoHelp" = "You can save your shipping information for future use.";
"CheckoutInfo.Pay" = "Pay";

"Checkout.Receipt.Title" = "Receipt";

"Message.ReplyActionButtonShowReceipt" = "Show Receipt";
"Message.InvoiceLabel" = "INVOICE";

"CheckoutInfo.ErrorShippingNotAvailable" = "Shipping to the selected country is not available.";
"CheckoutInfo.ErrorPostcodeInvalid" = "Please enter a valid postcode.";
"CheckoutInfo.ErrorStateInvalid" = "Please enter a valid state.";
"CheckoutInfo.ErrorCityInvalid" = "Please enter a valid city.";
"CheckoutInfo.ErrorNameInvalid" = "Please enter a valid name.";
"CheckoutInfo.ErrorEmailInvalid" = "Please enter a valid e-mail address.";
"CheckoutInfo.ErrorPhoneInvalid" = "Please enter a valid phone number.";

"Checkout.WebConfirmation.Title" = "Complete Payment";
"Checkout.PasswordEntry.Title" = "Payment Confirmation";
"Checkout.PasswordEntry.Pay" = "Pay";
"Checkout.PasswordEntry.Text" = "Your card %@ is on file. To pay with this card, please enter your 2-Step-Verification password.";

"Checkout.SavePasswordTimeout" = "Would you like to save your password for %@?";
"Checkout.SavePasswordTimeoutAndTouchId" = "Would you like to save your password for %@ and use Touch ID instead?";
"Checkout.PayWithTouchId" = "Pay with Touch ID";
"Checkout.EnterPassword" = "Enter Password";

"Your_card_has_expired" = "Your card has expired.";

/* Error when the card was declined by the credit card networks */
"Your_card_was_declined" = "Your card was declined.";

/* Error when the card's expiration month is not valid */
"Your_cards_expiration_month_is_invalid" ="You've entered an invalid expiration month.";

/* Error when the card's expiration year is not valid */
"Your_cards_expiration_year_is_invalid" ="You've entered an invalid expiration year.";

/* Error when the card number is not valid */
"Your_cards_number_is_invalid" = "You've entered an invalid card number.";

/* Error when the card's CVC is not valid */
"Your_cards_security_code_is_invalid" = "You've entered an invalid security code.";

"MESSAGE_INVOICE" = "%1$@ sent you an invoice for %2$@";
"CHAT_MESSAGE_INVOICE" = "%1$@ sent an invoice for %3$@ to the group %2$@";
"PINNED_INVOICE" = "%1$@ pinned an invoice";

"Message.PinnedInvoice" = "pinned an invoice";

"User.DeletedAccount" = "Deleted Account";

"Settings.SaveEditedPhotos" = "Save Edited Photos";

"Message.PaymentSent" = "Payment: %@";
"Notification.PaymentSent" = "You have just successfully transferred {amount} to {name} for {title}";

"Common.NotNow" = "Not Now";

"Calls.RatingFeedback" = "Write a comment...";

"Call.StatusIncoming" = "Telegram Audio...";
"Call.StatusRequesting" = "Contacting...";
"Call.StatusWaiting" = "Waiting...";
"Call.StatusRinging" = "Ringing...";
"Call.StatusConnecting" = "Connecting...";
"Call.StatusOngoing" = "Telegram Audio %@";
"Call.StatusEnded" = "Call Ended";
"Call.StatusFailed" = "Call Failed";
"Call.StatusBusy" = "Busy";
"Call.Accept" = "Accept";
"Call.Decline" = "Decline";

"Call.StatusBar" = "Touch to return to call %@";

"Call.ParticipantVersionOutdatedError" = "%@'s app does not support calls. They need to update their app before you can call them.";

"Privacy.Calls" = "Voice Calls";

"Privacy.Calls.WhoCanCallMe" = "WHO CAN CALL ME";
"Privacy.Calls.CustomHelp" = "You can restrict who can call you with granular precision.";
"Privacy.Calls.AlwaysAllow" = "Always Allow";
"Privacy.Calls.NeverAllow" = "Never Allow";
"Privacy.Calls.CustomShareHelp" = "These users will or will not be able to call you regardless of the settings above.";

"Privacy.Calls.AlwaysAllow.Title" = "Always Allow";
"Privacy.Calls.AlwaysAllow.Placeholder" = "Always allow...";
"Privacy.Calls.NeverAllow.Title" = "Never Allow";
"Privacy.Calls.NeverAllow.Placeholder" = "Never allow...";

"PhotoEditor.QualityTool" = "Quality";
"PhotoEditor.QualityVeryLow" = "Very Low";
"PhotoEditor.QualityLow" = "Low";
"PhotoEditor.QualityMedium" = "Medium";
"PhotoEditor.QualityHigh" = "High";
"PhotoEditor.QualityVeryHigh" = "Very High";

"Settings.SaveEditedPhotos" = "Save Edited Photos";

"Calls.NoCallsPlaceholder" = "Your recent calls will appear here";
"Calls.NoMissedCallsPlacehoder" = "You have no missed calls";

"Call.CallInProgressTitle" = "Call in Progress";
"Call.CallInProgressMessage" = "Finish call with %1$@ and start a new one with %2$@?";

"Call.Message" = "Message";

"UserInfo.TapToCall" = "Tap to make an end-to-end encrypted call";
"Call.GroupFormat" = "%1$@ (%2$@)";

"NetworkUsageSettings.CallDataSection" = "CALLS";

"Call.PrivacyErrorMessage" = "Sorry, %@ doesn't accept calls.";

"Notification.CallBack" = "Call Back";

"Call.AudioRouteSpeaker" = "Speaker";
"Call.AudioRouteHeadphones" = "Headphones";
"Call.AudioRouteHide" = "Hide";

"Call.PhoneCallInProgressMessage" = "You can’t place a Telegram call if you’re already on a phone call.";
"Call.RecordingDisabledMessage" = "Please end your call before recording a voice message.";

"Call.EmojiDescription" = "If these emoji are the same on %@'s screen, this call is 100%% secure.";

"Message.VideoMessage" = "Video Message";

"Conversation.HoldForAudio" = "Hold to record audio. Tap to switch to video.";
"Conversation.HoldForVideo" = "Hold to record video. Tap to switch to audio.";

"UserInfo.TelegramCall" = "Telegram Call";
"UserInfo.PhoneCall" = "Phone Call";

"SharedMedia.CategoryMedia" = "Media";
"SharedMedia.CategoryDocs" = "Docs";
"SharedMedia.CategoryLinks" = "Links";
"SharedMedia.CategoryOther" = "Audio";

"AccessDenied.VideoMessageCamera" = "Telegram needs access to your camera to send video messages.\n\nPlease go to Settings > Privacy > Camera and set Telegram to ON.";
"AccessDenied.VideoMessageMicrophone" = "Telegram needs access to your microphone to send video messages.\n\nPlease go to Settings > Privacy > Microphone and set Telegram to ON.";

"ChatSettings.AutomaticVideoMessageDownload" = "AUTOMATIC VIDEO MESSAGE DOWNLOAD";

"ForwardedVideoMessages_1" = "Forwarded video message";
"ForwardedVideoMessages_2" = "2 forwarded video messages";
"ForwardedVideoMessages_3_10" = "%@ forwarded video messages";
"ForwardedVideoMessages_any" = "%@ forwarded video messages";
"ForwardedVideoMessages_many" = "%@ forwarded video messages";
"ForwardedVideoMessages_0" = "%@ forwarded video messages";

"Conversation.DiscardVoiceMessageTitle" = "Discard Voice Message";
"Conversation.DiscardVoiceMessageDescription" = "Are you sure you want to stop recording and discard\nyour voice message?";
"Conversation.DiscardVoiceMessageAction" = "Discard";

"Message.ForwardedMessageShort" = "Forwarded From\n%@";

"Checkout.LiabilityAlertTitle" = "Warning";
"Checkout.LiabilityAlert" = "Neither Telegram, nor %1$@ will have access to your credit card information. Credit card details will be handled only by the payment system, %2$@.\n\nPayments will go directly to the developer of %1$@. Telegram cannot provide any guarantees, so proceed at your own risk. In case of problems, please contact the developer of %1$@ or your bank.";

"Settings.AppLanguage" = "Language";
"Settings.AppLanguage.Unofficial" = "UNOFFICIAL";

"InstantPage.AutoNightTheme" = "Auto-Night Theme";

"Privacy.PaymentsTitle" = "PAYMENTS";
"Privacy.PaymentsClearInfo" = "Clear payment & shipping info";
"Privacy.PaymentsClearInfoHelp" = "You can delete your shipping info and instruct all payment providers to remove your saved credit cards. Note that Telegram never stores your credit card data.";
"Privacy.PaymentsClear.PaymentInfo" = "Payment Info";
"Privacy.PaymentsClear.ShippingInfo" = "Shipping Info";

"Channel.EditAdmin.PermissionsHeader" = "WHAT CAN THIS ADMIN DO?";
"Channel.EditAdmin.PermissionChangeInfo" = "Change Channel Info";
"Group.EditAdmin.PermissionChangeInfo" = "Change Group Info";
"Channel.EditAdmin.PermissionPostMessages" = "Post Messages";
"Channel.EditAdmin.PermissionEditMessages" = "Edit Messages";
"Channel.EditAdmin.PermissionDeleteMessages" = "Delete Messages";
"Channel.EditAdmin.PermissionBanUsers" = "Ban Users";
"Channel.EditAdmin.PermissionInviteUsers" = "Add Users";
"Channel.EditAdmin.PermissionPinMessages" = "Pin Messages";
"Channel.EditAdmin.PermissionAddAdmins" = "Add New Admins";

"Channel.EditAdmin.PermissinAddAdminOn" = "This Admin will be able to add new admins with the same (or more limited) permissions.";
"Channel.EditAdmin.PermissinAddAdminOff" = "This Admin will not be able to add new admins.";

"Login.ContinueWithLocalization" = "Continue with English";
"Localization.LanguageName" = "English";
"Localization.ChooseLanguage" = "Choose Your Language";
"Localization.EnglishLanguageName" = "English";
"Localization.LanguageOther" = "Other";
"Localization.LanguageCustom" = "Custom";

"Channel.BanUser.Title" = "Ban User";
"Channel.BanUser.PermissionsHeader" = "User Restrictions";
"Channel.BanUser.PermissionReadMessages" = "Can Read Messages";
"Channel.BanUser.PermissionSendMessages" = "Can Send Messages";
"Channel.BanUser.PermissionSendMedia" = "Can Send Media";
"Channel.BanUser.PermissionSendStickersAndGifs" = "Can Send Stickers & GIFs";
"Channel.BanUser.PermissionEmbedLinks" = "Can Embed Links";
"Channel.BanUser.Unban" = "Unban";

"Channel.BanUser.BlockFor" = "Block For";

"Channel.BanList.BlockedTitle" = "BLOCKED";
"Channel.BanList.RestrictedTitle" = "RESTRICTED";

"Group.Info.AdminLog" = "Recent Actions";
"Channel.AdminLog.InfoPanelTitle" = "What Is This?";
"Channel.AdminLog.InfoPanelAlertTitle" = "What is the event log?";
"Channel.AdminLog.InfoPanelAlertText" = "This is a list of all service actions taken by the group's members and admins in the last 48 hours.";

"Channel.AdminLog.BanReadMessages" = "Read Messages";
"Channel.AdminLog.BanSendMessages" = "Send Messages";
"Channel.AdminLog.BanSendMedia" = "Send Media";
"Channel.AdminLog.BanSendStickers" = "Send Stickers";
"Channel.AdminLog.BanEmbedLinks" = "Embed Links";
"Channel.AdminLog.BanSendGifs" = "Send GIFs";
"Channel.AdminLog.MessageRestricted" = "%@ changed restrictions for %@ (%@)";
"Channel.AdminLog.MessageAdmin" = "%@ changed privileges for %@ (%@)";

"Channel.AdminLog.CanChangeInfo" = "Change Info";
"Channel.AdminLog.CanSendMessages" = "Post Messages";
"Channel.AdminLog.CanDeleteMessages" = "Delete Messages";
"Channel.AdminLog.CanBanUsers" = "Ban Users";
"Channel.AdminLog.CanInviteUsers" = "Add Users";
"Channel.AdminLog.CanChangeInviteLink" = "Invite Users Via Link";
"Channel.AdminLog.CanPinMessages" = "Pin Messages";
"Channel.AdminLog.CanAddAdmins" = "Add New Admins";
"Channel.AdminLog.CanEditMessages" = "Edit Messages";

"Channel.AdminLog.MessageToggleInvitesOn" = "%@ enabled group invites";
"Channel.AdminLog.MessageToggleInvitesOff" = "%@ disabled group invites";

"Channel.AdminLog.MessageUnpinned" = "%@ unpinned message";

"Channel.AdminLog.MessageToggleSignaturesOn" = "%@ enabled signatures";
"Channel.AdminLog.MessageToggleSignaturesOff" = "%@ disabled signatures";

"Channel.AdminLog.MessageChangedGroupUsername" = "%@ changed group link:";
"Channel.AdminLog.MessageChangedChannelUsername" = "%@ changed channel link:";
"Channel.AdminLog.MessageRemovedGroupUsername" = "%@ removed group link";
"Channel.AdminLog.MessageRemovedChannelUsername" = "%@ removed channel link";

"Channel.AdminLog.MessageChangedGroupAbout" = "%@ edited group description";
"Channel.AdminLog.MessageChangedChannelAbout" = "%@ edited channel description";

"Channel.AdminLog.MessageEdited" = "%@ edited message:";
"Channel.AdminLog.CaptionEdited" = "%@ edited caption:";
"Channel.AdminLog.MessageDeleted" = "%@ deleted message:";
"Channel.AdminLog.MessagePinned" = "%@ pinned message:";

"Channel.AdminLog.MessageInvitedName" = "invited %1$@";
"Channel.AdminLog.MessageInvitedNameUsername" = "invited %1$@ (%2$@)";
"Channel.AdminLog.MessageKickedName" = "banned %1$@";
"Channel.AdminLog.MessageKickedNameUsername" = "banned %1$@ (%2$@)";
"Channel.AdminLog.MessageUnkickedName" = "unbanned %1$@";
"Channel.AdminLog.MessageUnkickedNameUsername" = "unbanned %1$@ (%2$@)";
"Channel.AdminLog.MessageRestrictedName" = "changed restrictions for %1$@";
"Channel.AdminLog.MessageRestrictedNameUsername" = "changed restrictions for %1$@ (%2$@)";
"Channel.AdminLog.MessagePromotedName" = "changed privileges for %1$@";
"Channel.AdminLog.MessagePromotedNameUsername" = "changed privileges for %1$@ (%2$@)";
"Channel.AdminLog.MessageRestrictedUntil" = "until %@";
"Channel.AdminLog.MessageRestrictedForever" = "indefinitely";
"Channel.AdminLog.MessageRestrictedNewSetting" = "now: %@";

"Channel.AdminLog.MessagePreviousMessage" = "Original message";
"Channel.AdminLog.MessagePreviousCaption" = "Original caption";
"Channel.AdminLog.MessagePreviousLink" = "Previous link";
"Channel.AdminLog.MessagePreviousDescription" = "Previous description";

"Contacts.MemberSearchSectionTitleGroup" = "Group Members";

"Channel.AdminLog.TitleAllEvents" = "All Actions";
"Channel.AdminLog.TitleSelectedEvents" = "Selected Actions";
"Channel.AdminLogFilter.Title" = "Filter";
"Channel.AdminLogFilter.EventsTitle" = "ACTIONS";
"Channel.AdminLogFilter.EventsAll" = "All Actions";
"Channel.AdminLogFilter.EventsRestrictions" = "New Restrictions";
"Channel.AdminLogFilter.EventsAdmins" = "New Admins";
"Channel.AdminLogFilter.EventsNewMembers" = "New Members";
"Channel.AdminLogFilter.EventsInfo" = "Group Info";
"Channel.AdminLogFilter.ChannelEventsInfo" = "Channel Info";
"Channel.AdminLogFilter.EventsDeletedMessages" = "Deleted Messages";
"Channel.AdminLogFilter.EventsEditedMessages" = "Edited Messages";
"Channel.AdminLogFilter.EventsPinned" = "Pinned Messages";
"Channel.AdminLogFilter.EventsLeaving" = "Members Removed";
"Channel.AdminLogFilter.AdminsTitle" = "ADMINS";
"Channel.AdminLogFilter.AdminsAll" = "All Admins";

"Group.ErrorSendRestrictedStickers" = "Sorry, the admins of this group have restricted you from sending stickers.";
"Group.ErrorSendRestrictedMedia" = "Sorry, the admins of this group have restricted you from sending media.";

"SharedMedia.ViewInChat" = "View in Chat";

"Channel.Info.BlackList" = "Blacklist";

"Channel.Management.PromotedBy" = "Promoted by %@";
"DialogList.LanguageTooltip" = "You can change the language later in Settings";

"Contacts.PhoneNumber" = "Phone Number";
"Contacts.AddPhoneNumber" = "Add %@";
"Contacts.ShareTelegram" = "Share Telegram";

"Conversation.ViewChannel" = "VIEW CHANNEL";
"Conversation.ViewGroup" = "VIEW GROUP";

"GroupInfo.ActionPromote" = "Promote";
"GroupInfo.ActionRestrict" = "Restrict";

"Conversation.RestrictedTextTimed" = "The admins of this group have restricted you from writing here until %@.";
"Conversation.RestrictedText" = "The admins of this group have restricted you from writing here.";

"Conversation.RestrictedInlineTimed" = "The admins of this group have restricted you from posting inline content here until %@.";
"Conversation.RestrictedInline" = "The admins of this group have restricted you from posting inline content here.";

"Conversation.RestrictedMediaTimed" = "The admins of this group have restricted you from posting media content here until %@.";
"Conversation.RestrictedMedia" = "The admins of this group have restricted you from posting media content here.";

"Conversation.RestrictedStickersTimed" = "The admins of this group have restricted you from posting stickers here until %@.";
"Conversation.RestrictedStickers" = "The admins of this group have restricted you from posting stickers here.";

"ChatSettings.ConnectionType.Title" = "CONNECTION TYPE";
"ChatSettings.ConnectionType.UseProxy" = "Use Proxy";
"ChatSettings.ConnectionType.UseSocks5" = "SOCKS5";

"SocksProxySetup.Title" = "Proxy";

"SocksProxySetup.TypeNone" = "Disabled";
"SocksProxySetup.TypeSocks" = "SOCKS5";

"SocksProxySetup.Connection" = "CONNECTION";
"SocksProxySetup.Hostname" = "Server";
"SocksProxySetup.Port" = "Port";

"SocksProxySetup.Credentials" = "CREDENTIALS (OPTIONAL)";
"SocksProxySetup.Username" = "Username";
"SocksProxySetup.Password" = "Password";

"Channel.AdminLog.EmptyTitle" = "No actions here yet";
"Channel.AdminLog.EmptyText" = "No service actions were taken by the channel members and admins in the last 48 hours.";
"Group.AdminLog.EmptyText" = "No service actions were taken by the group's members and admins in the last 48 hours.";
"Broadcast.AdminLog.EmptyText" = "No service actions were taken by the channel's admins in the last 48 hours.";

"Channel.AdminLog.EmptyFilterTitle" = "No actions found";
"Channel.AdminLog.EmptyFilterQueryText" = "No recent actions that contain '%@' have been found.";
"Channel.AdminLog.EmptyFilterText" = "No recent actions that match your query have been found.";

"Channel.AdminLog.EmptyMessageText" = "Empty";

"Camera.Title" = "Take Photo or Video";

"Channel.Members.AddAdminErrorNotAMember" = "Sorry, you can't add this user as an admin because they are not a member of this group and you are not allowed to invite them.";

"Channel.Members.AddAdminErrorBlacklisted" = "Sorry, you can't add this user as an admin because they are in the blacklist and you can't unban them.";

"Channel.Members.AddBannedErrorAdmin" = "Sorry, you can't ban this user because they are an admin in this group and you are not allowed to demote them.";

"Group.Members.AddMemberBotErrorNotAllowed" = "Sorry, you don't have the necessary permissions to add bots to this group.";

"Privacy.Calls.P2P" = "Peer-to-Peer";
"Privacy.Calls.P2PHelp" = "Disabling peer-to-peer will relay all calls through Telegram servers to avoid revealing your IP address, but will slightly decrease audio quality.";

"Privacy.Calls.Integration" = "iOS Call Integration";
"Privacy.Calls.IntegrationHelp" = "iOS Call Integration shows Telegram calls on the lock screen and in the system's call history. If iCloud sync is enabled, your call history is shared with Apple.";

"Call.ReportPlaceholder" = "What went wrong?";
"Call.ReportIncludeLog" = "Send technical information";
"Call.ReportIncludeLogDescription" = "This won't reveal the contents of your conversation, but will help us fix the issue sooner.";
"Call.ReportSkip" = "Skip";
"Call.ReportSend" = "Send";

"Channel.EditAdmin.CannotEdit" = "You cannot edit the rights of this admin.";
"Call.RateCall" = "Rate This Call";

"Settings.ApplyProxyAlert" = "Are you sure you want to enable this proxy?\nServer: %1$@\nPort: %2$@\n\nYou can change your proxy server later it in the Settings (Data and Storage).";
"Settings.ApplyProxyAlertCredentials" = "Are you sure you want to enable this proxy?\nServer: %1$@\nPort: %2$@\nUsername: %3$@\nPassword: %4$@\n\nYou can change your proxy server later it in the Settings (Data and Storage).";
"Settings.ApplyProxyAlertEnable" = "Enable";

"Channel.Management.RestrictedBy" = "Restricted by %@";

"Stickers.FrequentlyUsed" = "Recently Used";

"Contacts.ImportersCount_1" = "1 contact on Telegram";
"Contacts.ImportersCount_2" = "2 contacts on Telegram";
"Contacts.ImportersCount_3_10" = "%@ contacts on Telegram";
"Contacts.ImportersCount_any" = "%@ contacts on Telegram";
"Contacts.ImportersCount_many" = "%@ contacts on Telegram";
"Contacts.ImportersCount_0" = "%@ contacts on Telegram";

"Conversation.ContextMenuBan" = "Ban";

"SocksProxySetup.UseForCalls" = "Use for calls";
"SocksProxySetup.UseForCallsHelp" = "Proxy servers may degrade the quality of your calls.";

"InviteText.URL" = "https://telegram.org/dl";
"InviteText.SingleContact" = "Hey, I'm using Telegram to chat. Join me! Download it here: %@";
"InviteText.ContactsCountText_1" = "Hey, I'm using Telegram to chat. Join me! Download it here: {url}";
"InviteText.ContactsCountText_2" = "Hey, I'm using Telegram to chat – and so are 2 of our other contacts. Join us! Download it here: {url}";
"InviteText.ContactsCountText_3_10" = "Hey, I'm using Telegram to chat – and so are %@ of our other contacts. Join us! Download it here: {url}";
"InviteText.ContactsCountText_any" = "Hey, I'm using Telegram to chat – and so are %@ of our other contacts. Join us! Download it here: {url}";
"InviteText.ContactsCountText_many" = "Hey, I'm using Telegram to chat – and so are %@ of our other contacts. Join us! Download it here: {url}";
"InviteText.ContactsCountText_0" = "Hey, I'm using Telegram to chat. Join me! Download it here: {url}";

"Invite.LargeRecipientsCountWarning" = "Please note that it may take some time for your device to send all of these invitations";

"Contacts.InviteSearchLabel" = "Search for contacts";

"Message.ImageExpired" = "Photo has expired";
"Message.VideoExpired" = "Video has expired";

"SecretImage.Title" = "Disappearing Photo";
"SecretVideo.Title" = "Disappearing Video";
"SecretGif.Title" = "Disappearing GIF";
"SecretTimer.ImageDescription" = "If you set a timer, the photo will self-destruct after it was viewed.";
"SecretTimer.VideoDescription" = "If you set a timer, the video will self-destruct after it was viewed.";

"PhotoEditor.TiltShift" = "Tilt Shift";

"Notification.SecretChatMessageScreenshotSelf" = "You took a screenshot!";

"Settings.AboutEmpty" = "Add";

"SecretImage.NotViewedYet" = "%@ hasn't opened this photo yet";
"SecretVideo.NotViewedYet" = "%@ hasn't played this video yet";
"SecretGIF.NotViewedYet" = "%@ hasn't played this GIF yet";

"UserInfo.About.Placeholder" = "Bio";

"Call.StatusNoAnswer" = "No Answer";

"Conversation.SearchByName.Prefix" = "from: ";
"Conversation.SearchByName.Placeholder" = "Search Members";

"Login.PhoneBannedError" = "Your phone was banned.";

"Clipboard.SendPhoto" = "Send Photo";

"HashtagSearch.AllChats" = "All Chats";

"Stickers.AddToFavorites" = "Add to Favorites";
"Stickers.RemoveFromFavorites" = "Remove from Favorites";

"Channel.Info.Stickers" = "Group Sticker Set";
"Channel.Stickers.Placeholder" = "stickerset";
"Channel.Stickers.YourStickers" = "CHOOSE FROM YOUR STICKERS";

"Stickers.FavoriteStickers" = "Favorite Stickers";
"Stickers.GroupStickers" = "Group Stickers";
"Stickers.GroupChooseStickerPack" = "CHOOSE STICKER SET";
"Stickers.GroupStickersHelp" = "You can choose a set that will be available to all group members when they are chatting in this group.";

"Channel.AdminLog.MessageChangedGroupStickerPack" = "%@ changed group sticker set";
"Channel.AdminLog.MessageRemovedGroupStickerPack" = "%@ removed group sticker set";

"Conversation.ContextMenuCopyLink" = "Copy Link";

"Channel.Stickers.Searching" = "Searching...";
"Channel.Stickers.NotFound" = "No such sticker set found";
"Channel.Stickers.NotFoundHelp" = "Try again or choose from the list below";
"Channel.Stickers.CreateYourOwn" = "You can create your own custom sticker set using @stickers bot.";

"MediaPicker.TimerTooltip" = "You can now set a self-destruct timer";

"UserInfo.BlockConfirmation" = "Block %@?";

"FastTwoStepSetup.Title" = "Password & Email";
"FastTwoStepSetup.PasswordSection" = "PASSWORD";
"FastTwoStepSetup.PasswordPlaceholder" = "Enter a password";
"FastTwoStepSetup.PasswordConfirmationPlaceholder" = "Re-enter your password";
"FastTwoStepSetup.PasswordHelp" = "Please create a password to protect your payment info. You'll be asked to enter it when you log in.";
"FastTwoStepSetup.EmailSection" = "RECOVERY E-MAIL";
"FastTwoStepSetup.EmailPlaceholder" = "Your E-Mail";
"FastTwoStepSetup.EmailHelp" = "Please add your valid e-mail. It is the only way to recover a forgotten password.";

"Conversation.ViewMessage" = "VIEW MESSAGE";

"GroupInfo.GroupHistory" = "Chat History For New Members";
"GroupInfo.GroupHistoryVisible" = "Visible";
"GroupInfo.GroupHistoryHidden" = "Hidden";

"Group.Setup.HistoryTitle" = "Chat History Settings";
"Group.Setup.HistoryHeader" = "CHAT HISTORY FOR NEW MEMBERS";
"Group.Setup.HistoryVisible" = "Visible";
"Group.Setup.HistoryHidden" = "Hidden";

"Group.Setup.HistoryVisibleHelp" = "New members will see messages that were sent before they joined.";
"Group.Setup.HistoryHiddenHelp" = "New members won't see earlier messages.";

"Channel.AdminLog.MessageGroupPreHistoryVisible" = "%@ made the group history visible for new members";
"Channel.AdminLog.MessageGroupPreHistoryHidden" = "%@ made the group history hidden from new members";

"Map.PullUpForPlaces" = "PULL UP TO SEE PLACES NEARBY";
"Map.ShareLiveLocation" = "Share My Live Location for...";
"Map.ShareLiveLocationHelp" = "Updated in real time as you move";
"Map.StopLiveLocation" = "Stop Sharing Location";
"Map.Directions" = "Directions";
"Map.DirectionsDriveEta" = "%@ drive";
"Map.Location" = "Location";
"Map.YouAreHere" = "you are here";
"Map.LiveLocationShowAll" = "Show All";

"Map.LiveLocationTitle" = "Live Location";
"Map.LiveLocationPrivateDescription" = "Choose for how long %@ will see your accurate location.";
"Map.LiveLocationGroupDescription" = "Choose for how long people in this chat will see your accurate location.";
"Map.LiveLocationFor15Minutes" = "for 15 minutes";
"Map.LiveLocationFor1Hour" = "for 1 hour";
"Map.LiveLocationFor8Hours" = "for 8 hours";
"Map.LiveLocationShortHour" = "%@h";

"Message.LiveLocation" = "Live Location";
"Conversation.LiveLocation" = "Live Location";

"Conversation.LiveLocationYou" = "You";
"Conversation.LiveLocationYouAnd" = "*You* and %@";
"Conversation.LiveLocationMembersCount_1" = "1 member";
"Conversation.LiveLocationMembersCount_2" = "2 members";
"Conversation.LiveLocationMembersCount_3_10" = "%@ members";
"Conversation.LiveLocationMembersCount_any" = "%@ members";
"Conversation.LiveLocationMembersCount_many" = "%@ members";
"Conversation.LiveLocationMembersCount_0" = "%@ members";

"Conversation.Admin" = "admin";

"LiveLocationUpdated.JustNow" = "updated just now";
"LiveLocationUpdated.MinutesAgo_0" = "updated %@ minutes ago"; //three to ten
"LiveLocationUpdated.MinutesAgo_1" = "updated 1 minute ago"; //one
"LiveLocationUpdated.MinutesAgo_2" = "updated 2 minutes ago"; //two
"LiveLocationUpdated.MinutesAgo_3_10" = "updated %@ minutes ago"; //three to ten
"LiveLocationUpdated.MinutesAgo_many" = "updated %@ minutes ago"; // more than ten
"LiveLocationUpdated.MinutesAgo_any" = "updated %@ minutes ago"; // more than ten
"LiveLocationUpdated.TodayAt" = "updated at %@";
"LiveLocationUpdated.YesterdayAt" = "updated yesterday at %@";

"LiveLocation.MenuChatsCount_1" = "You are sharing Live Location with 1 chat.";
"LiveLocation.MenuChatsCount_2" = "You are sharing Live Location with 2 chats.";
"LiveLocation.MenuChatsCount_3_10" = "You are sharing Live Location with %@ chats.";
"LiveLocation.MenuChatsCount_any" = "You are sharing Live Location with %@ chats.";
"LiveLocation.MenuChatsCount_many" = "You are sharing Live Location with %@ chats.";
"LiveLocation.MenuChatsCount_0" = "You are sharing Live Location with %@ chats.";
"LiveLocation.MenuStopAll" = "Stop All";

"DialogList.LiveLocationSharingTo" = "sharing with %@";
"DialogList.LiveLocationChatsCount_1" = "sharing with 1 chat";
"DialogList.LiveLocationChatsCount_2" = "sharing with 2 chats";
"DialogList.LiveLocationChatsCount_3_10" = "sharing with %@ chats";
"DialogList.LiveLocationChatsCount_any" = "sharing with %@ chats";
"DialogList.LiveLocationChatsCount_many" = "sharing with %@ chats";
"DialogList.LiveLocationChatsCount_0" = "sharing with %@ chats";

"Notification.PinnedLiveLocationMessage" = "%@ pinned a live location";
"Message.PinnedLiveLocationMessage" = "pinned live location";

"NotificationSettings.ContactJoined" = "New Contacts";

"AccessDenied.LocationAlwaysDenied" = "If you'd like to share your Live Location with friends, Telegram needs location access when the app is in the background.\n\nPlease go to Settings > Privacy > Location Services and set Telegram to Always.";

"UserInfo.UnblockConfirmation" = "Unblock %@?";

"Login.BannedPhoneSubject" = "Banned phone number: %@";
"Login.BannedPhoneBody" = "I'm trying to use my mobile phone number: %@\nBut Telegram says it's banned. Please help.";

"Conversation.StopLiveLocation" = "Stop Sharing";

"Settings.SavedMessages" = "Saved Messages";
"Conversation.SavedMessages" = "Saved Messages";
"DialogList.SavedMessages" = "Saved Messages";

"MediaPicker.TapToUngroupDescription" = "Tap to send media separately";
"MediaPicker.GroupDescription" = "Group media into one message";
"MediaPicker.UngroupDescription" = "Show media as separate messages";

"EditProfile.Title" = "Edit Profile";
"EditProfile.NameAndPhotoHelp" = "Enter your name and add an optional profile photo.";

"Settings.SetUsername" = "Set Username";

"DialogList.SearchSubtitleFormat" = "%1$@, %2$@";

"Media.ShareThisPhoto" = "This Photo";
"Media.SharePhoto_1" = "%@ Photo";
"Media.SharePhoto_2" = "All %@ Photos";
"Media.SharePhoto_3_10" = "All %@ Photos";
"Media.SharePhoto_any" = "All %@ Photos";
"Media.SharePhoto_many" = "All %@ Photos";
"Media.SharePhoto_0" = "All %@ Photos";

"Media.ShareThisVideo" = "This Video";
"Media.ShareVideo_1" = "%@ Video";
"Media.ShareVideo_2" = "All %@ Videos";
"Media.ShareVideo_3_10" = "All %@ Videos";
"Media.ShareVideo_any" = "All %@ Videos";
"Media.ShareVideo_many" = "All %@ Videos";
"Media.ShareVideo_0" = "All %@ Videos";

"Media.ShareItem_1" = "%@ Item";
"Media.ShareItem_2" = "All %@ Items";
"Media.ShareItem_3_10" = "All %@ Items";
"Media.ShareItem_any" = "All %@ Items";
"Media.ShareItem_many" = "All %@ Items";
"Media.ShareItem_0" = "All %@ Items";

"Settings.ViewPhoto" = "View Photo";

"DialogList.SavedMessagesTooltip" = "You can find your Saved Messages in Settings";

"PasscodeSettings.UnlockWithFaceId" = "Unlock with Face ID";
"Checkout.SavePasswordTimeoutAndFaceId" = "Would you like to save your password for %@ and use Face ID instead?";
"Checkout.PayWithFaceId" = "Pay with Face ID";

"Conversation.StatusSubscribers_0" = "%@ subscribers";
"Conversation.StatusSubscribers_1" = "%@ subscriber";
"Conversation.StatusSubscribers_2" = "%@ subscribers";
"Conversation.StatusSubscribers_3_10" = "%@ subscribers";
"Conversation.StatusSubscribers_many" = "%@ subscribers";
"Conversation.StatusSubscribers_any" = "%@ subscribers";

"DialogList.SavedMessagesHelp" = "Forward messages here for quick access";

"PrivacySettings.PasscodeAndTouchId" = "Passcode & Touch ID";
"PrivacySettings.PasscodeAndFaceId" = "Passcode & Face ID";

"TwoStepAuth.AdditionalPassword" = "Additional Password";

"PasscodeSettings.HelpTop" = "When you set up an additional passcode, a lock icon will appear on the chats page. Tap it to lock and unlock the app.";
"PasscodeSettings.HelpBottom" = "Note: if you forget the passcode, you'll need to delete and reinstall the app. All secret chats will be lost.";

"Channel.Setup.TypePublicHelp" = "Public channels can be found in search, channel history is available to everyone and anyone can join.";
"Channel.Setup.TypePrivateHelp" = "Private channels can only be joined if you were invited or have an invite link.";
"Group.Username.InvalidTooShort" = "Group names must have at least 5 characters.";
"Group.Username.InvalidStartsWithNumber" = "Group names can't start with a number.";
"Group.Username.CreatePublicLinkHelp" = "People can share this link with others and find your group using Telegram search.";
"Channel.TypeSetup.Title" = "Channel Type";

"Group.Setup.TypePrivate" = "Private";
"Group.Setup.TypePublic" = "Public";

"Channel.Info.Subscribers" = "Subscribers";
"Channel.Subscribers.Title" = "Subscribers";
"Conversation.InfoGroup" = "Group";

"Privacy.PaymentsClearInfoDoneHelp" = "Payment & shipping info cleared.";

"InfoPlist.NSContactsUsageDescription" = "Telegram will continuously upload your contacts to its heavily encrypted cloud servers to let you connect with your friends across all your devices.";
"InfoPlist.NSLocationWhenInUseUsageDescription" = "When you send your location to your friends, Telegram needs access to show them a map.";
"InfoPlist.NSCameraUsageDescription" = "We need this so that you can take and share photos and videos.";
"InfoPlist.NSPhotoLibraryUsageDescription" = "We need this so that you can share photos and videos from your photo library.";
"InfoPlist.NSPhotoLibraryAddUsageDescription" = "We need this so that you can save photos and videos to your photo library.";
"InfoPlist.NSMicrophoneUsageDescription" = "We need this so that you can record and share voice messages and videos with sound.";
"InfoPlist.NSSiriUsageDescription" = "You can use Siri to send messages.";
"InfoPlist.NSLocationAlwaysAndWhenInUseUsageDescription" = "When you choose to share your Live Location with friends in a chat, Telegram needs background access to your location to keep them updated for the duration of the live sharing.";
"InfoPlist.NSLocationAlwaysUsageDescription" = "When you choose to share your live location with friends in a chat, Telegram needs background access to your location to keep them updated for the duration of the live sharing. You also need this to send locations from an Apple Watch.";
"InfoPlist.NSLocationWhenInUseUsageDescription" = "When you send your location to your friends, Telegram needs access to show them a map.";
"InfoPlist.NSFaceIDUsageDescription" = "You can use Face ID to unlock the app.";

"Privacy.Calls.P2PNever" = "Never";
"Privacy.Calls.P2PContacts" = "My Contacts";
"Privacy.Calls.P2PAlways" = "Always";

"ChatSettings.AutoDownloadTitle" = "AUTOMATIC MEDIA DOWNLOAD";
"ChatSettings.AutoDownloadEnabled" = "Auto-Download Media";
"ChatSettings.AutoDownloadPhotos" = "Photos";
"ChatSettings.AutoDownloadVideos" = "Videos";
"ChatSettings.AutoDownloadDocuments" = "Documents";
"ChatSettings.AutoDownloadVoiceMessages" = "Voice Messages";
"ChatSettings.AutoDownloadVideoMessages" = "Video Messages";
"ChatSettings.AutoDownloadReset" = "Reset Auto-Download Settings";

"AutoDownloadSettings.Title" = "Auto-Download";

"AutoDownloadSettings.PhotosTitle" = "Photos";
"AutoDownloadSettings.VideosTitle" = "Videos";
"AutoDownloadSettings.DocumentsTitle" = "Documents";
"AutoDownloadSettings.VoiceMessagesTitle" = "Voice Messages";
"AutoDownloadSettings.VideoMessagesTitle" = "Video Messages";

"AutoDownloadSettings.Cellular" = "CELLULAR";
"AutoDownloadSettings.WiFi" = "WI-FI";
"AutoDownloadSettings.Contacts" = "Contacts";
"AutoDownloadSettings.PrivateChats" = "Other Private Chats";
"AutoDownloadSettings.GroupChats" = "Group Chats";
"AutoDownloadSettings.Channels" = "Channels";
"AutoDownloadSettings.LimitBySize" = "LIMIT BY SIZE";
"AutoDownloadSettings.UpTo" = "up to %@";
"AutoDownloadSettings.Unlimited" = "unlimited";

"AutoDownloadSettings.Reset" = "Reset";
"AutoDownloadSettings.ResetHelp" = "Undo all custom auto-download settings.";

"SaveIncomingPhotosSettings.Title" = "Save Incoming Photos";
"SaveIncomingPhotosSettings.From" = "SAVE INCOMING PHOTOS FROM";

"Channel.AdminLog.ChannelEmptyText" = "No service actions were taken by the channel's subscribers and admins in the last 48 hours.";
"Channel.AdminLogFilter.EventsNewSubscribers" = "New Subscribers";
"Channel.AdminLogFilter.EventsLeavingSubscribers" = "Subscribers Removed";

"Conversation.ClearPrivateHistory" = "This will delete all messages and media in this chat from your Telegram cloud. Your chat partner will still have them.";
"Conversation.ClearGroupHistory" = "This will delete all messages and media in this chat from your Telegram cloud. Other members of the group will still have them.";
"Conversation.ClearSecretHistory" = "This will delete all messages and media in this chat for both you and your chat partner.";
"Conversation.ClearSelfHistory" = "This will delete all messages and media in this chat from your Telegram cloud.";

"MediaPicker.LivePhotoDescription" = "The live photo will be sent as a GIF.";

"Settings.Appearance" = "Appearance";
"Appearance.Title" = "Appearance";
"Appearance.TextSize" = "TEXT SIZE";
"Appearance.Preview" = "CHAT PREVIEW";
"Appearance.ColorTheme" = "COLOR THEME";
"Appearance.ThemeDayClassic" = "Day Classic";
"Appearance.ThemeDay" = "Day";
"Appearance.ThemeNight" = "Night";
"Appearance.ThemeNightBlue" = "Night Blue";
"Appearance.PreviewReplyAuthor" = "Lucio";
"Appearance.PreviewReplyText" = "Reinhart, we need to find you some...";
"Appearance.PreviewIncomingText" = "Ah you kids today with techno music! Enjoy the classics, like Hasselhoff!";
"Appearance.PreviewOutgoingText" = "I can't take you seriously right now. Sorry..";
"Appearance.AccentColor" = "Accent Color";
"Appearance.PickAccentColor" = "Pick an Accent Color";

"Appearance.AutoNightTheme" = "Auto-Night Theme";
"Appearance.AutoNightThemeDisabled" = "Disabled";

"AutoNightTheme.Title" = "Auto-Night Theme";
"AutoNightTheme.Disabled" = "Disabled";
"AutoNightTheme.Scheduled" = "Scheduled";
"AutoNightTheme.Automatic" = "Automatic";

"AutoNightTheme.ScheduleSection" = "SCHEDULE";
"AutoNightTheme.UseSunsetSunrise" = "Use Location Sunset & Sunrise";
"AutoNightTheme.ScheduledFrom" = "From";
"AutoNightTheme.ScheduledTo" = "To";

"AutoNightTheme.UpdateLocation" = "Update Location";
"AutoNightTheme.LocationHelp" = "Calculating sunset & sunrise times requires a one-time check of your approximate location. Note that this location is stored locally on your device only.\n\nSunset: %@\nSunrise: %@";
"AutoNightTheme.NotAvailable" = "N/A";

"AutoNightTheme.AutomaticSection" = "BRIGHTNESS THRESHOLD";
"AutoNightTheme.AutomaticHelp" = "Switch to night theme when brightness is %@%% or less. Auto-brightness should be enabled for this feature to work correctly.";

"AutoNightTheme.PreferredTheme" = "PREFERRED THEME";

"AuthSessions.Sessions" = "Sessions";
"AuthSessions.LoggedIn" = "Websites";
"AuthSessions.LogOutApplications" = "Disconnect All Websites";
"AuthSessions.LogOutApplicationsHelp" = "You can log in on websites that support signing in with Telegram.";
"AuthSessions.LoggedInWithTelegram" = "CONNECTED WEBSITES";
"AuthSessions.LogOut" = "Disconnect";
"AuthSessions.Message" = "You allowed this bot to message you when you logged in on %@.";

"Conversation.ContextMenuReport" = "Report";

"Stickers.Search" = "Search Stickers";
"Stickers.NoStickersFound" = "No Stickers Found";

"Camera.Discard" = "Discard All";

"Stickers.SuggestStickers" = "Suggest Stickers by Emoji";
"Stickers.SuggestAll" = "All Sets";
"Stickers.SuggestAdded" = "My Sets";
"Stickers.SuggestNone" = "None";

"Settings.Proxy" = "Proxy";
"Settings.ProxyDisabled" = "Disabled";
"Settings.ProxyConnecting" = "Connecting...";
"Settings.ProxyConnected" = "Connected";

"SocksProxySetup.UseProxy" = "Use Proxy";
"SocksProxySetup.SavedProxies" = "SAVED PROXIES";
"SocksProxySetup.AddProxy" = "Add Proxy";
"SocksProxySetup.SaveProxy" = "Save Proxy";
"SocksProxySetup.ConnectAndSave" = "Connect Proxy";
"SocksProxySetup.AddProxyTitle" = "Add Proxy";
"SocksProxySetup.ProxyDetailsTitle" = "Proxy Details";
"SocksProxySetup.ProxyStatusChecking" = "checking...";
"SocksProxySetup.ProxyStatusPing" = "%@ ms ping";
"SocksProxySetup.ProxyStatusUnavailable" = "unavailable";
"SocksProxySetup.ProxyStatusConnecting" = "connecting";
"SocksProxySetup.ProxyStatusConnected" = "connected";

"SocksProxySetup.ProxyType" = "TYPE";
"SocksProxySetup.ProxySocks5" = "SOCKS5";
"SocksProxySetup.ProxyTelegram" = "MTProto";
"SocksProxySetup.HostnamePlaceholder" = "Server";
"SocksProxySetup.PortPlaceholder" = "Port";
"SocksProxySetup.UsernamePlaceholder" = "Username";
"SocksProxySetup.PasswordPlaceholder" = "Password";
"SocksProxySetup.Secret" = "Secret";
"SocksProxySetup.SecretPlaceholder" = "Secret";
"SocksProxySetup.RequiredCredentials" = "CREDENTIALS";

"SocksProxySetup.Connecting" = "Connecting...";
"SocksProxySetup.FailedToConnect" = "Failed to connect";

"SocksProxySetup.ProxyEnabled" = "Proxy\nEnabled";

"DialogList.AdLabel" = "Proxy Sponsor";
"DialogList.AdNoticeAlert" = "The proxy you are using displays a sponsored channel in your chat list.";
"SocksProxySetup.AdNoticeHelp" = "This proxy may display a sponsored channel in your chat list. This doesn't reveal your Telegram traffic.";

"SocksProxySetup.ShareProxyList" = "Share Proxy List";

"Privacy.SecretChatsTitle" = "SECRET CHATS";
"Privacy.SecretChatsLinkPreviews" = "Link Previews";
"Privacy.SecretChatsLinkPreviewsHelp" = "Link previews will be generated on Telegram servers. We do not store data about the links you send.";

"Privacy.ContactsTitle" = "CONTACTS";
"Privacy.ContactsSync" = "Sync Contacts";
"Privacy.ContactsSyncHelp" = "Turn on to continuously sync contacts from this device with your account.";
"Privacy.ContactsReset" = "Delete Synced Contacts";
"Privacy.ContactsResetConfirmation" = "This will remove your contacts from the Telegram servers.\nIf 'Sync Contacts' is enabled, contacts will be re-synced.";

"Login.TermsOfServiceDecline" = "Decline";
"Login.TermsOfServiceAgree" = "Agree & Continue";

"Login.TermsOfService.ProceedBot" = "Please agree and proceed to %@.";

"Login.TermsOfServiceSignupDecline" = "We're very sorry, but this means you can't sign up for Telegram.\n\nUnlike others, we don't use your data for ad targeting or other commercial purposes. Telegram only stores the information it needs to function as a feature-rich cloud service. You can adjust how we use your data (e.g., delete synced contacts) in Privacy & Security settings.\n\nBut if you're generally not OK with Telegram's modest needs, it won't be possible for us to provide this service.";

"UserInfo.BotPrivacy" = "Privacy Policy";

"PrivacyPolicy.Title" = "Privacy Policy and Terms of Service";
"PrivacyPolicy.Decline" = "Decline";
"PrivacyPolicy.Accept" = "Agree & Continue";

"PrivacyPolicy.AgeVerificationTitle" = "Age Verification";
"PrivacyPolicy.AgeVerificationMessage" = "Tap Agree to confirm that you are %@ or over.";
"PrivacyPolicy.AgeVerificationAgree" = "Agree";

"PrivacyPolicy.DeclineTitle" = "Decline";
"PrivacyPolicy.DeclineMessage" = "We're very sorry, but this means we must part ways here. Unlike others, we don't use your data for ad targeting or other commercial purposes. Telegram only stores the information it needs to function as a feature-rich cloud service. You can adjust how we use your data (e.g., delete synced contacts) in Privacy & Security settings.\n\nBut if you're generally not OK with Telegram's modest needs, it won't be possible for us to provide this service.";
"PrivacyPolicy.DeclineDeclineAndDelete" = "Decline and Delete";

"PrivacyPolicy.DeclineLastWarning" = "Warning, this will irreversibly delete your Telegram account along with all the data you store in the Telegram cloud.\n\nWe will provide a tool to download your data before June, 23 – so you may want to wait a little before deleting.";
"PrivacyPolicy.DeclineDeleteNow" = "Delete Now";

"Settings.Passport" = "Telegram Passport";

"Passport.Title" = "Passport";

"Passport.RequestHeader" = "%@ requests access to your personal data to sign you up for their services.";

"Passport.InfoTitle" = "What is Telegram Passport?";
"Passport.InfoText" = "With **Telegram Passport** you can easily sign up for websites and services that require identity verification.\n\nYour information, personal data, and documents are protected by end-to-end encryption. Nobody, including Telegram, can access them without your permission.";
"Passport.InfoLearnMore" = "Learn More";
"Passport.InfoFAQ_URL" = "https://telegram.org/faq#passport";

"Passport.PassportInformation" = "PASSPORT INFORMATION";
"Passport.RequestedInformation" = "REQUESTED INFORMATION";
"Passport.FieldIdentity" = "Identity Document";
"Passport.FieldIdentityDetailsHelp" = "Fill in your personal details";
"Passport.FieldIdentityUploadHelp" = "Upload a scan of your passport or other ID";
"Passport.FieldIdentitySelfieHelp" = "Take a selfie with your document";
"Passport.FieldAddress" = "Residential Address";
"Passport.FieldAddressHelp" = "Please provide your address";
"Passport.FieldAddressUploadHelp" = "Upload proof of your address";
"Passport.FieldPhone" = "Phone Number";
"Passport.FieldPhoneHelp" = "Provide your contact phone number";
"Passport.FieldEmail" = "Email Address";
"Passport.FieldEmailHelp" = "Provide your contact email address";
"Passport.PrivacyPolicy" = "You accept the [%1$@ Privacy Policy] and allow their @%2$@ to send you messages.";
"Passport.AcceptHelp" = "You are sending your documents directly to %1$@ and allowing their @%2$@ to send you messages.";
"Passport.Authorize" = "Authorize";

"Passport.DeletePassport" = "Delete Telegram Passport";
"Passport.DeletePassportConfirmation" = "Are you sure you want to delete your Telegram Passport? All details will be lost.";

"Passport.PasswordHelp" = "Please enter your Telegram Password\nto decrypt your data";
"Passport.PasswordPlaceholder" = "Enter your password";
"Passport.InvalidPasswordError" = "Invalid password. Please try again.";
"Passport.FloodError" = "Limit exceeded. Please try again later.";
"Passport.UpdateRequiredError" = "Sorry, your Telegram app is out of date and can’t handle this request. Please update Telegram.";

"Passport.ForgottenPassword" = "Forgotten Password";
"Passport.PasswordReset" = "All documents uploaded to your Telegram Passport will be lost. You will be able to upload new documents.";

"Passport.PasswordDescription" = "Please create a password to secure your personal data with end-to-end encryption.\n\nThis password will also be required whenever you log in to Telegram on a new device.";
"Passport.PasswordCreate" = "Create a Password";
"Passport.PasswordCompleteSetup" = "Complete Password Setup";
"Passport.PasswordNext" = "Next";

"Passport.DeletePersonalDetails" = "Delete Personal Details";
"Passport.DeletePersonalDetailsConfirmation" = "Are you sure you want to delete personal details?";

"Passport.DeleteAddress" = "Delete Address";
"Passport.DeleteAddressConfirmation" = "Are you sure you want to delete address?";

"Passport.DeleteDocument" = "Delete Document";
"Passport.DeleteDocumentConfirmation" = "Are you sure you want to delete this document? All details will be lost.";

"Passport.Scans" = "SCANS";
"Passport.Scans.Upload" = "Upload Scan";
"Passport.Scans.UploadNew" = "Upload Additional Scan";
"Passport.Scans.ScanIndex" = "Scan %@";

"Passport.Identity.TypePersonalDetails" = "Personal Details";
"Passport.Identity.TypePassport" = "Passport";
"Passport.Identity.TypePassportUploadScan" = "Upload a scan of your passport";
"Passport.Identity.TypeInternalPassport" = "Internal Passport";
"Passport.Identity.TypeInternalPassportUploadScan" = "Upload a scan of your internal passport";
"Passport.Identity.TypeIdentityCard" = "Identity Card";
"Passport.Identity.TypeIdentityCardUploadScan" = "Upload a scan of your identity card";
"Passport.Identity.TypeDriversLicense" = "Driver's License";
"Passport.Identity.TypeDriversLicenseUploadScan" = "Upload a scan of your driver's license";

"Passport.Identity.AddPersonalDetails" = "Add Personal Details";
"Passport.Identity.AddPassport" = "Add Passport";
"Passport.Identity.AddInternalPassport" = "Add Internal Passport";
"Passport.Identity.AddIdentityCard" = "Add Identity Card";
"Passport.Identity.AddDriversLicense" = "Add Driver's License";

"Passport.Identity.EditPersonalDetails" = "Edit Personal Details";
"Passport.Identity.EditPassport" = "Edit Passport";
"Passport.Identity.EditInternalPassport" = "Edit Internal Passport";
"Passport.Identity.EditIdentityCard" = "Edit Identity Card";
"Passport.Identity.EditDriversLicense" = "Edit Driver's License";

"Passport.Identity.DocumentDetails" = "DOCUMENT DETAILS";
"Passport.Identity.Name" = "First Name";
"Passport.Identity.NamePlaceholder" = "First Name";
"Passport.Identity.MiddleName" = "Middle Name";
"Passport.Identity.MiddleNamePlaceholder" = "Middle Name";
"Passport.Identity.Surname" = "Last Name";
"Passport.Identity.SurnamePlaceholder" = "Last Name";
"Passport.Identity.DateOfBirth" = "Date of Birth";
"Passport.Identity.DateOfBirthPlaceholder" = "Date of Birth";
"Passport.Identity.Gender" = "Gender";
"Passport.Identity.GenderPlaceholder" = "Gender";
"Passport.Identity.GenderMale" = "Male";
"Passport.Identity.GenderFemale" = "Female";
"Passport.Identity.Country" = "Citizenship";
"Passport.Identity.CountryPlaceholder" = "Citizenship";
"Passport.Identity.ResidenceCountry" = "Residence";
"Passport.Identity.ResidenceCountryPlaceholder" = "Residence";
"Passport.Identity.DocumentNumber" = "Document #";
"Passport.Identity.DocumentNumberPlaceholder" = "Document Number";
"Passport.Identity.IssueDate" = "Issue Date";
"Passport.Identity.IssueDatePlaceholder" = "Issue Date";
"Passport.Identity.ExpiryDate" = "Expiry Date";
"Passport.Identity.ExpiryDatePlaceholder" = "Expiry Date";
"Passport.Identity.ExpiryDateNone" = "None";
"Passport.Identity.DoesNotExpire" = "Does Not Expire";

"Passport.Identity.FilesTitle" = "REQUESTED FILES";
"Passport.Identity.ScansHelp" = "The document must contain your photograph, first and last name, date of birth, document number, country of issue, and expiry date.";
"Passport.Identity.FilesView" = "View";
"Passport.Identity.FilesUploadNew" = "Upload New";
"Passport.Identity.MainPage" = "Main Page";
"Passport.Identity.MainPageHelp" = "Upload a main page photo of the document";
"Passport.Identity.FrontSide" = "Front Side";
"Passport.Identity.FrontSideHelp" = "Upload a front side photo of the document";
"Passport.Identity.ReverseSide" = "Reverse Side";
"Passport.Identity.ReverseSideHelp" = "Upload a reverse side photo of the document";
"Passport.Identity.Selfie" = "Selfie";
"Passport.Identity.SelfieHelp" = "Upload a selfie holding this document";
"Passport.Identity.Translation" = "Translation";
"Passport.Identity.TranslationHelp" = "Upload a translation of this document";

"Passport.Address.TypeResidentialAddress" = "Residential Address";
"Passport.Address.TypePassportRegistration" = "Passport Registration";
"Passport.Address.TypeUtilityBill" = "Utility Bill";
"Passport.Address.TypeBankStatement" = "Bank Statement";
"Passport.Address.TypeRentalAgreement" = "Tenancy Agreement";
"Passport.Address.TypeTemporaryRegistration" = "Temporary Registration";

"Passport.Address.AddResidentialAddress" = "Add Residential Address";
"Passport.Address.AddPassportRegistration" = "Add Passport Registration";
"Passport.Address.AddUtilityBill" = "Add Utility Bill";
"Passport.Address.AddBankStatement" = "Add Bank Statement";
"Passport.Address.AddRentalAgreement" = "Add Tenancy Agreement";
"Passport.Address.AddTemporaryRegistration" = "Add Temporary Registration";

"Passport.Address.EditResidentialAddress" = "Edit Residential Address";
"Passport.Address.EditPassportRegistration" = "Edit Passport Registration";
"Passport.Address.EditUtilityBill" = "Edit Utility Bill";
"Passport.Address.EditBankStatement" = "Edit Bank Statement";
"Passport.Address.EditRentalAgreement" = "Edit Tenancy Agreement";
"Passport.Address.EditTemporaryRegistration" = "Edit Temporary Registration";

"Passport.Address.Address" = "ADDRESS";
"Passport.Address.Street" = "Street";
"Passport.Address.Street1Placeholder" = "Street and number, P.O. box";
"Passport.Address.Street2Placeholder" = "Apt., suite, unit, building, floor";
"Passport.Address.Postcode" = "Postcode";
"Passport.Address.PostcodePlaceholder" = "Postcode";
"Passport.Address.City" = "City";
"Passport.Address.CityPlaceholder" = "City";
"Passport.Address.Region" = "Region";
"Passport.Address.RegionPlaceholder" = "State / Province / Region";
"Passport.Address.Country" = "Country";
"Passport.Address.CountryPlaceholder" = "Country";

"Passport.Address.ScansHelp" = "The document must contain your first and last name, your residential address, a stamp / barcode / QR code / logo, and issue date, no more than 3 months ago.";

"Passport.Phone.Title" = "Phone Number";
"Passport.Phone.UseTelegramNumber" = "Use %@";
"Passport.Phone.UseTelegramNumberHelp" = "Use the same phone number as on Telegram.";
"Passport.Phone.EnterOtherNumber" = "OR ENTER NEW PHONE NUMBER";
"Passport.Phone.Help" = "Note: You will receive a confirmation code on the phone number you provide.";
"Passport.Phone.Delete" = "Delete Phone Number";

"Passport.Email.Title" = "Email";
"Passport.Email.UseTelegramEmail" = "Use %@";
"Passport.Email.UseTelegramEmailHelp" = "Use the same address as on Telegram.";
"Passport.Email.EnterOtherEmail" = "OR ENTER NEW EMAIL ADDRESS";
"Passport.Email.EmailPlaceholder" = "Enter your email address";
"Passport.Email.Help" = "Note: You will receive a confirmation code to the email address you provide.";
"Passport.Email.Delete" = "Delete Email Address";
"Passport.Email.CodeHelp" = "Please enter the confirmation code we've just sent to %@";

"Notification.PassportValuesSentMessage" = "%1$@ received the following documents: %2$@";
"Notification.PassportValuePersonalDetails" = "personal details";
"Notification.PassportValueProofOfIdentity" = "proof of identity";
"Notification.PassportValueAddress" = "your address";
"Notification.PassportValueProofOfAddress" = "proof of address";
"Notification.PassportValuePhone" = "phone number";
"Notification.PassportValueEmail" = "email address";

"FastTwoStepSetup.HintSection" = "HINT";
"FastTwoStepSetup.HintPlaceholder" = "Enter a hint";
"FastTwoStepSetup.HintHelp" = "Please create an optional hint for your password.";

"Passport.DiscardMessageTitle" = "Discard Changes";
"Passport.DiscardMessageDescription" = "Are you sure you want to discard all changes?";
"Passport.DiscardMessageAction" = "Discard";

"Passport.ScanPassport" = "Scan Your Passport";
"Passport.ScanPassportHelp" = "Scan your passport or identity card with machine-readable zone to fill personal details automatically.";

"TwoStepAuth.PasswordRemovePassportConfirmation" = "Are you sure you want to disable your password?\n\nWarning! All data saved in your Telegram Passport will be lost!";

"Application.Update" = "Update";

"Conversation.EditingMessagePanelMedia" = "Tap to edit media";
"Conversation.EditingMessageMediaChange" = "Change Photo or Video";
"Conversation.EditingMessageMediaEditCurrentPhoto" = "Edit Current Photo";
"Conversation.EditingMessageMediaEditCurrentVideo" = "Edit Current Video";

"Conversation.InputTextCaptionPlaceholder" = "Caption";

"Conversation.ViewContactDetails" = "VIEW CONTACT";

"DialogList.Read" = "Read";
"DialogList.Unread" = "Unread";

"ContactInfo.Title" = "Contact Info";
"ContactInfo.PhoneLabelHome" = "home";
"ContactInfo.PhoneLabelWork" = "work";
"ContactInfo.PhoneLabelMobile" = "mobile";
"ContactInfo.PhoneLabelMain" = "main";
"ContactInfo.PhoneLabelHomeFax" = "home fax";
"ContactInfo.PhoneLabelWorkFax" = "work fax";
"ContactInfo.PhoneLabelPager" = "pager";
"ContactInfo.PhoneLabelOther" = "other";
"ContactInfo.URLLabelHomepage" = "homepage";
"ContactInfo.BirthdayLabel" = "birthday";
"ContactInfo.Job" = "job";

"UserInfo.NotificationsDefault" = "Default";
"UserInfo.NotificationsDefaultSound" = "Default (%@)";

"DialogList.ProxyConnectionIssuesTooltip" = "Can’t connect to your preferred proxy.\nTap to change settings.";

"Conversation.TapAndHoldToRecord" = "Tap and hold to record";

"Privacy.TopPeers" = "Suggest Frequent Contacts";
"Privacy.TopPeersHelp" = "Display people you message frequently at the top of the search section for quick access.";
"Privacy.TopPeersWarning" = "This will delete all data about the people you message frequently as well the inline bots you are likely to use.";
"Privacy.TopPeersDelete" = "Delete";

"Conversation.EditingCaptionPanelTitle" = "Edit Caption";

"Passport.CorrectErrors" = "Tap to correct errors";

"Passport.NotLoggedInMessage" = "Please log in to your account to use Telegram Passport";

"Update.Title" = "Telegram Update";
"Update.AppVersion" = "Telegram %@";
"Update.UpdateApp" = "Update Telegram";
"Update.Skip" = "Skip";

"ReportPeer.ReasonCopyright" = "Copyright";

"PrivacySettings.DataSettings" = "Data Settings";
"PrivacySettings.DataSettingsHelp" = "Control which of your data is stored in the cloud and used by Telegram to enable advanced features.";

"PrivateDataSettings.Title" = "Data Settings";
"Privacy.ChatsTitle" = "CHATS";
"Privacy.DeleteDrafts" = "Delete All Cloud Drafts";

"UserInfo.NotificationsDefaultEnabled" = "Default (Enabled)";
"UserInfo.NotificationsDefaultDisabled" = "Default (Disabled)";

"Notifications.MessageNotificationsExceptions" = "Exceptions";
"Notifications.GroupNotificationsExceptions" = "Exceptions";

"Notifications.ExceptionsNone" = "None";
"Notifications.Exceptions_1" = "%@ chat";
"Notifications.Exceptions_2" = "%@ chats";
"Notifications.Exceptions_3_10" = "%@ chats";
"Notifications.Exceptions_any" = "%@ chats";
"Notifications.Exceptions_many" = "%@ chats";
"Notifications.Exceptions_0" = "%@ chats";

"Notifications.ExceptionMuteExpires.Minutes_1" = "In 1 minute";
"Notifications.ExceptionMuteExpires.Minutes_2" = "In 2 minutes";
"Notifications.ExceptionMuteExpires.Minutes_3_10" = "In %@ minutes";
"Notifications.ExceptionMuteExpires.Minutes_any" = "In %@ minutes";
"Notifications.ExceptionMuteExpires.Minutes_many" = "In %@ minutes";
"Notifications.ExceptionMuteExpires.Minutes_0" = "In %@ minutes";

"Notifications.ExceptionMuteExpires.Hours_1" = "In 1 hour";
"Notifications.ExceptionMuteExpires.Hours_2" = "In 2 hours";
"Notifications.ExceptionMuteExpires.Hours_3_10" = "In %@ hours";
"Notifications.ExceptionMuteExpires.Hours_any" = "In %@ hours";
"Notifications.ExceptionMuteExpires.Hours_many" = "In %@ hours";
"Notifications.ExceptionMuteExpires.Hours_0" = "In %@ hours";

"Notifications.ExceptionMuteExpires.Days_1" = "In 1 day";
"Notifications.ExceptionMuteExpires.Days_2" = "In 2 days";
"Notifications.ExceptionMuteExpires.Days_3_10" = "In %@ days";
"Notifications.ExceptionMuteExpires.Days_any" = "In %@ days";
"Notifications.ExceptionMuteExpires.Days_many" = "In %@ days";
"Notifications.ExceptionMuteExpires.Days_0" = "In %@ days";

"Notifications.ExceptionsTitle" = "Exceptions";
"Notifications.ExceptionsChangeSound" = "Change Sound (%@)";
"Notifications.ExceptionsDefaultSound" = "Default";
"Notifications.ExceptionsMuted" = "Muted";
"Notifications.ExceptionsUnmuted" = "Unmuted";
"Notifications.AddExceptionTitle" = "Add Exception";

"Notifications.ExceptionsMessagePlaceholder" = "This section will list all private chats with non-default notification settings.";
"Notifications.ExceptionsGroupPlaceholder" = "This section will list all groups and channels with non-default notification settings.";

"Passport.Identity.LatinNameHelp" = "Enter your name using the Latin alphabet";
"Passport.Identity.NativeNameTitle" = "YOUR NAME IN %@";
"Passport.Identity.NativeNameGenericTitle" = "NAME IN DOCUMENT LANGUAGE";
"Passport.Identity.NativeNameHelp" = "Your name in the language of the country that issued the document.";
"Passport.Identity.NativeNameGenericHelp" = "Your name in the language of the country (%@) that issued the document.";

"Passport.Identity.Translations" = "TRANSLATION";
"Passport.Identity.TranslationsHelp" = "Upload scans of verified translation of the document.";
"Passport.FieldIdentityTranslationHelp" = "Upload a translation of your document";
"Passport.FieldAddressTranslationHelp" = "Upload a translation of your document";

"Passport.FieldOneOf.Or" = "%1$@ or %2$@";
"Passport.Identity.UploadOneOfScan" = "Upload a scan of your %@";
"Passport.Address.UploadOneOfScan" = "Upload a scan of your %@";

"Passport.Address.TypeUtilityBillUploadScan" = "Upload a scan of your utiliity bill";
"Passport.Address.TypeBankStatementUploadScan" = "Upload a scan of your bank statement";
"Passport.Address.TypeRentalAgreementUploadScan" = "Upload a scan of your tenancy agreement";
"Passport.Address.TypePassportRegistrationUploadScan" = "Upload a scan of your passport registration";
"Passport.Address.TypeTemporaryRegistrationUploadScan" = "Upload a scan of your temporary registration";

"Passport.Identity.OneOfTypePassport" = "passport";
"Passport.Identity.OneOfTypeInternalPassport" = "internal passport";
"Passport.Identity.OneOfTypeIdentityCard" = "identity card";
"Passport.Identity.OneOfTypeDriversLicense" = "driver's license";

"Passport.Address.OneOfTypePassportRegistration" = "passport registration";
"Passport.Address.OneOfTypeUtilityBill" = "utility bill";
"Passport.Address.OneOfTypeBankStatement" = "bank statement";
"Passport.Address.OneOfTypeRentalAgreement" = "tenancy agreement";
"Passport.Address.OneOfTypeTemporaryRegistration" = "temporary registration";

"Passport.FieldOneOf.Delimeter" = ", ";
"Passport.FieldOneOf.FinalDelimeter" = " or ";

"Passport.Scans_1" = "%@ scan";
"Passport.Scans_2" = "%@ scans";
"Passport.Scans_3_10" = "%@ scans";
"Passport.Scans_any" = "%@ scans";
"Passport.Scans_many" = "%@ scans";
"Passport.Scans_0" = "%@ scans";

"NotificationsSound.None" = "None";
"NotificationsSound.Note" = "Note";
"NotificationsSound.Aurora" = "Aurora";
"NotificationsSound.Bamboo" = "Bamboo";
"NotificationsSound.Chord" = "Chord";
"NotificationsSound.Circles" = "Circles";
"NotificationsSound.Complete" = "Complete";
"NotificationsSound.Hello" = "Hello";
"NotificationsSound.Input" = "Input";
"NotificationsSound.Keys" = "Keys";
"NotificationsSound.Popcorn" = "Popcorn";
"NotificationsSound.Pulse" = "Pulse";
"NotificationsSound.Synth" = "Synth";

"NotificationsSound.Tritone" = "Tri-tone";
"NotificationsSound.Tremolo" = "Tremolo";
"NotificationsSound.Alert" = "Alert";
"NotificationsSound.Bell" = "Bell";
"NotificationsSound.Calypso" = "Calypso";
"NotificationsSound.Chime" = "Chime";
"NotificationsSound.Glass" = "Glass";
"NotificationsSound.Telegraph" = "Telegraph";

"Settings.CopyPhoneNumber" = "Copy Phone Number";
"Settings.CopyUsername" = "Copy Username";

"Passport.Language.ar" = "Arabic";
"Passport.Language.az" = "Azerbaijani";
"Passport.Language.bg" = "Bulgarian";
"Passport.Language.bn" = "Bangla";
"Passport.Language.cs" = "Czech";
"Passport.Language.da" = "Danish";
"Passport.Language.de" = "German";
"Passport.Language.dv" = "Divehi";
"Passport.Language.dz" = "Dzongkha";
"Passport.Language.el" = "Greek";
"Passport.Language.en" = "English";
"Passport.Language.es" = "Spanish";
"Passport.Language.et" = "Estonian";
"Passport.Language.fa" = "Persian";
"Passport.Language.fr" = "French";
"Passport.Language.he" = "Hebrew";
"Passport.Language.hr" = "Croatian";
"Passport.Language.hu" = "Hungarian";
"Passport.Language.hy" = "Armenian";
"Passport.Language.id" = "Indonesian";
"Passport.Language.is" = "Icelandic";
"Passport.Language.it" = "Italian";
"Passport.Language.ja" = "Japanese";
"Passport.Language.ka" = "Georgian";
"Passport.Language.km" = "Khmer";
"Passport.Language.ko" = "Korean";
"Passport.Language.lo" = "Lao";
"Passport.Language.lt" = "Lithuanian";
"Passport.Language.lv" = "Latvian";
"Passport.Language.mk" = "Macedonian";
"Passport.Language.mn" = "Mongolian";
"Passport.Language.ms" = "Malay";
"Passport.Language.my" = "Burmese";
"Passport.Language.ne" = "Nepali";
"Passport.Language.nl" = "Dutch";
"Passport.Language.pl" = "Polish";
"Passport.Language.pt" = "Portuguese";
"Passport.Language.ro" = "Romanian";
"Passport.Language.ru" = "Russian";
"Passport.Language.sk" = "Slovak";
"Passport.Language.sl" = "Slovenian";
"Passport.Language.th" = "Thai";
"Passport.Language.tk" = "Turkmen";
"Passport.Language.tr" = "Turkish";
"Passport.Language.uk" = "Ukrainian";
"Passport.Language.uz" = "Uzbek";
"Passport.Language.vi" = "Vietnamese";

"Conversation.EmptyGifPanelPlaceholder" = "You have no saved GIFs yet.\nEnter @gif to search.";
"DialogList.MultipleTyping" = "%@ and %@";
"Contacts.NotRegisteredSection" = "Phonebook";

"SocksProxySetup.PasteFromClipboard" = "Paste From Clipboard";

"Share.AuthTitle" = "Log in to Telegram";
"Share.AuthDescription" = "Open Telegram and log in to share.";

"Notifications.DisplayNamesOnLockScreen" = "Names on lock-screen";
"Notifications.DisplayNamesOnLockScreenInfoWithLink" = "Display names in notifications when the device is locked. To disable, make sure that \"Show Previews\" is also set to \"When Unlocked\" or \"Never\" in [iOS Settings]";

"Notifications.Badge" = "BADGE COUNTER";
"Notifications.Badge.IncludeMutedChats" = "Include Muted Chats";
"Notifications.Badge.IncludePublicGroups" = "Include Public Groups";
"Notifications.Badge.IncludeChannels" = "Include Channels";
"Notifications.Badge.CountUnreadMessages" = "Count Unread Messages";
"Notifications.Badge.CountUnreadMessages.InfoOff" = "Switch on to show the number of unread messages instead of chats.";
"Notifications.Badge.CountUnreadMessages.InfoOn" = "Switch off to show the number of unread chats instead of messages.";

"Appearance.ReduceMotion" = "Reduce Motion";
"Appearance.ReduceMotionInfo" = "Disable animations in message bubbles and in the chats list.";

"Appearance.Animations" = "ANIMATIONS";

"Weekday.Monday" = "Monday";
"Weekday.Tuesday" = "Tuesday";
"Weekday.Wednesday" = "Wednesday";
"Weekday.Thursday" = "Thursday";
"Weekday.Friday" = "Friday";
"Weekday.Saturday" = "Saturday";
"Weekday.Sunday" = "Sunday";

"Watch.Message.Call" = "Call";
"Watch.Message.Game" = "Game";
"Watch.Message.Invoice" = "Invoice";

"Notifications.ExceptionsResetToDefaults" = "Reset to Defaults";

"AuthSessions.IncompleteAttempts" = "INCOMPLETE LOGIN ATTEMPTS";
"AuthSessions.IncompleteAttemptsInfo" = "These devices have no access to your account. The code was entered correctly, but no correct password was given.";

"AuthSessions.Terminate" = "Terminate";

"ApplyLanguage.ChangeLanguageAlreadyActive" = "The language %1$@ is already active.";
"ApplyLanguage.ChangeLanguageTitle" = "Change Language?";
"ApplyLanguage.ChangeLanguageUnofficialText" = "You are about to apply a custom language pack **%1$@** that is %2$@% complete.\n\nThis will translate the entire interface. You can suggest corrections in the [translation panel]().\n\nYou can change your language back at any time in Settings.";
"ApplyLanguage.ChangeLanguageOfficialText" = "You are about to apply a language pack **%1$@**.\n\nThis will translate the entire interface. You can suggest corrections in the [translation panel]().\n\nYou can change your language back at any time in Settings.";
"ApplyLanguage.ChangeLanguageAction" = "Change";
"ApplyLanguage.ApplyLanguageAction" = "Change";
"ApplyLanguage.UnsufficientDataTitle" = "Insufficient Data";
"ApplyLanguage.UnsufficientDataText" = "Unfortunately, this custom language pack (%1$@) doesn't contain data for Telegram iOS. You can contribute to this language pack using the [translations platform]()";
"ApplyLanguage.LanguageNotSupportedError" = "Sorry, this language doesn't seem to exist.";
"ApplyLanguage.ApplySuccess" = "Language changed";

"TextFormat.Bold" = "Bold";
"TextFormat.Italic" = "Italic";
"TextFormat.Monospace" = "Monospace";

"TwoStepAuth.SetupPasswordTitle" = "Create a Password";
"TwoStepAuth.SetupPasswordDescription" = "Please create a password which will be used to protect your data.";
"TwoStepAuth.ChangePassword" = "Change Password";
"TwoStepAuth.ChangePasswordDescription" = "Please enter a new password which will be used to protect your data.";
"TwoStepAuth.ReEnterPasswordTitle" = "Re-enter your Password";
"TwoStepAuth.ReEnterPasswordDescription" = "Please confirm your password.";
"TwoStepAuth.AddHintTitle" = "Add a Hint";
"TwoStepAuth.AddHintDescription" = "You can create an optional hint for your password.";
"TwoStepAuth.HintPlaceholder" = "Hint";
"TwoStepAuth.RecoveryEmailTitle" = "Recovery Email";
"TwoStepAuth.RecoveryEmailAddDescription" = "Please add your valid e-mail. It is the only way to recover a forgotten password.";
"TwoStepAuth.RecoveryEmailChangeDescription" = "Please enter your new recovery email. It is the only way to recover a forgotten password.";
"TwoStepAuth.ChangeEmail" = "Change Email";
"TwoStepAuth.ConfirmEmailDescription" = "Please enter the code we've just emailed at %1$@."; 
"TwoStepAuth.ConfirmEmailCodePlaceholder" = "Code";
"TwoStepAuth.ConfirmEmailResendCode" = "Resend Code";

"TwoStepAuth.SetupPendingEmail" = "Your recovery email %@ needs to be confirmed and is not yet active.\n\nPlease check your email and enter the confirmation code to complete Two-Step Verification setup. Be sure to check the spam folder as well.";
"TwoStepAuth.SetupResendEmailCode" = "Resend Code";
"TwoStepAuth.SetupResendEmailCodeAlert" = "The code has been sent. Please check your e-mail. Be sure to check the spam folder as well.";
"TwoStepAuth.EnterEmailCode" = "Enter Code";

"TwoStepAuth.EnabledSuccess" = "Two-Step verification\nis enabled.";
"TwoStepAuth.DisableSuccess" = "Two-Step verification\nis disabled.";
"TwoStepAuth.PasswordChangeSuccess" = "Your password\nhas been changed.";
"TwoStepAuth.EmailAddSuccess" = "Your recovery e-mail\nhas been added.";
"TwoStepAuth.EmailChangeSuccess" = "Your recovery e-mail\nhas been changed.";

"Conversation.SendMessageErrorGroupRestricted" = "Sorry, you are currently restricted from posting to public groups.";

"InstantPage.TapToOpenLink" = "Tap to open the link:";
"InstantPage.RelatedArticleAuthorAndDateTitle" = "%1$@ • %2$@";

"AuthCode.Alert" = "Your login code is %@. Enter it in the Telegram app where you are trying to log in.\n\nDo not give this code to anyone.";
"Login.CheckOtherSessionMessages" = "Check your Telegram messages";
"Login.SendCodeViaSms" = "Sent the code as an SMS";
"Login.CancelPhoneVerification" = "Do you want to stop the phone number verification process?";
"Login.CancelPhoneVerificationStop" = "Stop";
"Login.CancelPhoneVerificationContinue" = "Continue";
"Login.CodeExpired" = "Code expired, please login again.";
"Login.CancelSignUpConfirmation" = "Do you want to stop the registration process?";

"Passcode.AppLockedAlert" = "Telegram\nLocked";

"ChatList.ReadAll" = "Read All";
"ChatList.Read" = "Read";
"ChatList.DeleteConfirmation_1" = "Delete";
"ChatList.DeleteConfirmation_2" = "Delete 2 Chats";
"ChatList.DeleteConfirmation_3_10" = "Delete %@ Chats";
"ChatList.DeleteConfirmation_any" = "Delete %@ Chats";
"ChatList.DeleteConfirmation_many" = "Delete %@ Chats";
"ChatList.DeleteConfirmation_0" = "Delete %@ Chats";

"Username.TooManyPublicUsernamesError" = "Sorry, you have reserved too many public usernames.";
"Group.Username.RevokeExistingUsernamesInfo" = "You can revoke the link from one of your older groups or channels, or create a private group instead.";
"Channel.Username.RevokeExistingUsernamesInfo" = "You can revoke the link from one of your older groups or channels, or create a private channel instead.";

"InstantPage.Reference" = "Reference";

"Permissions.Skip" = "Skip";

"Permissions.ContactsTitle.v0" = "Sync Your Contacts";
"Permissions.ContactsText.v0" = "See who's on Telegram and switch seamlessly, without having to \"add\" your friends.";
"Permissions.ContactsAllow.v0" = "Allow Access";
"Permissions.ContactsAllowInSettings.v0" = "Allow in Settings";

"Permissions.NotificationsTitle.v0" = "Turn ON Notifications";
"Permissions.NotificationsText.v0" = "Don't miss important messages from your friends and coworkers.";
"Permissions.NotificationsUnreachableText.v0" = "Check that both Alert and Sound are enabled in Settings.";
"Permissions.NotificationsAllow.v0" = "Turn Notifications ON";
"Permissions.NotificationsAllowInSettings.v0" = "Turn ON in Settings";

"Permissions.CellularDataTitle.v0" = "Turn ON Notifications";
"Permissions.CellularDataText.v0" = "Don't worry, Telegram keeps network usage to a minimum. You can further control this in Settings > Data and Storage.";
"Permissions.CellularDataAllowInSettings.v0" = "Turn ON in Settings";

"Permissions.SiriTitle.v0" = "Turn ON Siri";
"Permissions.SiriText.v0" = "Use Siri to send messages and make calls.";
"Permissions.SiriAllow.v0" = "Turn Siri ON";
"Permissions.SiriAllowInSettings.v0" = "Turn ON in Settings";

"Permissions.PrivacyPolicy" = "Privacy Policy";

"Contacts.PermissionsTitle" = "Access to Contacts";
"Contacts.PermissionsText" = "Please allow Telegram access to your phonebook to seamlessly find all your friends.";
"Contacts.PermissionsAllow" = "Allow Access";
"Contacts.PermissionsAllowInSettings" = "Allow in Settings";

"Notifications.PermissionsTitle" = "Turn ON Notifications";
"Notifications.PermissionsText" = "Don't miss important messages from your friends and coworkers.";
"Notifications.PermissionsUnreachableText" = "Check that both Alert and Sound are enabled in Settings.";
"Notifications.PermissionsAllow" = "Turn Notifications ON";
"Notifications.PermissionsAllowInSettings" = "Turn ON in Settings";

"ChatSettings.DownloadInBackground" = "Background Download";
"ChatSettings.DownloadInBackgroundInfo" = "The app will continue downloading media files for a limited time.";

"Cache.ServiceFiles" = "Service Files";

"SharedMedia.SearchNoResults" = "No Results";
"SharedMedia.SearchNoResultsDescription" = "There were no results for \"%@\".\nTry a new search.";

"WebSearch.RecentSearchPlaceholder" = "Your recent search queries will appear here";

"MessagePoll.LabelAnonymous" = "Anonymous Poll";
"MessagePoll.LabelClosed" = "Final Results";
"MessagePoll.VotedCount_0" = "%@ voted";
"MessagePoll.VotedCount_1" = "1 voted";
"MessagePoll.VotedCount_2" = "2 voted";
"MessagePoll.VotedCount_3_10" = "%@ voted";
"MessagePoll.VotedCount_many" = "%@ voted";
"MessagePoll.VotedCount_any" = "%@ voted";
"AttachmentMenu.Poll" = "Poll";
"Conversation.PinnedPoll" = "Pinned Poll";

"CreatePoll.Title" = "New Poll";
"CreatePoll.Create" = "Send";
"CreatePoll.TextHeader" = "QUESTION";
"CreatePoll.TextPlaceholder" = "Ask a question";
"CreatePoll.OptionsHeader" = "POLL OPTIONS";
"CreatePoll.OptionPlaceholder" = "Option";
"CreatePoll.AddOption" = "Add an Option";
<<<<<<< HEAD
"CreatePoll.OptionsInfo" = "You can add up to 10 options.";

"AttachmentMenu.WebSearch" = "Web Search";
=======

"CreatePoll.AddMoreOptions_0" = "You can add %@ more options.";
"CreatePoll.AddMoreOptions_1" = "You can add 1 more option.";
"CreatePoll.AddMoreOptions_2" = "You can add 2 more options.";
"CreatePoll.AddMoreOptions_3_10" = "You can add %@ more options.";
"CreatePoll.AddMoreOptions_many" = "You can add %@ more options.";
"CreatePoll.AddMoreOptions_any" = "You can add %@ more options.";
"CreatePoll.AllOptionsAdded" = "You have added the maximum number of options.";

"CreatePoll.CancelConfirmation" = "Are you sure you want to discard this poll?";

"ForwardedPolls_1" = "Forwarded poll";
"ForwardedPolls_2" = "2 forwarded polls";
"ForwardedPolls_3_10" = "%@ forwarded polls";
"ForwardedPolls_any" = "%@ forwarded polls";
"ForwardedPolls_many" = "%@ forwarded polls";
"ForwardedPolls_0" = "%@ forwarded polls";

"Conversation.UnvotePoll" = "Unvote";
"Conversation.StopPoll" = "Stop Poll";
>>>>>>> 7f9b6383
<|MERGE_RESOLUTION|>--- conflicted
+++ resolved
@@ -3620,11 +3620,6 @@
 "CreatePoll.OptionsHeader" = "POLL OPTIONS";
 "CreatePoll.OptionPlaceholder" = "Option";
 "CreatePoll.AddOption" = "Add an Option";
-<<<<<<< HEAD
-"CreatePoll.OptionsInfo" = "You can add up to 10 options.";
-
-"AttachmentMenu.WebSearch" = "Web Search";
-=======
 
 "CreatePoll.AddMoreOptions_0" = "You can add %@ more options.";
 "CreatePoll.AddMoreOptions_1" = "You can add 1 more option.";
@@ -3645,4 +3640,6 @@
 
 "Conversation.UnvotePoll" = "Unvote";
 "Conversation.StopPoll" = "Stop Poll";
->>>>>>> 7f9b6383
+"CreatePoll.OptionsInfo" = "You can add up to 10 options.";
+
+"AttachmentMenu.WebSearch" = "Web Search";