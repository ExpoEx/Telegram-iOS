--- conflicted
+++ resolved
@@ -4975,7 +4975,12 @@
 
 "Wallet.Receive.ShareInvoiceUrlInfo" = "Share this link with other Gram wallet owners to receive %@ Grams from them.";
 
-<<<<<<< HEAD
+"Conversation.ClearCache" = "Clear Cache";
+"ClearCache.Description" = "Media files will be deleted from your phone, but available for re-downloading when necessary.";
+"ClearCache.FreeSpaceDescription" = "If you want to save space on your device, you don't need to delete anything.\n\nYou can use cache settings to remove unnecessary media — and re-download files if you need them again.";
+"ClearCache.FreeSpace" = "Free Space";
+"ClearCache.Success" = "**%@** freed on your phone!";
+
 "TwoFactorSetup.Intro.Title" = "Additional Password";
 "TwoFactorSetup.Intro.Text" = "You can set a password that will be\nrequired when you log in on a new device in addition to the code you get via SMS.";
 "TwoFactorSetup.Intro.Action" = "Set Additional Password";
@@ -5009,11 +5014,4 @@
 
 "TwoFactorSetup.Done.Title" = "Password Set!";
 "TwoFactorSetup.Done.Text" = "Now password will be required when you log in on a new device in addition to the code you get via SMS.";
-"TwoFactorSetup.Done.Action" = "Return to Settings";
-=======
-"Conversation.ClearCache" = "Clear Cache";
-"ClearCache.Description" = "Media files will be deleted from your phone, but available for re-downloading when necessary.";
-"ClearCache.FreeSpaceDescription" = "If you want to save space on your device, you don't need to delete anything.\n\nYou can use cache settings to remove unnecessary media — and re-download files if you need them again.";
-"ClearCache.FreeSpace" = "Free Space";
-"ClearCache.Success" = "**%@** freed on your phone!";
->>>>>>> 1e49c246
+"TwoFactorSetup.Done.Action" = "Return to Settings";