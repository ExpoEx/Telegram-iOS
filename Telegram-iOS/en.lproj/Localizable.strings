--- conflicted
+++ resolved
@@ -3937,11 +3937,6 @@
 
 "SocksProxySetup.ShareQRCodeInfo" = "Your friends can add this proxy by scanning this code with phone or in-app camera.";
 "SocksProxySetup.ShareQRCode" = "Share QR Code";
-<<<<<<< HEAD
-"SocksProxySetup.ShareLink" = "Share Link";
-
-"Settings.AddAccount" = "Add Account";
-=======
 "SocksProxySetup.ShareLink" = "Share Lisnk";
 
 "CallFeedback.Title" = "Call Feedback";
@@ -3958,4 +3953,5 @@
 "CallFeedback.IncludeLogsInfo" = "This won't reveal the contents of your conversation, but will help us fix the issue sooner.";
 "CallFeedback.Send" = "Send";
 "CallFeedback.Success" = "Thanks for\nyour feedback";
->>>>>>> e43a2805
+
+"Settings.AddAccount" = "Add Account";