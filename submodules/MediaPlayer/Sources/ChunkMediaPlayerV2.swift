--- conflicted
+++ resolved
@@ -823,16 +823,9 @@
                             continue outer
                         }
                     }
-<<<<<<< HEAD
                     /*if !isVideo {
                         print("Enqueue audio \(CMSampleBufferGetPresentationTimeStamp(sampleBuffer).value) next: \(CMSampleBufferGetPresentationTimeStamp(sampleBuffer).value + 1024)")
                     }*/
-                    didEnqeue = true
-=======
-                    /*if isVideo {
-                        print("Enqueue \(isVideo ? "video" : "audio") at \(CMSampleBufferGetPresentationTimeStamp(sampleBuffer).seconds) \(CMSampleBufferGetPresentationTimeStamp(sampleBuffer).value)/\(CMSampleBufferGetPresentationTimeStamp(sampleBuffer).timescale) next \(CMSampleBufferGetPresentationTimeStamp(sampleBuffer).value + CMSampleBufferGetDuration(sampleBuffer).value)")
-                    }*/
->>>>>>> 3bd97fcd
                     bufferTarget.enqueue(sampleBuffer)
                     hasData = true
                     continue outer
