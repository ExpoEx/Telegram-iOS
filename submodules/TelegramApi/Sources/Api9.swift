--- conflicted
+++ resolved
@@ -1023,139 +1023,4 @@
         }
     
     }
-<<<<<<< HEAD
-}
-public extension Api {
-    indirect enum InputInvoice: TypeConstructorDescription {
-        case inputInvoiceChatInviteSubscription(hash: String)
-        case inputInvoiceMessage(peer: Api.InputPeer, msgId: Int32)
-        case inputInvoicePremiumGiftCode(purpose: Api.InputStorePaymentPurpose, option: Api.PremiumGiftCodeOption)
-        case inputInvoiceSlug(slug: String)
-        case inputInvoiceStars(purpose: Api.InputStorePaymentPurpose)
-    
-    public func serialize(_ buffer: Buffer, _ boxed: Swift.Bool) {
-    switch self {
-                case .inputInvoiceChatInviteSubscription(let hash):
-                    if boxed {
-                        buffer.appendInt32(887591921)
-                    }
-                    serializeString(hash, buffer: buffer, boxed: false)
-                    break
-                case .inputInvoiceMessage(let peer, let msgId):
-                    if boxed {
-                        buffer.appendInt32(-977967015)
-                    }
-                    peer.serialize(buffer, true)
-                    serializeInt32(msgId, buffer: buffer, boxed: false)
-                    break
-                case .inputInvoicePremiumGiftCode(let purpose, let option):
-                    if boxed {
-                        buffer.appendInt32(-1734841331)
-                    }
-                    purpose.serialize(buffer, true)
-                    option.serialize(buffer, true)
-                    break
-                case .inputInvoiceSlug(let slug):
-                    if boxed {
-                        buffer.appendInt32(-1020867857)
-                    }
-                    serializeString(slug, buffer: buffer, boxed: false)
-                    break
-                case .inputInvoiceStars(let purpose):
-                    if boxed {
-                        buffer.appendInt32(1710230755)
-                    }
-                    purpose.serialize(buffer, true)
-                    break
-    }
-    }
-    
-    public func descriptionFields() -> (String, [(String, Any)]) {
-        switch self {
-                case .inputInvoiceChatInviteSubscription(let hash):
-                return ("inputInvoiceChatInviteSubscription", [("hash", hash as Any)])
-                case .inputInvoiceMessage(let peer, let msgId):
-                return ("inputInvoiceMessage", [("peer", peer as Any), ("msgId", msgId as Any)])
-                case .inputInvoicePremiumGiftCode(let purpose, let option):
-                return ("inputInvoicePremiumGiftCode", [("purpose", purpose as Any), ("option", option as Any)])
-                case .inputInvoiceSlug(let slug):
-                return ("inputInvoiceSlug", [("slug", slug as Any)])
-                case .inputInvoiceStars(let purpose):
-                return ("inputInvoiceStars", [("purpose", purpose as Any)])
-    }
-    }
-    
-        public static func parse_inputInvoiceChatInviteSubscription(_ reader: BufferReader) -> InputInvoice? {
-            var _1: String?
-            _1 = parseString(reader)
-            let _c1 = _1 != nil
-            if _c1 {
-                return Api.InputInvoice.inputInvoiceChatInviteSubscription(hash: _1!)
-            }
-            else {
-                return nil
-            }
-        }
-        public static func parse_inputInvoiceMessage(_ reader: BufferReader) -> InputInvoice? {
-            var _1: Api.InputPeer?
-            if let signature = reader.readInt32() {
-                _1 = Api.parse(reader, signature: signature) as? Api.InputPeer
-            }
-            var _2: Int32?
-            _2 = reader.readInt32()
-            let _c1 = _1 != nil
-            let _c2 = _2 != nil
-            if _c1 && _c2 {
-                return Api.InputInvoice.inputInvoiceMessage(peer: _1!, msgId: _2!)
-            }
-            else {
-                return nil
-            }
-        }
-        public static func parse_inputInvoicePremiumGiftCode(_ reader: BufferReader) -> InputInvoice? {
-            var _1: Api.InputStorePaymentPurpose?
-            if let signature = reader.readInt32() {
-                _1 = Api.parse(reader, signature: signature) as? Api.InputStorePaymentPurpose
-            }
-            var _2: Api.PremiumGiftCodeOption?
-            if let signature = reader.readInt32() {
-                _2 = Api.parse(reader, signature: signature) as? Api.PremiumGiftCodeOption
-            }
-            let _c1 = _1 != nil
-            let _c2 = _2 != nil
-            if _c1 && _c2 {
-                return Api.InputInvoice.inputInvoicePremiumGiftCode(purpose: _1!, option: _2!)
-            }
-            else {
-                return nil
-            }
-        }
-        public static func parse_inputInvoiceSlug(_ reader: BufferReader) -> InputInvoice? {
-            var _1: String?
-            _1 = parseString(reader)
-            let _c1 = _1 != nil
-            if _c1 {
-                return Api.InputInvoice.inputInvoiceSlug(slug: _1!)
-            }
-            else {
-                return nil
-            }
-        }
-        public static func parse_inputInvoiceStars(_ reader: BufferReader) -> InputInvoice? {
-            var _1: Api.InputStorePaymentPurpose?
-            if let signature = reader.readInt32() {
-                _1 = Api.parse(reader, signature: signature) as? Api.InputStorePaymentPurpose
-            }
-            let _c1 = _1 != nil
-            if _c1 {
-                return Api.InputInvoice.inputInvoiceStars(purpose: _1!)
-            }
-            else {
-                return nil
-            }
-        }
-    
-    }
-=======
->>>>>>> d21d943d
 }