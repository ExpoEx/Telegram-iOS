--- conflicted
+++ resolved
@@ -563,11 +563,7 @@
     dict[-1892568281] = { return Api.MessageAction.parse_messageActionPaymentSentMe($0) }
     dict[-2132731265] = { return Api.MessageAction.parse_messageActionPhoneCall($0) }
     dict[-1799538451] = { return Api.MessageAction.parse_messageActionPinMessage($0) }
-<<<<<<< HEAD
-    dict[-1177995427] = { return Api.MessageAction.parse_messageActionPrizeStars($0) }
-=======
     dict[-1341372510] = { return Api.MessageAction.parse_messageActionPrizeStars($0) }
->>>>>>> 0f597d45
     dict[827428507] = { return Api.MessageAction.parse_messageActionRequestedPeer($0) }
     dict[-1816979384] = { return Api.MessageAction.parse_messageActionRequestedPeerSentMe($0) }
     dict[1200788123] = { return Api.MessageAction.parse_messageActionScreenshotTaken($0) }
