
public enum Api {
    public enum account {}
    public enum auth {}
    public enum bots {}
    public enum channels {}
    public enum chatlists {}
    public enum contacts {}
    public enum fragment {}
    public enum help {}
    public enum messages {}
    public enum payments {}
    public enum phone {}
    public enum photos {}
    public enum premium {}
    public enum smsjobs {}
    public enum stats {}
    public enum stickers {}
    public enum storage {}
    public enum stories {}
    public enum updates {}
    public enum upload {}
    public enum users {}
    public enum functions {
        public enum account {}
        public enum auth {}
        public enum bots {}
        public enum channels {}
        public enum chatlists {}
        public enum contacts {}
        public enum folders {}
        public enum fragment {}
        public enum help {}
        public enum langpack {}
        public enum messages {}
        public enum payments {}
        public enum phone {}
        public enum photos {}
        public enum premium {}
        public enum smsjobs {}
        public enum stats {}
        public enum stickers {}
        public enum stories {}
        public enum updates {}
        public enum upload {}
        public enum users {}
    }
}

fileprivate let parsers: [Int32 : (BufferReader) -> Any?] = {
    var dict: [Int32 : (BufferReader) -> Any?] = [:]
    dict[-1471112230] = { return $0.readInt32() }
    dict[570911930] = { return $0.readInt64() }
    dict[571523412] = { return $0.readDouble() }
    dict[-1255641564] = { return parseString($0) }
    dict[-1194283041] = { return Api.AccountDaysTTL.parse_accountDaysTTL($0) }
    dict[-653423106] = { return Api.AttachMenuBot.parse_attachMenuBot($0) }
    dict[-1297663893] = { return Api.AttachMenuBotIcon.parse_attachMenuBotIcon($0) }
    dict[1165423600] = { return Api.AttachMenuBotIconColor.parse_attachMenuBotIconColor($0) }
    dict[1011024320] = { return Api.AttachMenuBots.parse_attachMenuBots($0) }
    dict[-237467044] = { return Api.AttachMenuBots.parse_attachMenuBotsNotModified($0) }
    dict[-1816172929] = { return Api.AttachMenuBotsBot.parse_attachMenuBotsBot($0) }
    dict[-1020528102] = { return Api.AttachMenuPeerType.parse_attachMenuPeerTypeBotPM($0) }
    dict[2080104188] = { return Api.AttachMenuPeerType.parse_attachMenuPeerTypeBroadcast($0) }
    dict[84480319] = { return Api.AttachMenuPeerType.parse_attachMenuPeerTypeChat($0) }
    dict[-247016673] = { return Api.AttachMenuPeerType.parse_attachMenuPeerTypePM($0) }
    dict[2104224014] = { return Api.AttachMenuPeerType.parse_attachMenuPeerTypeSameBotPM($0) }
    dict[-1392388579] = { return Api.Authorization.parse_authorization($0) }
    dict[-1163561432] = { return Api.AutoDownloadSettings.parse_autoDownloadSettings($0) }
    dict[-2124403385] = { return Api.AutoSaveException.parse_autoSaveException($0) }
    dict[-934791986] = { return Api.AutoSaveSettings.parse_autoSaveSettings($0) }
    dict[-1815879042] = { return Api.AvailableEffect.parse_availableEffect($0) }
    dict[-1065882623] = { return Api.AvailableReaction.parse_availableReaction($0) }
    dict[-177732982] = { return Api.BankCardOpenUrl.parse_bankCardOpenUrl($0) }
    dict[1527845466] = { return Api.BaseTheme.parse_baseThemeArctic($0) }
    dict[-1012849566] = { return Api.BaseTheme.parse_baseThemeClassic($0) }
    dict[-69724536] = { return Api.BaseTheme.parse_baseThemeDay($0) }
    dict[-1212997976] = { return Api.BaseTheme.parse_baseThemeNight($0) }
    dict[1834973166] = { return Api.BaseTheme.parse_baseThemeTinted($0) }
    dict[1821253126] = { return Api.Birthday.parse_birthday($0) }
    dict[-1132882121] = { return Api.Bool.parse_boolFalse($0) }
    dict[-1720552011] = { return Api.Bool.parse_boolTrue($0) }
    dict[1262359766] = { return Api.Boost.parse_boost($0) }
    dict[-1778593322] = { return Api.BotApp.parse_botApp($0) }
    dict[1571189943] = { return Api.BotApp.parse_botAppNotModified($0) }
    dict[-912582320] = { return Api.BotAppSettings.parse_botAppSettings($0) }
    dict[-1989921868] = { return Api.BotBusinessConnection.parse_botBusinessConnection($0) }
    dict[-1032140601] = { return Api.BotCommand.parse_botCommand($0) }
    dict[-1180016534] = { return Api.BotCommandScope.parse_botCommandScopeChatAdmins($0) }
    dict[1877059713] = { return Api.BotCommandScope.parse_botCommandScopeChats($0) }
    dict[795652779] = { return Api.BotCommandScope.parse_botCommandScopeDefault($0) }
    dict[-610432643] = { return Api.BotCommandScope.parse_botCommandScopePeer($0) }
    dict[1071145937] = { return Api.BotCommandScope.parse_botCommandScopePeerAdmins($0) }
    dict[169026035] = { return Api.BotCommandScope.parse_botCommandScopePeerUser($0) }
    dict[1011811544] = { return Api.BotCommandScope.parse_botCommandScopeUsers($0) }
    dict[1300890265] = { return Api.BotInfo.parse_botInfo($0) }
    dict[1984755728] = { return Api.BotInlineMessage.parse_botInlineMessageMediaAuto($0) }
    dict[416402882] = { return Api.BotInlineMessage.parse_botInlineMessageMediaContact($0) }
    dict[85477117] = { return Api.BotInlineMessage.parse_botInlineMessageMediaGeo($0) }
    dict[894081801] = { return Api.BotInlineMessage.parse_botInlineMessageMediaInvoice($0) }
    dict[-1970903652] = { return Api.BotInlineMessage.parse_botInlineMessageMediaVenue($0) }
    dict[-2137335386] = { return Api.BotInlineMessage.parse_botInlineMessageMediaWebPage($0) }
    dict[-1937807902] = { return Api.BotInlineMessage.parse_botInlineMessageText($0) }
    dict[400266251] = { return Api.BotInlineResult.parse_botInlineMediaResult($0) }
    dict[295067450] = { return Api.BotInlineResult.parse_botInlineResult($0) }
    dict[-944407322] = { return Api.BotMenuButton.parse_botMenuButton($0) }
    dict[1113113093] = { return Api.BotMenuButton.parse_botMenuButtonCommands($0) }
    dict[1966318984] = { return Api.BotMenuButton.parse_botMenuButtonDefault($0) }
    dict[602479523] = { return Api.BotPreviewMedia.parse_botPreviewMedia($0) }
    dict[-113453988] = { return Api.BotVerification.parse_botVerification($0) }
    dict[-1328716265] = { return Api.BotVerifierSettings.parse_botVerifierSettings($0) }
    dict[-1006669337] = { return Api.BroadcastRevenueBalances.parse_broadcastRevenueBalances($0) }
    dict[1434332356] = { return Api.BroadcastRevenueTransaction.parse_broadcastRevenueTransactionProceeds($0) }
    dict[1121127726] = { return Api.BroadcastRevenueTransaction.parse_broadcastRevenueTransactionRefund($0) }
    dict[1515784568] = { return Api.BroadcastRevenueTransaction.parse_broadcastRevenueTransactionWithdrawal($0) }
    dict[-283809188] = { return Api.BusinessAwayMessage.parse_businessAwayMessage($0) }
    dict[-910564679] = { return Api.BusinessAwayMessageSchedule.parse_businessAwayMessageScheduleAlways($0) }
    dict[-867328308] = { return Api.BusinessAwayMessageSchedule.parse_businessAwayMessageScheduleCustom($0) }
    dict[-1007487743] = { return Api.BusinessAwayMessageSchedule.parse_businessAwayMessageScheduleOutsideWorkHours($0) }
    dict[-1198722189] = { return Api.BusinessBotRecipients.parse_businessBotRecipients($0) }
    dict[-1263638929] = { return Api.BusinessChatLink.parse_businessChatLink($0) }
    dict[-451302485] = { return Api.BusinessGreetingMessage.parse_businessGreetingMessage($0) }
    dict[1510606445] = { return Api.BusinessIntro.parse_businessIntro($0) }
    dict[-1403249929] = { return Api.BusinessLocation.parse_businessLocation($0) }
    dict[554733559] = { return Api.BusinessRecipients.parse_businessRecipients($0) }
    dict[302717625] = { return Api.BusinessWeeklyOpen.parse_businessWeeklyOpen($0) }
    dict[-1936543592] = { return Api.BusinessWorkHours.parse_businessWorkHours($0) }
    dict[1462101002] = { return Api.CdnConfig.parse_cdnConfig($0) }
    dict[-914167110] = { return Api.CdnPublicKey.parse_cdnPublicKey($0) }
    dict[531458253] = { return Api.ChannelAdminLogEvent.parse_channelAdminLogEvent($0) }
    dict[1427671598] = { return Api.ChannelAdminLogEventAction.parse_channelAdminLogEventActionChangeAbout($0) }
    dict[-1102180616] = { return Api.ChannelAdminLogEventAction.parse_channelAdminLogEventActionChangeAvailableReactions($0) }
    dict[1051328177] = { return Api.ChannelAdminLogEventAction.parse_channelAdminLogEventActionChangeEmojiStatus($0) }
    dict[1188577451] = { return Api.ChannelAdminLogEventAction.parse_channelAdminLogEventActionChangeEmojiStickerSet($0) }
    dict[1855199800] = { return Api.ChannelAdminLogEventAction.parse_channelAdminLogEventActionChangeHistoryTTL($0) }
    dict[84703944] = { return Api.ChannelAdminLogEventAction.parse_channelAdminLogEventActionChangeLinkedChat($0) }
    dict[241923758] = { return Api.ChannelAdminLogEventAction.parse_channelAdminLogEventActionChangeLocation($0) }
    dict[1469507456] = { return Api.ChannelAdminLogEventAction.parse_channelAdminLogEventActionChangePeerColor($0) }
    dict[1129042607] = { return Api.ChannelAdminLogEventAction.parse_channelAdminLogEventActionChangePhoto($0) }
    dict[1581742885] = { return Api.ChannelAdminLogEventAction.parse_channelAdminLogEventActionChangeProfilePeerColor($0) }
    dict[-1312568665] = { return Api.ChannelAdminLogEventAction.parse_channelAdminLogEventActionChangeStickerSet($0) }
    dict[-421545947] = { return Api.ChannelAdminLogEventAction.parse_channelAdminLogEventActionChangeTitle($0) }
    dict[1783299128] = { return Api.ChannelAdminLogEventAction.parse_channelAdminLogEventActionChangeUsername($0) }
    dict[-263212119] = { return Api.ChannelAdminLogEventAction.parse_channelAdminLogEventActionChangeUsernames($0) }
    dict[834362706] = { return Api.ChannelAdminLogEventAction.parse_channelAdminLogEventActionChangeWallpaper($0) }
    dict[1483767080] = { return Api.ChannelAdminLogEventAction.parse_channelAdminLogEventActionCreateTopic($0) }
    dict[771095562] = { return Api.ChannelAdminLogEventAction.parse_channelAdminLogEventActionDefaultBannedRights($0) }
    dict[1121994683] = { return Api.ChannelAdminLogEventAction.parse_channelAdminLogEventActionDeleteMessage($0) }
    dict[-1374254839] = { return Api.ChannelAdminLogEventAction.parse_channelAdminLogEventActionDeleteTopic($0) }
    dict[-610299584] = { return Api.ChannelAdminLogEventAction.parse_channelAdminLogEventActionDiscardGroupCall($0) }
    dict[1889215493] = { return Api.ChannelAdminLogEventAction.parse_channelAdminLogEventActionEditMessage($0) }
    dict[-261103096] = { return Api.ChannelAdminLogEventAction.parse_channelAdminLogEventActionEditTopic($0) }
    dict[1515256996] = { return Api.ChannelAdminLogEventAction.parse_channelAdminLogEventActionExportedInviteDelete($0) }
    dict[-384910503] = { return Api.ChannelAdminLogEventAction.parse_channelAdminLogEventActionExportedInviteEdit($0) }
    dict[1091179342] = { return Api.ChannelAdminLogEventAction.parse_channelAdminLogEventActionExportedInviteRevoke($0) }
    dict[-484690728] = { return Api.ChannelAdminLogEventAction.parse_channelAdminLogEventActionParticipantInvite($0) }
    dict[405815507] = { return Api.ChannelAdminLogEventAction.parse_channelAdminLogEventActionParticipantJoin($0) }
    dict[-23084712] = { return Api.ChannelAdminLogEventAction.parse_channelAdminLogEventActionParticipantJoinByInvite($0) }
    dict[-1347021750] = { return Api.ChannelAdminLogEventAction.parse_channelAdminLogEventActionParticipantJoinByRequest($0) }
    dict[-124291086] = { return Api.ChannelAdminLogEventAction.parse_channelAdminLogEventActionParticipantLeave($0) }
    dict[-115071790] = { return Api.ChannelAdminLogEventAction.parse_channelAdminLogEventActionParticipantMute($0) }
    dict[1684286899] = { return Api.ChannelAdminLogEventAction.parse_channelAdminLogEventActionParticipantSubExtend($0) }
    dict[-714643696] = { return Api.ChannelAdminLogEventAction.parse_channelAdminLogEventActionParticipantToggleAdmin($0) }
    dict[-422036098] = { return Api.ChannelAdminLogEventAction.parse_channelAdminLogEventActionParticipantToggleBan($0) }
    dict[-431740480] = { return Api.ChannelAdminLogEventAction.parse_channelAdminLogEventActionParticipantUnmute($0) }
    dict[1048537159] = { return Api.ChannelAdminLogEventAction.parse_channelAdminLogEventActionParticipantVolume($0) }
    dict[1569535291] = { return Api.ChannelAdminLogEventAction.parse_channelAdminLogEventActionPinTopic($0) }
    dict[663693416] = { return Api.ChannelAdminLogEventAction.parse_channelAdminLogEventActionSendMessage($0) }
    dict[589338437] = { return Api.ChannelAdminLogEventAction.parse_channelAdminLogEventActionStartGroupCall($0) }
    dict[-1895328189] = { return Api.ChannelAdminLogEventAction.parse_channelAdminLogEventActionStopPoll($0) }
    dict[1693675004] = { return Api.ChannelAdminLogEventAction.parse_channelAdminLogEventActionToggleAntiSpam($0) }
    dict[46949251] = { return Api.ChannelAdminLogEventAction.parse_channelAdminLogEventActionToggleForum($0) }
    dict[1456906823] = { return Api.ChannelAdminLogEventAction.parse_channelAdminLogEventActionToggleGroupCallSetting($0) }
    dict[460916654] = { return Api.ChannelAdminLogEventAction.parse_channelAdminLogEventActionToggleInvites($0) }
    dict[-886388890] = { return Api.ChannelAdminLogEventAction.parse_channelAdminLogEventActionToggleNoForwards($0) }
    dict[1599903217] = { return Api.ChannelAdminLogEventAction.parse_channelAdminLogEventActionTogglePreHistoryHidden($0) }
    dict[1621597305] = { return Api.ChannelAdminLogEventAction.parse_channelAdminLogEventActionToggleSignatureProfiles($0) }
    dict[648939889] = { return Api.ChannelAdminLogEventAction.parse_channelAdminLogEventActionToggleSignatures($0) }
    dict[1401984889] = { return Api.ChannelAdminLogEventAction.parse_channelAdminLogEventActionToggleSlowMode($0) }
    dict[-370660328] = { return Api.ChannelAdminLogEventAction.parse_channelAdminLogEventActionUpdatePinned($0) }
    dict[-368018716] = { return Api.ChannelAdminLogEventsFilter.parse_channelAdminLogEventsFilter($0) }
    dict[547062491] = { return Api.ChannelLocation.parse_channelLocation($0) }
    dict[-1078612597] = { return Api.ChannelLocation.parse_channelLocationEmpty($0) }
    dict[-847783593] = { return Api.ChannelMessagesFilter.parse_channelMessagesFilter($0) }
    dict[-1798033689] = { return Api.ChannelMessagesFilter.parse_channelMessagesFilterEmpty($0) }
    dict[-885426663] = { return Api.ChannelParticipant.parse_channelParticipant($0) }
    dict[885242707] = { return Api.ChannelParticipant.parse_channelParticipantAdmin($0) }
    dict[1844969806] = { return Api.ChannelParticipant.parse_channelParticipantBanned($0) }
    dict[803602899] = { return Api.ChannelParticipant.parse_channelParticipantCreator($0) }
    dict[453242886] = { return Api.ChannelParticipant.parse_channelParticipantLeft($0) }
    dict[1331723247] = { return Api.ChannelParticipant.parse_channelParticipantSelf($0) }
    dict[-1268741783] = { return Api.ChannelParticipantsFilter.parse_channelParticipantsAdmins($0) }
    dict[338142689] = { return Api.ChannelParticipantsFilter.parse_channelParticipantsBanned($0) }
    dict[-1328445861] = { return Api.ChannelParticipantsFilter.parse_channelParticipantsBots($0) }
    dict[-1150621555] = { return Api.ChannelParticipantsFilter.parse_channelParticipantsContacts($0) }
    dict[-1548400251] = { return Api.ChannelParticipantsFilter.parse_channelParticipantsKicked($0) }
    dict[-531931925] = { return Api.ChannelParticipantsFilter.parse_channelParticipantsMentions($0) }
    dict[-566281095] = { return Api.ChannelParticipantsFilter.parse_channelParticipantsRecent($0) }
    dict[106343499] = { return Api.ChannelParticipantsFilter.parse_channelParticipantsSearch($0) }
    dict[-536241993] = { return Api.Chat.parse_channel($0) }
    dict[399807445] = { return Api.Chat.parse_channelForbidden($0) }
    dict[1103884886] = { return Api.Chat.parse_chat($0) }
    dict[693512293] = { return Api.Chat.parse_chatEmpty($0) }
    dict[1704108455] = { return Api.Chat.parse_chatForbidden($0) }
    dict[1605510357] = { return Api.ChatAdminRights.parse_chatAdminRights($0) }
    dict[-219353309] = { return Api.ChatAdminWithInvites.parse_chatAdminWithInvites($0) }
    dict[-1626209256] = { return Api.ChatBannedRights.parse_chatBannedRights($0) }
    dict[-1611417512] = { return Api.ChatFull.parse_channelFull($0) }
    dict[640893467] = { return Api.ChatFull.parse_chatFull($0) }
    dict[1553807106] = { return Api.ChatInvite.parse_chatInvite($0) }
    dict[1516793212] = { return Api.ChatInvite.parse_chatInviteAlready($0) }
    dict[1634294960] = { return Api.ChatInvite.parse_chatInvitePeek($0) }
    dict[-1940201511] = { return Api.ChatInviteImporter.parse_chatInviteImporter($0) }
    dict[-264117680] = { return Api.ChatOnlines.parse_chatOnlines($0) }
    dict[-1070776313] = { return Api.ChatParticipant.parse_chatParticipant($0) }
    dict[-1600962725] = { return Api.ChatParticipant.parse_chatParticipantAdmin($0) }
    dict[-462696732] = { return Api.ChatParticipant.parse_chatParticipantCreator($0) }
    dict[1018991608] = { return Api.ChatParticipants.parse_chatParticipants($0) }
    dict[-2023500831] = { return Api.ChatParticipants.parse_chatParticipantsForbidden($0) }
    dict[476978193] = { return Api.ChatPhoto.parse_chatPhoto($0) }
    dict[935395612] = { return Api.ChatPhoto.parse_chatPhotoEmpty($0) }
    dict[1385335754] = { return Api.ChatReactions.parse_chatReactionsAll($0) }
    dict[-352570692] = { return Api.ChatReactions.parse_chatReactionsNone($0) }
    dict[1713193015] = { return Api.ChatReactions.parse_chatReactionsSome($0) }
    dict[-1390068360] = { return Api.CodeSettings.parse_codeSettings($0) }
    dict[-870702050] = { return Api.Config.parse_config($0) }
    dict[-1123645951] = { return Api.ConnectedBot.parse_connectedBot($0) }
    dict[429997937] = { return Api.ConnectedBotStarRef.parse_connectedBotStarRef($0) }
    dict[341499403] = { return Api.Contact.parse_contact($0) }
    dict[496600883] = { return Api.ContactBirthday.parse_contactBirthday($0) }
    dict[383348795] = { return Api.ContactStatus.parse_contactStatus($0) }
    dict[2104790276] = { return Api.DataJSON.parse_dataJSON($0) }
    dict[414687501] = { return Api.DcOption.parse_dcOption($0) }
    dict[1135897376] = { return Api.DefaultHistoryTTL.parse_defaultHistoryTTL($0) }
    dict[-712374074] = { return Api.Dialog.parse_dialog($0) }
    dict[1908216652] = { return Api.Dialog.parse_dialogFolder($0) }
    dict[-1438177711] = { return Api.DialogFilter.parse_dialogFilter($0) }
    dict[-1772913705] = { return Api.DialogFilter.parse_dialogFilterChatlist($0) }
    dict[909284270] = { return Api.DialogFilter.parse_dialogFilterDefault($0) }
    dict[2004110666] = { return Api.DialogFilterSuggested.parse_dialogFilterSuggested($0) }
    dict[-445792507] = { return Api.DialogPeer.parse_dialogPeer($0) }
    dict[1363483106] = { return Api.DialogPeer.parse_dialogPeerFolder($0) }
    dict[-1881881384] = { return Api.Document.parse_document($0) }
    dict[922273905] = { return Api.Document.parse_documentEmpty($0) }
    dict[297109817] = { return Api.DocumentAttribute.parse_documentAttributeAnimated($0) }
    dict[-1739392570] = { return Api.DocumentAttribute.parse_documentAttributeAudio($0) }
    dict[-48981863] = { return Api.DocumentAttribute.parse_documentAttributeCustomEmoji($0) }
    dict[358154344] = { return Api.DocumentAttribute.parse_documentAttributeFilename($0) }
    dict[-1744710921] = { return Api.DocumentAttribute.parse_documentAttributeHasStickers($0) }
    dict[1815593308] = { return Api.DocumentAttribute.parse_documentAttributeImageSize($0) }
    dict[1662637586] = { return Api.DocumentAttribute.parse_documentAttributeSticker($0) }
    dict[1137015880] = { return Api.DocumentAttribute.parse_documentAttributeVideo($0) }
    dict[761606687] = { return Api.DraftMessage.parse_draftMessage($0) }
    dict[453805082] = { return Api.DraftMessage.parse_draftMessageEmpty($0) }
    dict[-1764723459] = { return Api.EmailVerification.parse_emailVerificationApple($0) }
    dict[-1842457175] = { return Api.EmailVerification.parse_emailVerificationCode($0) }
    dict[-611279166] = { return Api.EmailVerification.parse_emailVerificationGoogle($0) }
    dict[1383932651] = { return Api.EmailVerifyPurpose.parse_emailVerifyPurposeLoginChange($0) }
    dict[1128644211] = { return Api.EmailVerifyPurpose.parse_emailVerifyPurposeLoginSetup($0) }
    dict[-1141565819] = { return Api.EmailVerifyPurpose.parse_emailVerifyPurposePassport($0) }
    dict[2056961449] = { return Api.EmojiGroup.parse_emojiGroup($0) }
    dict[-2133693241] = { return Api.EmojiGroup.parse_emojiGroupGreeting($0) }
    dict[154914612] = { return Api.EmojiGroup.parse_emojiGroupPremium($0) }
    dict[-709641735] = { return Api.EmojiKeyword.parse_emojiKeyword($0) }
    dict[594408994] = { return Api.EmojiKeyword.parse_emojiKeywordDeleted($0) }
    dict[1556570557] = { return Api.EmojiKeywordsDifference.parse_emojiKeywordsDifference($0) }
    dict[-1275374751] = { return Api.EmojiLanguage.parse_emojiLanguage($0) }
    dict[2048790993] = { return Api.EmojiList.parse_emojiList($0) }
    dict[1209970170] = { return Api.EmojiList.parse_emojiListNotModified($0) }
    dict[-1835310691] = { return Api.EmojiStatus.parse_emojiStatus($0) }
    dict[769727150] = { return Api.EmojiStatus.parse_emojiStatusEmpty($0) }
    dict[-97474361] = { return Api.EmojiStatus.parse_emojiStatusUntil($0) }
    dict[-1519029347] = { return Api.EmojiURL.parse_emojiURL($0) }
    dict[1643173063] = { return Api.EncryptedChat.parse_encryptedChat($0) }
    dict[505183301] = { return Api.EncryptedChat.parse_encryptedChatDiscarded($0) }
    dict[-1417756512] = { return Api.EncryptedChat.parse_encryptedChatEmpty($0) }
    dict[1223809356] = { return Api.EncryptedChat.parse_encryptedChatRequested($0) }
    dict[1722964307] = { return Api.EncryptedChat.parse_encryptedChatWaiting($0) }
    dict[-1476358952] = { return Api.EncryptedFile.parse_encryptedFile($0) }
    dict[-1038136962] = { return Api.EncryptedFile.parse_encryptedFileEmpty($0) }
    dict[-317144808] = { return Api.EncryptedMessage.parse_encryptedMessage($0) }
    dict[594758406] = { return Api.EncryptedMessage.parse_encryptedMessageService($0) }
    dict[-1574126186] = { return Api.ExportedChatInvite.parse_chatInviteExported($0) }
    dict[-317687113] = { return Api.ExportedChatInvite.parse_chatInvitePublicJoinRequests($0) }
    dict[206668204] = { return Api.ExportedChatlistInvite.parse_exportedChatlistInvite($0) }
    dict[1103040667] = { return Api.ExportedContactToken.parse_exportedContactToken($0) }
    dict[1571494644] = { return Api.ExportedMessageLink.parse_exportedMessageLink($0) }
    dict[1070138683] = { return Api.ExportedStoryLink.parse_exportedStoryLink($0) }
    dict[-1197736753] = { return Api.FactCheck.parse_factCheck($0) }
    dict[-207944868] = { return Api.FileHash.parse_fileHash($0) }
    dict[-11252123] = { return Api.Folder.parse_folder($0) }
    dict[-373643672] = { return Api.FolderPeer.parse_folderPeer($0) }
    dict[1903173033] = { return Api.ForumTopic.parse_forumTopic($0) }
    dict[37687451] = { return Api.ForumTopic.parse_forumTopicDeleted($0) }
    dict[-394605632] = { return Api.FoundStory.parse_foundStory($0) }
    dict[-1107729093] = { return Api.Game.parse_game($0) }
    dict[-1297942941] = { return Api.GeoPoint.parse_geoPoint($0) }
    dict[286776671] = { return Api.GeoPoint.parse_geoPointEmpty($0) }
    dict[-565420653] = { return Api.GeoPointAddress.parse_geoPointAddress($0) }
    dict[1934380235] = { return Api.GlobalPrivacySettings.parse_globalPrivacySettings($0) }
    dict[-839330845] = { return Api.GroupCall.parse_groupCall($0) }
    dict[2004925620] = { return Api.GroupCall.parse_groupCallDiscarded($0) }
    dict[-341428482] = { return Api.GroupCallParticipant.parse_groupCallParticipant($0) }
    dict[1735736008] = { return Api.GroupCallParticipantVideo.parse_groupCallParticipantVideo($0) }
    dict[-592373577] = { return Api.GroupCallParticipantVideoSourceGroup.parse_groupCallParticipantVideoSourceGroup($0) }
    dict[-2132064081] = { return Api.GroupCallStreamChannel.parse_groupCallStreamChannel($0) }
    dict[1940093419] = { return Api.HighScore.parse_highScore($0) }
    dict[-1052885936] = { return Api.ImportedContact.parse_importedContact($0) }
    dict[1008755359] = { return Api.InlineBotSwitchPM.parse_inlineBotSwitchPM($0) }
    dict[-1250781739] = { return Api.InlineBotWebView.parse_inlineBotWebView($0) }
    dict[238759180] = { return Api.InlineQueryPeerType.parse_inlineQueryPeerTypeBotPM($0) }
    dict[1664413338] = { return Api.InlineQueryPeerType.parse_inlineQueryPeerTypeBroadcast($0) }
    dict[-681130742] = { return Api.InlineQueryPeerType.parse_inlineQueryPeerTypeChat($0) }
    dict[1589952067] = { return Api.InlineQueryPeerType.parse_inlineQueryPeerTypeMegagroup($0) }
    dict[-2093215828] = { return Api.InlineQueryPeerType.parse_inlineQueryPeerTypePM($0) }
    dict[813821341] = { return Api.InlineQueryPeerType.parse_inlineQueryPeerTypeSameBotPM($0) }
    dict[488313413] = { return Api.InputAppEvent.parse_inputAppEvent($0) }
    dict[-1457472134] = { return Api.InputBotApp.parse_inputBotAppID($0) }
    dict[-1869872121] = { return Api.InputBotApp.parse_inputBotAppShortName($0) }
    dict[1262639204] = { return Api.InputBotInlineMessage.parse_inputBotInlineMessageGame($0) }
    dict[864077702] = { return Api.InputBotInlineMessage.parse_inputBotInlineMessageMediaAuto($0) }
    dict[-1494368259] = { return Api.InputBotInlineMessage.parse_inputBotInlineMessageMediaContact($0) }
    dict[-1768777083] = { return Api.InputBotInlineMessage.parse_inputBotInlineMessageMediaGeo($0) }
    dict[-672693723] = { return Api.InputBotInlineMessage.parse_inputBotInlineMessageMediaInvoice($0) }
    dict[1098628881] = { return Api.InputBotInlineMessage.parse_inputBotInlineMessageMediaVenue($0) }
    dict[-1109605104] = { return Api.InputBotInlineMessage.parse_inputBotInlineMessageMediaWebPage($0) }
    dict[1036876423] = { return Api.InputBotInlineMessage.parse_inputBotInlineMessageText($0) }
    dict[-1995686519] = { return Api.InputBotInlineMessageID.parse_inputBotInlineMessageID($0) }
    dict[-1227287081] = { return Api.InputBotInlineMessageID.parse_inputBotInlineMessageID64($0) }
    dict[-2000710887] = { return Api.InputBotInlineResult.parse_inputBotInlineResult($0) }
    dict[-459324] = { return Api.InputBotInlineResult.parse_inputBotInlineResultDocument($0) }
    dict[1336154098] = { return Api.InputBotInlineResult.parse_inputBotInlineResultGame($0) }
    dict[-1462213465] = { return Api.InputBotInlineResult.parse_inputBotInlineResultPhoto($0) }
    dict[-2094959136] = { return Api.InputBusinessAwayMessage.parse_inputBusinessAwayMessage($0) }
    dict[-991587810] = { return Api.InputBusinessBotRecipients.parse_inputBusinessBotRecipients($0) }
    dict[292003751] = { return Api.InputBusinessChatLink.parse_inputBusinessChatLink($0) }
    dict[26528571] = { return Api.InputBusinessGreetingMessage.parse_inputBusinessGreetingMessage($0) }
    dict[163867085] = { return Api.InputBusinessIntro.parse_inputBusinessIntro($0) }
    dict[1871393450] = { return Api.InputBusinessRecipients.parse_inputBusinessRecipients($0) }
    dict[-212145112] = { return Api.InputChannel.parse_inputChannel($0) }
    dict[-292807034] = { return Api.InputChannel.parse_inputChannelEmpty($0) }
    dict[1536380829] = { return Api.InputChannel.parse_inputChannelFromMessage($0) }
    dict[-1991004873] = { return Api.InputChatPhoto.parse_inputChatPhoto($0) }
    dict[480546647] = { return Api.InputChatPhoto.parse_inputChatPhotoEmpty($0) }
    dict[-1110593856] = { return Api.InputChatPhoto.parse_inputChatUploadedPhoto($0) }
    dict[-203367885] = { return Api.InputChatlist.parse_inputChatlistDialogFilter($0) }
    dict[-1736378792] = { return Api.InputCheckPasswordSRP.parse_inputCheckPasswordEmpty($0) }
    dict[-763367294] = { return Api.InputCheckPasswordSRP.parse_inputCheckPasswordSRP($0) }
    dict[1968737087] = { return Api.InputClientProxy.parse_inputClientProxy($0) }
    dict[-1562241884] = { return Api.InputCollectible.parse_inputCollectiblePhone($0) }
    dict[-476815191] = { return Api.InputCollectible.parse_inputCollectibleUsername($0) }
    dict[-208488460] = { return Api.InputContact.parse_inputPhoneContact($0) }
    dict[-55902537] = { return Api.InputDialogPeer.parse_inputDialogPeer($0) }
    dict[1684014375] = { return Api.InputDialogPeer.parse_inputDialogPeerFolder($0) }
    dict[448771445] = { return Api.InputDocument.parse_inputDocument($0) }
    dict[1928391342] = { return Api.InputDocument.parse_inputDocumentEmpty($0) }
    dict[-247351839] = { return Api.InputEncryptedChat.parse_inputEncryptedChat($0) }
    dict[1511503333] = { return Api.InputEncryptedFile.parse_inputEncryptedFile($0) }
    dict[767652808] = { return Api.InputEncryptedFile.parse_inputEncryptedFileBigUploaded($0) }
    dict[406307684] = { return Api.InputEncryptedFile.parse_inputEncryptedFileEmpty($0) }
    dict[1690108678] = { return Api.InputEncryptedFile.parse_inputEncryptedFileUploaded($0) }
    dict[-181407105] = { return Api.InputFile.parse_inputFile($0) }
    dict[-95482955] = { return Api.InputFile.parse_inputFileBig($0) }
    dict[1658620744] = { return Api.InputFile.parse_inputFileStoryDocument($0) }
    dict[-1160743548] = { return Api.InputFileLocation.parse_inputDocumentFileLocation($0) }
    dict[-182231723] = { return Api.InputFileLocation.parse_inputEncryptedFileLocation($0) }
    dict[-539317279] = { return Api.InputFileLocation.parse_inputFileLocation($0) }
    dict[93890858] = { return Api.InputFileLocation.parse_inputGroupCallStream($0) }
    dict[925204121] = { return Api.InputFileLocation.parse_inputPeerPhotoFileLocation($0) }
    dict[1075322878] = { return Api.InputFileLocation.parse_inputPhotoFileLocation($0) }
    dict[-667654413] = { return Api.InputFileLocation.parse_inputPhotoLegacyFileLocation($0) }
    dict[-876089816] = { return Api.InputFileLocation.parse_inputSecureFileLocation($0) }
    dict[-1652231205] = { return Api.InputFileLocation.parse_inputStickerSetThumb($0) }
    dict[700340377] = { return Api.InputFileLocation.parse_inputTakeoutFileLocation($0) }
    dict[-70073706] = { return Api.InputFolderPeer.parse_inputFolderPeer($0) }
    dict[53231223] = { return Api.InputGame.parse_inputGameID($0) }
    dict[-1020139510] = { return Api.InputGame.parse_inputGameShortName($0) }
    dict[1210199983] = { return Api.InputGeoPoint.parse_inputGeoPoint($0) }
    dict[-457104426] = { return Api.InputGeoPoint.parse_inputGeoPointEmpty($0) }
    dict[-659913713] = { return Api.InputGroupCall.parse_inputGroupCall($0) }
    dict[887591921] = { return Api.InputInvoice.parse_inputInvoiceChatInviteSubscription($0) }
    dict[-977967015] = { return Api.InputInvoice.parse_inputInvoiceMessage($0) }
    dict[-1734841331] = { return Api.InputInvoice.parse_inputInvoicePremiumGiftCode($0) }
    dict[-1020867857] = { return Api.InputInvoice.parse_inputInvoiceSlug($0) }
    dict[634962392] = { return Api.InputInvoice.parse_inputInvoiceStarGift($0) }
    dict[-1371821587] = { return Api.InputInvoice.parse_inputInvoiceStarGiftTransfer($0) }
    dict[1589539426] = { return Api.InputInvoice.parse_inputInvoiceStarGiftUpgrade($0) }
    dict[1710230755] = { return Api.InputInvoice.parse_inputInvoiceStars($0) }
    dict[-122978821] = { return Api.InputMedia.parse_inputMediaContact($0) }
    dict[-428884101] = { return Api.InputMedia.parse_inputMediaDice($0) }
    dict[860303448] = { return Api.InputMedia.parse_inputMediaDocument($0) }
    dict[-78455655] = { return Api.InputMedia.parse_inputMediaDocumentExternal($0) }
    dict[-1771768449] = { return Api.InputMedia.parse_inputMediaEmpty($0) }
    dict[-750828557] = { return Api.InputMedia.parse_inputMediaGame($0) }
    dict[-1759532989] = { return Api.InputMedia.parse_inputMediaGeoLive($0) }
    dict[-104578748] = { return Api.InputMedia.parse_inputMediaGeoPoint($0) }
    dict[1080028941] = { return Api.InputMedia.parse_inputMediaInvoice($0) }
    dict[-1005571194] = { return Api.InputMedia.parse_inputMediaPaidMedia($0) }
    dict[-1279654347] = { return Api.InputMedia.parse_inputMediaPhoto($0) }
    dict[-440664550] = { return Api.InputMedia.parse_inputMediaPhotoExternal($0) }
    dict[261416433] = { return Api.InputMedia.parse_inputMediaPoll($0) }
    dict[-1979852936] = { return Api.InputMedia.parse_inputMediaStory($0) }
    dict[1530447553] = { return Api.InputMedia.parse_inputMediaUploadedDocument($0) }
    dict[505969924] = { return Api.InputMedia.parse_inputMediaUploadedPhoto($0) }
    dict[-1052959727] = { return Api.InputMedia.parse_inputMediaVenue($0) }
    dict[-1038383031] = { return Api.InputMedia.parse_inputMediaWebPage($0) }
    dict[-1392895362] = { return Api.InputMessage.parse_inputMessageCallbackQuery($0) }
    dict[-1502174430] = { return Api.InputMessage.parse_inputMessageID($0) }
    dict[-2037963464] = { return Api.InputMessage.parse_inputMessagePinned($0) }
    dict[-1160215659] = { return Api.InputMessage.parse_inputMessageReplyTo($0) }
    dict[-1311015810] = { return Api.InputNotifyPeer.parse_inputNotifyBroadcasts($0) }
    dict[1251338318] = { return Api.InputNotifyPeer.parse_inputNotifyChats($0) }
    dict[1548122514] = { return Api.InputNotifyPeer.parse_inputNotifyForumTopic($0) }
    dict[-1195615476] = { return Api.InputNotifyPeer.parse_inputNotifyPeer($0) }
    dict[423314455] = { return Api.InputNotifyPeer.parse_inputNotifyUsers($0) }
    dict[873977640] = { return Api.InputPaymentCredentials.parse_inputPaymentCredentials($0) }
    dict[178373535] = { return Api.InputPaymentCredentials.parse_inputPaymentCredentialsApplePay($0) }
    dict[-1966921727] = { return Api.InputPaymentCredentials.parse_inputPaymentCredentialsGooglePay($0) }
    dict[-1056001329] = { return Api.InputPaymentCredentials.parse_inputPaymentCredentialsSaved($0) }
    dict[666680316] = { return Api.InputPeer.parse_inputPeerChannel($0) }
    dict[-1121318848] = { return Api.InputPeer.parse_inputPeerChannelFromMessage($0) }
    dict[900291769] = { return Api.InputPeer.parse_inputPeerChat($0) }
    dict[2134579434] = { return Api.InputPeer.parse_inputPeerEmpty($0) }
    dict[2107670217] = { return Api.InputPeer.parse_inputPeerSelf($0) }
    dict[-571955892] = { return Api.InputPeer.parse_inputPeerUser($0) }
    dict[-1468331492] = { return Api.InputPeer.parse_inputPeerUserFromMessage($0) }
    dict[-892638494] = { return Api.InputPeerNotifySettings.parse_inputPeerNotifySettings($0) }
    dict[506920429] = { return Api.InputPhoneCall.parse_inputPhoneCall($0) }
    dict[1001634122] = { return Api.InputPhoto.parse_inputPhoto($0) }
    dict[483901197] = { return Api.InputPhoto.parse_inputPhotoEmpty($0) }
    dict[941870144] = { return Api.InputPrivacyKey.parse_inputPrivacyKeyAbout($0) }
    dict[-786326563] = { return Api.InputPrivacyKey.parse_inputPrivacyKeyAddedByPhone($0) }
    dict[-698740276] = { return Api.InputPrivacyKey.parse_inputPrivacyKeyBirthday($0) }
    dict[-1107622874] = { return Api.InputPrivacyKey.parse_inputPrivacyKeyChatInvite($0) }
    dict[-1529000952] = { return Api.InputPrivacyKey.parse_inputPrivacyKeyForwards($0) }
    dict[-88417185] = { return Api.InputPrivacyKey.parse_inputPrivacyKeyPhoneCall($0) }
    dict[55761658] = { return Api.InputPrivacyKey.parse_inputPrivacyKeyPhoneNumber($0) }
    dict[-610373422] = { return Api.InputPrivacyKey.parse_inputPrivacyKeyPhoneP2P($0) }
    dict[1461304012] = { return Api.InputPrivacyKey.parse_inputPrivacyKeyProfilePhoto($0) }
    dict[-512548031] = { return Api.InputPrivacyKey.parse_inputPrivacyKeyStarGiftsAutoSave($0) }
    dict[1335282456] = { return Api.InputPrivacyKey.parse_inputPrivacyKeyStatusTimestamp($0) }
    dict[-1360618136] = { return Api.InputPrivacyKey.parse_inputPrivacyKeyVoiceMessages($0) }
    dict[407582158] = { return Api.InputPrivacyRule.parse_inputPrivacyValueAllowAll($0) }
    dict[1515179237] = { return Api.InputPrivacyRule.parse_inputPrivacyValueAllowBots($0) }
    dict[-2079962673] = { return Api.InputPrivacyRule.parse_inputPrivacyValueAllowChatParticipants($0) }
    dict[793067081] = { return Api.InputPrivacyRule.parse_inputPrivacyValueAllowCloseFriends($0) }
    dict[218751099] = { return Api.InputPrivacyRule.parse_inputPrivacyValueAllowContacts($0) }
    dict[2009975281] = { return Api.InputPrivacyRule.parse_inputPrivacyValueAllowPremium($0) }
    dict[320652927] = { return Api.InputPrivacyRule.parse_inputPrivacyValueAllowUsers($0) }
    dict[-697604407] = { return Api.InputPrivacyRule.parse_inputPrivacyValueDisallowAll($0) }
    dict[-991594219] = { return Api.InputPrivacyRule.parse_inputPrivacyValueDisallowBots($0) }
    dict[-380694650] = { return Api.InputPrivacyRule.parse_inputPrivacyValueDisallowChatParticipants($0) }
    dict[195371015] = { return Api.InputPrivacyRule.parse_inputPrivacyValueDisallowContacts($0) }
    dict[-1877932953] = { return Api.InputPrivacyRule.parse_inputPrivacyValueDisallowUsers($0) }
    dict[609840449] = { return Api.InputQuickReplyShortcut.parse_inputQuickReplyShortcut($0) }
    dict[18418929] = { return Api.InputQuickReplyShortcut.parse_inputQuickReplyShortcutId($0) }
    dict[583071445] = { return Api.InputReplyTo.parse_inputReplyToMessage($0) }
    dict[1484862010] = { return Api.InputReplyTo.parse_inputReplyToStory($0) }
    dict[1399317950] = { return Api.InputSecureFile.parse_inputSecureFile($0) }
    dict[859091184] = { return Api.InputSecureFile.parse_inputSecureFileUploaded($0) }
    dict[-618540889] = { return Api.InputSecureValue.parse_inputSecureValue($0) }
    dict[482797855] = { return Api.InputSingleMedia.parse_inputSingleMedia($0) }
    dict[543876817] = { return Api.InputStarsTransaction.parse_inputStarsTransaction($0) }
    dict[42402760] = { return Api.InputStickerSet.parse_inputStickerSetAnimatedEmoji($0) }
    dict[215889721] = { return Api.InputStickerSet.parse_inputStickerSetAnimatedEmojiAnimations($0) }
    dict[-427863538] = { return Api.InputStickerSet.parse_inputStickerSetDice($0) }
    dict[1232373075] = { return Api.InputStickerSet.parse_inputStickerSetEmojiChannelDefaultStatuses($0) }
    dict[701560302] = { return Api.InputStickerSet.parse_inputStickerSetEmojiDefaultStatuses($0) }
    dict[1153562857] = { return Api.InputStickerSet.parse_inputStickerSetEmojiDefaultTopicIcons($0) }
    dict[80008398] = { return Api.InputStickerSet.parse_inputStickerSetEmojiGenericAnimations($0) }
    dict[-4838507] = { return Api.InputStickerSet.parse_inputStickerSetEmpty($0) }
    dict[-1645763991] = { return Api.InputStickerSet.parse_inputStickerSetID($0) }
    dict[-930399486] = { return Api.InputStickerSet.parse_inputStickerSetPremiumGifts($0) }
    dict[-2044933984] = { return Api.InputStickerSet.parse_inputStickerSetShortName($0) }
    dict[853188252] = { return Api.InputStickerSetItem.parse_inputStickerSetItem($0) }
    dict[70813275] = { return Api.InputStickeredMedia.parse_inputStickeredMediaDocument($0) }
    dict[1251549527] = { return Api.InputStickeredMedia.parse_inputStickeredMediaPhoto($0) }
    dict[1634697192] = { return Api.InputStorePaymentPurpose.parse_inputStorePaymentGiftPremium($0) }
    dict[-75955309] = { return Api.InputStorePaymentPurpose.parse_inputStorePaymentPremiumGiftCode($0) }
    dict[369444042] = { return Api.InputStorePaymentPurpose.parse_inputStorePaymentPremiumGiveaway($0) }
    dict[-1502273946] = { return Api.InputStorePaymentPurpose.parse_inputStorePaymentPremiumSubscription($0) }
    dict[494149367] = { return Api.InputStorePaymentPurpose.parse_inputStorePaymentStarsGift($0) }
    dict[1964968186] = { return Api.InputStorePaymentPurpose.parse_inputStorePaymentStarsGiveaway($0) }
    dict[-572715178] = { return Api.InputStorePaymentPurpose.parse_inputStorePaymentStarsTopup($0) }
    dict[1012306921] = { return Api.InputTheme.parse_inputTheme($0) }
    dict[-175567375] = { return Api.InputTheme.parse_inputThemeSlug($0) }
    dict[-1881255857] = { return Api.InputThemeSettings.parse_inputThemeSettings($0) }
    dict[-233744186] = { return Api.InputUser.parse_inputUser($0) }
    dict[-1182234929] = { return Api.InputUser.parse_inputUserEmpty($0) }
    dict[497305826] = { return Api.InputUser.parse_inputUserFromMessage($0) }
    dict[-138301121] = { return Api.InputUser.parse_inputUserSelf($0) }
    dict[-433014407] = { return Api.InputWallPaper.parse_inputWallPaper($0) }
    dict[-1770371538] = { return Api.InputWallPaper.parse_inputWallPaperNoFile($0) }
    dict[1913199744] = { return Api.InputWallPaper.parse_inputWallPaperSlug($0) }
    dict[-1678949555] = { return Api.InputWebDocument.parse_inputWebDocument($0) }
    dict[-193992412] = { return Api.InputWebFileLocation.parse_inputWebFileAudioAlbumThumbLocation($0) }
    dict[-1625153079] = { return Api.InputWebFileLocation.parse_inputWebFileGeoPointLocation($0) }
    dict[-1036396922] = { return Api.InputWebFileLocation.parse_inputWebFileLocation($0) }
    dict[77522308] = { return Api.Invoice.parse_invoice($0) }
    dict[-1059185703] = { return Api.JSONObjectValue.parse_jsonObjectValue($0) }
    dict[-146520221] = { return Api.JSONValue.parse_jsonArray($0) }
    dict[-952869270] = { return Api.JSONValue.parse_jsonBool($0) }
    dict[1064139624] = { return Api.JSONValue.parse_jsonNull($0) }
    dict[736157604] = { return Api.JSONValue.parse_jsonNumber($0) }
    dict[-1715350371] = { return Api.JSONValue.parse_jsonObject($0) }
    dict[-1222740358] = { return Api.JSONValue.parse_jsonString($0) }
    dict[-916050683] = { return Api.KeyboardButton.parse_inputKeyboardButtonRequestPeer($0) }
    dict[-802258988] = { return Api.KeyboardButton.parse_inputKeyboardButtonUrlAuth($0) }
    dict[-376962181] = { return Api.KeyboardButton.parse_inputKeyboardButtonUserProfile($0) }
    dict[-1560655744] = { return Api.KeyboardButton.parse_keyboardButton($0) }
    dict[-1344716869] = { return Api.KeyboardButton.parse_keyboardButtonBuy($0) }
    dict[901503851] = { return Api.KeyboardButton.parse_keyboardButtonCallback($0) }
    dict[1976723854] = { return Api.KeyboardButton.parse_keyboardButtonCopy($0) }
    dict[1358175439] = { return Api.KeyboardButton.parse_keyboardButtonGame($0) }
    dict[-59151553] = { return Api.KeyboardButton.parse_keyboardButtonRequestGeoLocation($0) }
    dict[1406648280] = { return Api.KeyboardButton.parse_keyboardButtonRequestPeer($0) }
    dict[-1318425559] = { return Api.KeyboardButton.parse_keyboardButtonRequestPhone($0) }
    dict[-1144565411] = { return Api.KeyboardButton.parse_keyboardButtonRequestPoll($0) }
    dict[-1598009252] = { return Api.KeyboardButton.parse_keyboardButtonSimpleWebView($0) }
    dict[-1816527947] = { return Api.KeyboardButton.parse_keyboardButtonSwitchInline($0) }
    dict[629866245] = { return Api.KeyboardButton.parse_keyboardButtonUrl($0) }
    dict[280464681] = { return Api.KeyboardButton.parse_keyboardButtonUrlAuth($0) }
    dict[814112961] = { return Api.KeyboardButton.parse_keyboardButtonUserProfile($0) }
    dict[326529584] = { return Api.KeyboardButton.parse_keyboardButtonWebView($0) }
    dict[2002815875] = { return Api.KeyboardButtonRow.parse_keyboardButtonRow($0) }
    dict[-886477832] = { return Api.LabeledPrice.parse_labeledPrice($0) }
    dict[-209337866] = { return Api.LangPackDifference.parse_langPackDifference($0) }
    dict[-288727837] = { return Api.LangPackLanguage.parse_langPackLanguage($0) }
    dict[-892239370] = { return Api.LangPackString.parse_langPackString($0) }
    dict[695856818] = { return Api.LangPackString.parse_langPackStringDeleted($0) }
    dict[1816636575] = { return Api.LangPackString.parse_langPackStringPluralized($0) }
    dict[-1361650766] = { return Api.MaskCoords.parse_maskCoords($0) }
    dict[577893055] = { return Api.MediaArea.parse_inputMediaAreaChannelPost($0) }
    dict[-1300094593] = { return Api.MediaArea.parse_inputMediaAreaVenue($0) }
    dict[1996756655] = { return Api.MediaArea.parse_mediaAreaChannelPost($0) }
    dict[-891992787] = { return Api.MediaArea.parse_mediaAreaGeoPoint($0) }
    dict[340088945] = { return Api.MediaArea.parse_mediaAreaSuggestedReaction($0) }
    dict[926421125] = { return Api.MediaArea.parse_mediaAreaUrl($0) }
    dict[-1098720356] = { return Api.MediaArea.parse_mediaAreaVenue($0) }
    dict[1235637404] = { return Api.MediaArea.parse_mediaAreaWeather($0) }
    dict[-808853502] = { return Api.MediaAreaCoordinates.parse_mediaAreaCoordinates($0) }
    dict[-1761756183] = { return Api.Message.parse_message($0) }
    dict[-1868117372] = { return Api.Message.parse_messageEmpty($0) }
    dict[-741178048] = { return Api.Message.parse_messageService($0) }
    dict[-872240531] = { return Api.MessageAction.parse_messageActionBoostApply($0) }
    dict[-988359047] = { return Api.MessageAction.parse_messageActionBotAllowed($0) }
    dict[-1781355374] = { return Api.MessageAction.parse_messageActionChannelCreate($0) }
    dict[-365344535] = { return Api.MessageAction.parse_messageActionChannelMigrateFrom($0) }
    dict[365886720] = { return Api.MessageAction.parse_messageActionChatAddUser($0) }
    dict[-1119368275] = { return Api.MessageAction.parse_messageActionChatCreate($0) }
    dict[-1780220945] = { return Api.MessageAction.parse_messageActionChatDeletePhoto($0) }
    dict[-1539362612] = { return Api.MessageAction.parse_messageActionChatDeleteUser($0) }
    dict[2144015272] = { return Api.MessageAction.parse_messageActionChatEditPhoto($0) }
    dict[-1247687078] = { return Api.MessageAction.parse_messageActionChatEditTitle($0) }
    dict[51520707] = { return Api.MessageAction.parse_messageActionChatJoinedByLink($0) }
    dict[-339958837] = { return Api.MessageAction.parse_messageActionChatJoinedByRequest($0) }
    dict[-519864430] = { return Api.MessageAction.parse_messageActionChatMigrateTo($0) }
    dict[-202219658] = { return Api.MessageAction.parse_messageActionContactSignUp($0) }
    dict[-85549226] = { return Api.MessageAction.parse_messageActionCustomAction($0) }
    dict[-1230047312] = { return Api.MessageAction.parse_messageActionEmpty($0) }
    dict[-1834538890] = { return Api.MessageAction.parse_messageActionGameScore($0) }
    dict[-1730095465] = { return Api.MessageAction.parse_messageActionGeoProximityReached($0) }
    dict[1456486804] = { return Api.MessageAction.parse_messageActionGiftCode($0) }
    dict[1818391802] = { return Api.MessageAction.parse_messageActionGiftPremium($0) }
    dict[1171632161] = { return Api.MessageAction.parse_messageActionGiftStars($0) }
    dict[-1475391004] = { return Api.MessageAction.parse_messageActionGiveawayLaunch($0) }
    dict[-2015170219] = { return Api.MessageAction.parse_messageActionGiveawayResults($0) }
    dict[2047704898] = { return Api.MessageAction.parse_messageActionGroupCall($0) }
    dict[-1281329567] = { return Api.MessageAction.parse_messageActionGroupCallScheduled($0) }
    dict[-1615153660] = { return Api.MessageAction.parse_messageActionHistoryClear($0) }
    dict[1345295095] = { return Api.MessageAction.parse_messageActionInviteToGroupCall($0) }
    dict[1102307842] = { return Api.MessageAction.parse_messageActionPaymentRefunded($0) }
    dict[-970673810] = { return Api.MessageAction.parse_messageActionPaymentSent($0) }
    dict[-6288180] = { return Api.MessageAction.parse_messageActionPaymentSentMe($0) }
    dict[-2132731265] = { return Api.MessageAction.parse_messageActionPhoneCall($0) }
    dict[-1799538451] = { return Api.MessageAction.parse_messageActionPinMessage($0) }
    dict[-1341372510] = { return Api.MessageAction.parse_messageActionPrizeStars($0) }
    dict[827428507] = { return Api.MessageAction.parse_messageActionRequestedPeer($0) }
    dict[-1816979384] = { return Api.MessageAction.parse_messageActionRequestedPeerSentMe($0) }
    dict[1200788123] = { return Api.MessageAction.parse_messageActionScreenshotTaken($0) }
    dict[-648257196] = { return Api.MessageAction.parse_messageActionSecureValuesSent($0) }
    dict[455635795] = { return Api.MessageAction.parse_messageActionSecureValuesSentMe($0) }
    dict[-1434950843] = { return Api.MessageAction.parse_messageActionSetChatTheme($0) }
    dict[1348510708] = { return Api.MessageAction.parse_messageActionSetChatWallPaper($0) }
    dict[1007897979] = { return Api.MessageAction.parse_messageActionSetMessagesTTL($0) }
<<<<<<< HEAD
    dict[-1253342558] = { return Api.MessageAction.parse_messageActionStarGift($0) }
=======
    dict[-655036249] = { return Api.MessageAction.parse_messageActionStarGift($0) }
    dict[638024601] = { return Api.MessageAction.parse_messageActionStarGiftUnique($0) }
>>>>>>> e3ee1dde
    dict[1474192222] = { return Api.MessageAction.parse_messageActionSuggestProfilePhoto($0) }
    dict[228168278] = { return Api.MessageAction.parse_messageActionTopicCreate($0) }
    dict[-1064024032] = { return Api.MessageAction.parse_messageActionTopicEdit($0) }
    dict[-1262252875] = { return Api.MessageAction.parse_messageActionWebViewDataSent($0) }
    dict[1205698681] = { return Api.MessageAction.parse_messageActionWebViewDataSentMe($0) }
    dict[546203849] = { return Api.MessageEntity.parse_inputMessageEntityMentionName($0) }
    dict[1981704948] = { return Api.MessageEntity.parse_messageEntityBankCard($0) }
    dict[-238245204] = { return Api.MessageEntity.parse_messageEntityBlockquote($0) }
    dict[-1117713463] = { return Api.MessageEntity.parse_messageEntityBold($0) }
    dict[1827637959] = { return Api.MessageEntity.parse_messageEntityBotCommand($0) }
    dict[1280209983] = { return Api.MessageEntity.parse_messageEntityCashtag($0) }
    dict[681706865] = { return Api.MessageEntity.parse_messageEntityCode($0) }
    dict[-925956616] = { return Api.MessageEntity.parse_messageEntityCustomEmoji($0) }
    dict[1692693954] = { return Api.MessageEntity.parse_messageEntityEmail($0) }
    dict[1868782349] = { return Api.MessageEntity.parse_messageEntityHashtag($0) }
    dict[-2106619040] = { return Api.MessageEntity.parse_messageEntityItalic($0) }
    dict[-100378723] = { return Api.MessageEntity.parse_messageEntityMention($0) }
    dict[-595914432] = { return Api.MessageEntity.parse_messageEntityMentionName($0) }
    dict[-1687559349] = { return Api.MessageEntity.parse_messageEntityPhone($0) }
    dict[1938967520] = { return Api.MessageEntity.parse_messageEntityPre($0) }
    dict[852137487] = { return Api.MessageEntity.parse_messageEntitySpoiler($0) }
    dict[-1090087980] = { return Api.MessageEntity.parse_messageEntityStrike($0) }
    dict[1990644519] = { return Api.MessageEntity.parse_messageEntityTextUrl($0) }
    dict[-1672577397] = { return Api.MessageEntity.parse_messageEntityUnderline($0) }
    dict[-1148011883] = { return Api.MessageEntity.parse_messageEntityUnknown($0) }
    dict[1859134776] = { return Api.MessageEntity.parse_messageEntityUrl($0) }
    dict[-297296796] = { return Api.MessageExtendedMedia.parse_messageExtendedMedia($0) }
    dict[-1386050360] = { return Api.MessageExtendedMedia.parse_messageExtendedMediaPreview($0) }
    dict[1313731771] = { return Api.MessageFwdHeader.parse_messageFwdHeader($0) }
    dict[1882335561] = { return Api.MessageMedia.parse_messageMediaContact($0) }
    dict[1065280907] = { return Api.MessageMedia.parse_messageMediaDice($0) }
    dict[-581497899] = { return Api.MessageMedia.parse_messageMediaDocument($0) }
    dict[1038967584] = { return Api.MessageMedia.parse_messageMediaEmpty($0) }
    dict[-38694904] = { return Api.MessageMedia.parse_messageMediaGame($0) }
    dict[1457575028] = { return Api.MessageMedia.parse_messageMediaGeo($0) }
    dict[-1186937242] = { return Api.MessageMedia.parse_messageMediaGeoLive($0) }
    dict[-1442366485] = { return Api.MessageMedia.parse_messageMediaGiveaway($0) }
    dict[-827703647] = { return Api.MessageMedia.parse_messageMediaGiveawayResults($0) }
    dict[-156940077] = { return Api.MessageMedia.parse_messageMediaInvoice($0) }
    dict[-1467669359] = { return Api.MessageMedia.parse_messageMediaPaidMedia($0) }
    dict[1766936791] = { return Api.MessageMedia.parse_messageMediaPhoto($0) }
    dict[1272375192] = { return Api.MessageMedia.parse_messageMediaPoll($0) }
    dict[1758159491] = { return Api.MessageMedia.parse_messageMediaStory($0) }
    dict[-1618676578] = { return Api.MessageMedia.parse_messageMediaUnsupported($0) }
    dict[784356159] = { return Api.MessageMedia.parse_messageMediaVenue($0) }
    dict[-571405253] = { return Api.MessageMedia.parse_messageMediaWebPage($0) }
    dict[-1938180548] = { return Api.MessagePeerReaction.parse_messagePeerReaction($0) }
    dict[-1228133028] = { return Api.MessagePeerVote.parse_messagePeerVote($0) }
    dict[1959634180] = { return Api.MessagePeerVote.parse_messagePeerVoteInputOption($0) }
    dict[1177089766] = { return Api.MessagePeerVote.parse_messagePeerVoteMultiple($0) }
    dict[182649427] = { return Api.MessageRange.parse_messageRange($0) }
    dict[171155211] = { return Api.MessageReactions.parse_messageReactions($0) }
    dict[1269016922] = { return Api.MessageReactor.parse_messageReactor($0) }
    dict[-2083123262] = { return Api.MessageReplies.parse_messageReplies($0) }
    dict[-1346631205] = { return Api.MessageReplyHeader.parse_messageReplyHeader($0) }
    dict[240843065] = { return Api.MessageReplyHeader.parse_messageReplyStoryHeader($0) }
    dict[2030298073] = { return Api.MessageReportOption.parse_messageReportOption($0) }
    dict[1163625789] = { return Api.MessageViews.parse_messageViews($0) }
    dict[975236280] = { return Api.MessagesFilter.parse_inputMessagesFilterChatPhotos($0) }
    dict[-530392189] = { return Api.MessagesFilter.parse_inputMessagesFilterContacts($0) }
    dict[-1629621880] = { return Api.MessagesFilter.parse_inputMessagesFilterDocument($0) }
    dict[1474492012] = { return Api.MessagesFilter.parse_inputMessagesFilterEmpty($0) }
    dict[-419271411] = { return Api.MessagesFilter.parse_inputMessagesFilterGeo($0) }
    dict[-3644025] = { return Api.MessagesFilter.parse_inputMessagesFilterGif($0) }
    dict[928101534] = { return Api.MessagesFilter.parse_inputMessagesFilterMusic($0) }
    dict[-1040652646] = { return Api.MessagesFilter.parse_inputMessagesFilterMyMentions($0) }
    dict[-2134272152] = { return Api.MessagesFilter.parse_inputMessagesFilterPhoneCalls($0) }
    dict[1458172132] = { return Api.MessagesFilter.parse_inputMessagesFilterPhotoVideo($0) }
    dict[-1777752804] = { return Api.MessagesFilter.parse_inputMessagesFilterPhotos($0) }
    dict[464520273] = { return Api.MessagesFilter.parse_inputMessagesFilterPinned($0) }
    dict[-1253451181] = { return Api.MessagesFilter.parse_inputMessagesFilterRoundVideo($0) }
    dict[2054952868] = { return Api.MessagesFilter.parse_inputMessagesFilterRoundVoice($0) }
    dict[2129714567] = { return Api.MessagesFilter.parse_inputMessagesFilterUrl($0) }
    dict[-1614803355] = { return Api.MessagesFilter.parse_inputMessagesFilterVideo($0) }
    dict[1358283666] = { return Api.MessagesFilter.parse_inputMessagesFilterVoice($0) }
    dict[1653379620] = { return Api.MissingInvitee.parse_missingInvitee($0) }
    dict[-1001897636] = { return Api.MyBoost.parse_myBoost($0) }
    dict[-1910892683] = { return Api.NearestDc.parse_nearestDc($0) }
    dict[-1746354498] = { return Api.NotificationSound.parse_notificationSoundDefault($0) }
    dict[-2096391452] = { return Api.NotificationSound.parse_notificationSoundLocal($0) }
    dict[1863070943] = { return Api.NotificationSound.parse_notificationSoundNone($0) }
    dict[-9666487] = { return Api.NotificationSound.parse_notificationSoundRingtone($0) }
    dict[-703403793] = { return Api.NotifyPeer.parse_notifyBroadcasts($0) }
    dict[-1073230141] = { return Api.NotifyPeer.parse_notifyChats($0) }
    dict[577659656] = { return Api.NotifyPeer.parse_notifyForumTopic($0) }
    dict[-1613493288] = { return Api.NotifyPeer.parse_notifyPeer($0) }
    dict[-1261946036] = { return Api.NotifyPeer.parse_notifyUsers($0) }
    dict[1001931436] = { return Api.OutboxReadDate.parse_outboxReadDate($0) }
    dict[-1738178803] = { return Api.Page.parse_page($0) }
    dict[-837994576] = { return Api.PageBlock.parse_pageBlockAnchor($0) }
    dict[-2143067670] = { return Api.PageBlock.parse_pageBlockAudio($0) }
    dict[-1162877472] = { return Api.PageBlock.parse_pageBlockAuthorDate($0) }
    dict[641563686] = { return Api.PageBlock.parse_pageBlockBlockquote($0) }
    dict[-283684427] = { return Api.PageBlock.parse_pageBlockChannel($0) }
    dict[1705048653] = { return Api.PageBlock.parse_pageBlockCollage($0) }
    dict[972174080] = { return Api.PageBlock.parse_pageBlockCover($0) }
    dict[1987480557] = { return Api.PageBlock.parse_pageBlockDetails($0) }
    dict[-618614392] = { return Api.PageBlock.parse_pageBlockDivider($0) }
    dict[-1468953147] = { return Api.PageBlock.parse_pageBlockEmbed($0) }
    dict[-229005301] = { return Api.PageBlock.parse_pageBlockEmbedPost($0) }
    dict[1216809369] = { return Api.PageBlock.parse_pageBlockFooter($0) }
    dict[-1076861716] = { return Api.PageBlock.parse_pageBlockHeader($0) }
    dict[504660880] = { return Api.PageBlock.parse_pageBlockKicker($0) }
    dict[-454524911] = { return Api.PageBlock.parse_pageBlockList($0) }
    dict[-1538310410] = { return Api.PageBlock.parse_pageBlockMap($0) }
    dict[-1702174239] = { return Api.PageBlock.parse_pageBlockOrderedList($0) }
    dict[1182402406] = { return Api.PageBlock.parse_pageBlockParagraph($0) }
    dict[391759200] = { return Api.PageBlock.parse_pageBlockPhoto($0) }
    dict[-1066346178] = { return Api.PageBlock.parse_pageBlockPreformatted($0) }
    dict[1329878739] = { return Api.PageBlock.parse_pageBlockPullquote($0) }
    dict[370236054] = { return Api.PageBlock.parse_pageBlockRelatedArticles($0) }
    dict[52401552] = { return Api.PageBlock.parse_pageBlockSlideshow($0) }
    dict[-248793375] = { return Api.PageBlock.parse_pageBlockSubheader($0) }
    dict[-1879401953] = { return Api.PageBlock.parse_pageBlockSubtitle($0) }
    dict[-1085412734] = { return Api.PageBlock.parse_pageBlockTable($0) }
    dict[1890305021] = { return Api.PageBlock.parse_pageBlockTitle($0) }
    dict[324435594] = { return Api.PageBlock.parse_pageBlockUnsupported($0) }
    dict[2089805750] = { return Api.PageBlock.parse_pageBlockVideo($0) }
    dict[1869903447] = { return Api.PageCaption.parse_pageCaption($0) }
    dict[635466748] = { return Api.PageListItem.parse_pageListItemBlocks($0) }
    dict[-1188055347] = { return Api.PageListItem.parse_pageListItemText($0) }
    dict[-1730311882] = { return Api.PageListOrderedItem.parse_pageListOrderedItemBlocks($0) }
    dict[1577484359] = { return Api.PageListOrderedItem.parse_pageListOrderedItemText($0) }
    dict[-1282352120] = { return Api.PageRelatedArticle.parse_pageRelatedArticle($0) }
    dict[878078826] = { return Api.PageTableCell.parse_pageTableCell($0) }
    dict[-524237339] = { return Api.PageTableRow.parse_pageTableRow($0) }
    dict[982592842] = { return Api.PasswordKdfAlgo.parse_passwordKdfAlgoSHA256SHA256PBKDF2HMACSHA512iter100000SHA256ModPow($0) }
    dict[-732254058] = { return Api.PasswordKdfAlgo.parse_passwordKdfAlgoUnknown($0) }
    dict[-368917890] = { return Api.PaymentCharge.parse_paymentCharge($0) }
    dict[-1996951013] = { return Api.PaymentFormMethod.parse_paymentFormMethod($0) }
    dict[-1868808300] = { return Api.PaymentRequestedInfo.parse_paymentRequestedInfo($0) }
    dict[-842892769] = { return Api.PaymentSavedCredentials.parse_paymentSavedCredentialsCard($0) }
    dict[-1566230754] = { return Api.Peer.parse_peerChannel($0) }
    dict[918946202] = { return Api.Peer.parse_peerChat($0) }
    dict[1498486562] = { return Api.Peer.parse_peerUser($0) }
    dict[-386039788] = { return Api.PeerBlocked.parse_peerBlocked($0) }
    dict[-1253352753] = { return Api.PeerColor.parse_peerColor($0) }
    dict[-901375139] = { return Api.PeerLocated.parse_peerLocated($0) }
    dict[-118740917] = { return Api.PeerLocated.parse_peerSelfLocated($0) }
    dict[-1721619444] = { return Api.PeerNotifySettings.parse_peerNotifySettings($0) }
    dict[-1395233698] = { return Api.PeerSettings.parse_peerSettings($0) }
    dict[-1707742823] = { return Api.PeerStories.parse_peerStories($0) }
    dict[1000707084] = { return Api.PhoneCall.parse_phoneCall($0) }
    dict[587035009] = { return Api.PhoneCall.parse_phoneCallAccepted($0) }
    dict[-103656189] = { return Api.PhoneCall.parse_phoneCallDiscarded($0) }
    dict[1399245077] = { return Api.PhoneCall.parse_phoneCallEmpty($0) }
    dict[1161174115] = { return Api.PhoneCall.parse_phoneCallRequested($0) }
    dict[-288085928] = { return Api.PhoneCall.parse_phoneCallWaiting($0) }
    dict[-1344096199] = { return Api.PhoneCallDiscardReason.parse_phoneCallDiscardReasonAllowGroupCall($0) }
    dict[-84416311] = { return Api.PhoneCallDiscardReason.parse_phoneCallDiscardReasonBusy($0) }
    dict[-527056480] = { return Api.PhoneCallDiscardReason.parse_phoneCallDiscardReasonDisconnect($0) }
    dict[1471006352] = { return Api.PhoneCallDiscardReason.parse_phoneCallDiscardReasonHangup($0) }
    dict[-2048646399] = { return Api.PhoneCallDiscardReason.parse_phoneCallDiscardReasonMissed($0) }
    dict[-58224696] = { return Api.PhoneCallProtocol.parse_phoneCallProtocol($0) }
    dict[-1665063993] = { return Api.PhoneConnection.parse_phoneConnection($0) }
    dict[1667228533] = { return Api.PhoneConnection.parse_phoneConnectionWebrtc($0) }
    dict[-82216347] = { return Api.Photo.parse_photo($0) }
    dict[590459437] = { return Api.Photo.parse_photoEmpty($0) }
    dict[35527382] = { return Api.PhotoSize.parse_photoCachedSize($0) }
    dict[-668906175] = { return Api.PhotoSize.parse_photoPathSize($0) }
    dict[1976012384] = { return Api.PhotoSize.parse_photoSize($0) }
    dict[236446268] = { return Api.PhotoSize.parse_photoSizeEmpty($0) }
    dict[-96535659] = { return Api.PhotoSize.parse_photoSizeProgressive($0) }
    dict[-525288402] = { return Api.PhotoSize.parse_photoStrippedSize($0) }
    dict[1484026161] = { return Api.Poll.parse_poll($0) }
    dict[-15277366] = { return Api.PollAnswer.parse_pollAnswer($0) }
    dict[997055186] = { return Api.PollAnswerVoters.parse_pollAnswerVoters($0) }
    dict[2061444128] = { return Api.PollResults.parse_pollResults($0) }
    dict[1558266229] = { return Api.PopularContact.parse_popularContact($0) }
    dict[512535275] = { return Api.PostAddress.parse_postAddress($0) }
    dict[-419066241] = { return Api.PostInteractionCounters.parse_postInteractionCountersMessage($0) }
    dict[-1974989273] = { return Api.PostInteractionCounters.parse_postInteractionCountersStory($0) }
    dict[629052971] = { return Api.PremiumGiftCodeOption.parse_premiumGiftCodeOption($0) }
    dict[1958953753] = { return Api.PremiumGiftOption.parse_premiumGiftOption($0) }
    dict[1596792306] = { return Api.PremiumSubscriptionOption.parse_premiumSubscriptionOption($0) }
    dict[-1303143084] = { return Api.PrepaidGiveaway.parse_prepaidGiveaway($0) }
    dict[-1700956192] = { return Api.PrepaidGiveaway.parse_prepaidStarsGiveaway($0) }
    dict[-1534675103] = { return Api.PrivacyKey.parse_privacyKeyAbout($0) }
    dict[1124062251] = { return Api.PrivacyKey.parse_privacyKeyAddedByPhone($0) }
    dict[536913176] = { return Api.PrivacyKey.parse_privacyKeyBirthday($0) }
    dict[1343122938] = { return Api.PrivacyKey.parse_privacyKeyChatInvite($0) }
    dict[1777096355] = { return Api.PrivacyKey.parse_privacyKeyForwards($0) }
    dict[1030105979] = { return Api.PrivacyKey.parse_privacyKeyPhoneCall($0) }
    dict[-778378131] = { return Api.PrivacyKey.parse_privacyKeyPhoneNumber($0) }
    dict[961092808] = { return Api.PrivacyKey.parse_privacyKeyPhoneP2P($0) }
    dict[-1777000467] = { return Api.PrivacyKey.parse_privacyKeyProfilePhoto($0) }
    dict[749010424] = { return Api.PrivacyKey.parse_privacyKeyStarGiftsAutoSave($0) }
    dict[-1137792208] = { return Api.PrivacyKey.parse_privacyKeyStatusTimestamp($0) }
    dict[110621716] = { return Api.PrivacyKey.parse_privacyKeyVoiceMessages($0) }
    dict[1698855810] = { return Api.PrivacyRule.parse_privacyValueAllowAll($0) }
    dict[558242653] = { return Api.PrivacyRule.parse_privacyValueAllowBots($0) }
    dict[1796427406] = { return Api.PrivacyRule.parse_privacyValueAllowChatParticipants($0) }
    dict[-135735141] = { return Api.PrivacyRule.parse_privacyValueAllowCloseFriends($0) }
    dict[-123988] = { return Api.PrivacyRule.parse_privacyValueAllowContacts($0) }
    dict[-320241333] = { return Api.PrivacyRule.parse_privacyValueAllowPremium($0) }
    dict[-1198497870] = { return Api.PrivacyRule.parse_privacyValueAllowUsers($0) }
    dict[-1955338397] = { return Api.PrivacyRule.parse_privacyValueDisallowAll($0) }
    dict[-156895185] = { return Api.PrivacyRule.parse_privacyValueDisallowBots($0) }
    dict[1103656293] = { return Api.PrivacyRule.parse_privacyValueDisallowChatParticipants($0) }
    dict[-125240806] = { return Api.PrivacyRule.parse_privacyValueDisallowContacts($0) }
    dict[-463335103] = { return Api.PrivacyRule.parse_privacyValueDisallowUsers($0) }
    dict[32685898] = { return Api.PublicForward.parse_publicForwardMessage($0) }
    dict[-302797360] = { return Api.PublicForward.parse_publicForwardStory($0) }
    dict[110563371] = { return Api.QuickReply.parse_quickReply($0) }
    dict[-1992950669] = { return Api.Reaction.parse_reactionCustomEmoji($0) }
    dict[455247544] = { return Api.Reaction.parse_reactionEmoji($0) }
    dict[2046153753] = { return Api.Reaction.parse_reactionEmpty($0) }
    dict[1379771627] = { return Api.Reaction.parse_reactionPaid($0) }
    dict[-1546531968] = { return Api.ReactionCount.parse_reactionCount($0) }
    dict[1268654752] = { return Api.ReactionNotificationsFrom.parse_reactionNotificationsFromAll($0) }
    dict[-1161583078] = { return Api.ReactionNotificationsFrom.parse_reactionNotificationsFromContacts($0) }
    dict[1457736048] = { return Api.ReactionsNotifySettings.parse_reactionsNotifySettings($0) }
    dict[1246753138] = { return Api.ReadParticipantDate.parse_readParticipantDate($0) }
    dict[-1551583367] = { return Api.ReceivedNotifyMessage.parse_receivedNotifyMessage($0) }
    dict[-1294306862] = { return Api.RecentMeUrl.parse_recentMeUrlChat($0) }
    dict[-347535331] = { return Api.RecentMeUrl.parse_recentMeUrlChatInvite($0) }
    dict[-1140172836] = { return Api.RecentMeUrl.parse_recentMeUrlStickerSet($0) }
    dict[1189204285] = { return Api.RecentMeUrl.parse_recentMeUrlUnknown($0) }
    dict[-1188296222] = { return Api.RecentMeUrl.parse_recentMeUrlUser($0) }
    dict[1218642516] = { return Api.ReplyMarkup.parse_replyInlineMarkup($0) }
    dict[-2035021048] = { return Api.ReplyMarkup.parse_replyKeyboardForceReply($0) }
    dict[-1606526075] = { return Api.ReplyMarkup.parse_replyKeyboardHide($0) }
    dict[-2049074735] = { return Api.ReplyMarkup.parse_replyKeyboardMarkup($0) }
    dict[-1376497949] = { return Api.ReportReason.parse_inputReportReasonChildAbuse($0) }
    dict[-1685456582] = { return Api.ReportReason.parse_inputReportReasonCopyright($0) }
    dict[-170010905] = { return Api.ReportReason.parse_inputReportReasonFake($0) }
    dict[-606798099] = { return Api.ReportReason.parse_inputReportReasonGeoIrrelevant($0) }
    dict[177124030] = { return Api.ReportReason.parse_inputReportReasonIllegalDrugs($0) }
    dict[-1041980751] = { return Api.ReportReason.parse_inputReportReasonOther($0) }
    dict[-1631091139] = { return Api.ReportReason.parse_inputReportReasonPersonalDetails($0) }
    dict[777640226] = { return Api.ReportReason.parse_inputReportReasonPornography($0) }
    dict[1490799288] = { return Api.ReportReason.parse_inputReportReasonSpam($0) }
    dict[505595789] = { return Api.ReportReason.parse_inputReportReasonViolence($0) }
    dict[1862904881] = { return Api.ReportResult.parse_reportResultAddComment($0) }
    dict[-253435722] = { return Api.ReportResult.parse_reportResultChooseOption($0) }
    dict[-1917633461] = { return Api.ReportResult.parse_reportResultReported($0) }
    dict[865857388] = { return Api.RequestPeerType.parse_requestPeerTypeBroadcast($0) }
    dict[-906990053] = { return Api.RequestPeerType.parse_requestPeerTypeChat($0) }
    dict[1597737472] = { return Api.RequestPeerType.parse_requestPeerTypeUser($0) }
    dict[-1952185372] = { return Api.RequestedPeer.parse_requestedPeerChannel($0) }
    dict[1929860175] = { return Api.RequestedPeer.parse_requestedPeerChat($0) }
    dict[-701500310] = { return Api.RequestedPeer.parse_requestedPeerUser($0) }
    dict[-797791052] = { return Api.RestrictionReason.parse_restrictionReason($0) }
    dict[894777186] = { return Api.RichText.parse_textAnchor($0) }
    dict[1730456516] = { return Api.RichText.parse_textBold($0) }
    dict[2120376535] = { return Api.RichText.parse_textConcat($0) }
    dict[-564523562] = { return Api.RichText.parse_textEmail($0) }
    dict[-599948721] = { return Api.RichText.parse_textEmpty($0) }
    dict[1816074681] = { return Api.RichText.parse_textFixed($0) }
    dict[136105807] = { return Api.RichText.parse_textImage($0) }
    dict[-653089380] = { return Api.RichText.parse_textItalic($0) }
    dict[55281185] = { return Api.RichText.parse_textMarked($0) }
    dict[483104362] = { return Api.RichText.parse_textPhone($0) }
    dict[1950782688] = { return Api.RichText.parse_textPlain($0) }
    dict[-1678197867] = { return Api.RichText.parse_textStrike($0) }
    dict[-311786236] = { return Api.RichText.parse_textSubscript($0) }
    dict[-939827711] = { return Api.RichText.parse_textSuperscript($0) }
    dict[-1054465340] = { return Api.RichText.parse_textUnderline($0) }
    dict[1009288385] = { return Api.RichText.parse_textUrl($0) }
    dict[289586518] = { return Api.SavedContact.parse_savedPhoneContact($0) }
    dict[-1115174036] = { return Api.SavedDialog.parse_savedDialog($0) }
    dict[-881854424] = { return Api.SavedReactionTag.parse_savedReactionTag($0) }
    dict[-911191137] = { return Api.SearchResultsCalendarPeriod.parse_searchResultsCalendarPeriod($0) }
    dict[2137295719] = { return Api.SearchResultsPosition.parse_searchResultPosition($0) }
    dict[871426631] = { return Api.SecureCredentialsEncrypted.parse_secureCredentialsEncrypted($0) }
    dict[-1964327229] = { return Api.SecureData.parse_secureData($0) }
    dict[2097791614] = { return Api.SecureFile.parse_secureFile($0) }
    dict[1679398724] = { return Api.SecureFile.parse_secureFileEmpty($0) }
    dict[-1141711456] = { return Api.SecurePasswordKdfAlgo.parse_securePasswordKdfAlgoPBKDF2HMACSHA512iter100000($0) }
    dict[-2042159726] = { return Api.SecurePasswordKdfAlgo.parse_securePasswordKdfAlgoSHA512($0) }
    dict[4883767] = { return Api.SecurePasswordKdfAlgo.parse_securePasswordKdfAlgoUnknown($0) }
    dict[569137759] = { return Api.SecurePlainData.parse_securePlainEmail($0) }
    dict[2103482845] = { return Api.SecurePlainData.parse_securePlainPhone($0) }
    dict[-2103600678] = { return Api.SecureRequiredType.parse_secureRequiredType($0) }
    dict[41187252] = { return Api.SecureRequiredType.parse_secureRequiredTypeOneOf($0) }
    dict[354925740] = { return Api.SecureSecretSettings.parse_secureSecretSettings($0) }
    dict[411017418] = { return Api.SecureValue.parse_secureValue($0) }
    dict[-2036501105] = { return Api.SecureValueError.parse_secureValueError($0) }
    dict[-391902247] = { return Api.SecureValueError.parse_secureValueErrorData($0) }
    dict[2054162547] = { return Api.SecureValueError.parse_secureValueErrorFile($0) }
    dict[1717706985] = { return Api.SecureValueError.parse_secureValueErrorFiles($0) }
    dict[12467706] = { return Api.SecureValueError.parse_secureValueErrorFrontSide($0) }
    dict[-2037765467] = { return Api.SecureValueError.parse_secureValueErrorReverseSide($0) }
    dict[-449327402] = { return Api.SecureValueError.parse_secureValueErrorSelfie($0) }
    dict[-1592506512] = { return Api.SecureValueError.parse_secureValueErrorTranslationFile($0) }
    dict[878931416] = { return Api.SecureValueError.parse_secureValueErrorTranslationFiles($0) }
    dict[-316748368] = { return Api.SecureValueHash.parse_secureValueHash($0) }
    dict[-874308058] = { return Api.SecureValueType.parse_secureValueTypeAddress($0) }
    dict[-1995211763] = { return Api.SecureValueType.parse_secureValueTypeBankStatement($0) }
    dict[115615172] = { return Api.SecureValueType.parse_secureValueTypeDriverLicense($0) }
    dict[-1908627474] = { return Api.SecureValueType.parse_secureValueTypeEmail($0) }
    dict[-1596951477] = { return Api.SecureValueType.parse_secureValueTypeIdentityCard($0) }
    dict[-1717268701] = { return Api.SecureValueType.parse_secureValueTypeInternalPassport($0) }
    dict[1034709504] = { return Api.SecureValueType.parse_secureValueTypePassport($0) }
    dict[-1713143702] = { return Api.SecureValueType.parse_secureValueTypePassportRegistration($0) }
    dict[-1658158621] = { return Api.SecureValueType.parse_secureValueTypePersonalDetails($0) }
    dict[-1289704741] = { return Api.SecureValueType.parse_secureValueTypePhone($0) }
    dict[-1954007928] = { return Api.SecureValueType.parse_secureValueTypeRentalAgreement($0) }
    dict[-368907213] = { return Api.SecureValueType.parse_secureValueTypeTemporaryRegistration($0) }
    dict[-63531698] = { return Api.SecureValueType.parse_secureValueTypeUtilityBill($0) }
    dict[-1206095820] = { return Api.SendAsPeer.parse_sendAsPeer($0) }
    dict[-44119819] = { return Api.SendMessageAction.parse_sendMessageCancelAction($0) }
    dict[1653390447] = { return Api.SendMessageAction.parse_sendMessageChooseContactAction($0) }
    dict[-1336228175] = { return Api.SendMessageAction.parse_sendMessageChooseStickerAction($0) }
    dict[630664139] = { return Api.SendMessageAction.parse_sendMessageEmojiInteraction($0) }
    dict[-1234857938] = { return Api.SendMessageAction.parse_sendMessageEmojiInteractionSeen($0) }
    dict[-580219064] = { return Api.SendMessageAction.parse_sendMessageGamePlayAction($0) }
    dict[393186209] = { return Api.SendMessageAction.parse_sendMessageGeoLocationAction($0) }
    dict[-606432698] = { return Api.SendMessageAction.parse_sendMessageHistoryImportAction($0) }
    dict[-718310409] = { return Api.SendMessageAction.parse_sendMessageRecordAudioAction($0) }
    dict[-1997373508] = { return Api.SendMessageAction.parse_sendMessageRecordRoundAction($0) }
    dict[-1584933265] = { return Api.SendMessageAction.parse_sendMessageRecordVideoAction($0) }
    dict[381645902] = { return Api.SendMessageAction.parse_sendMessageTypingAction($0) }
    dict[-212740181] = { return Api.SendMessageAction.parse_sendMessageUploadAudioAction($0) }
    dict[-1441998364] = { return Api.SendMessageAction.parse_sendMessageUploadDocumentAction($0) }
    dict[-774682074] = { return Api.SendMessageAction.parse_sendMessageUploadPhotoAction($0) }
    dict[608050278] = { return Api.SendMessageAction.parse_sendMessageUploadRoundAction($0) }
    dict[-378127636] = { return Api.SendMessageAction.parse_sendMessageUploadVideoAction($0) }
    dict[-651419003] = { return Api.SendMessageAction.parse_speakingInGroupCallAction($0) }
    dict[-1239335713] = { return Api.ShippingOption.parse_shippingOption($0) }
    dict[-425595208] = { return Api.SmsJob.parse_smsJob($0) }
    dict[1301522832] = { return Api.SponsoredMessage.parse_sponsoredMessage($0) }
    dict[1124938064] = { return Api.SponsoredMessageReportOption.parse_sponsoredMessageReportOption($0) }
    dict[46953416] = { return Api.StarGift.parse_starGift($0) }
    dict[1779697613] = { return Api.StarGift.parse_starGiftUnique($0) }
    dict[-1809377438] = { return Api.StarGiftAttribute.parse_starGiftAttributeBackdrop($0) }
    dict[970559507] = { return Api.StarGiftAttribute.parse_starGiftAttributeModel($0) }
    dict[-1070837941] = { return Api.StarGiftAttribute.parse_starGiftAttributeOriginalDetails($0) }
    dict[330104601] = { return Api.StarGiftAttribute.parse_starGiftAttributePattern($0) }
    dict[-586389774] = { return Api.StarRefProgram.parse_starRefProgram($0) }
    dict[-1145654109] = { return Api.StarsAmount.parse_starsAmount($0) }
    dict[1577421297] = { return Api.StarsGiftOption.parse_starsGiftOption($0) }
    dict[-1798404822] = { return Api.StarsGiveawayOption.parse_starsGiveawayOption($0) }
    dict[1411605001] = { return Api.StarsGiveawayWinnersOption.parse_starsGiveawayWinnersOption($0) }
    dict[-21080943] = { return Api.StarsRevenueStatus.parse_starsRevenueStatus($0) }
    dict[779004698] = { return Api.StarsSubscription.parse_starsSubscription($0) }
    dict[88173912] = { return Api.StarsSubscriptionPricing.parse_starsSubscriptionPricing($0) }
    dict[198776256] = { return Api.StarsTopupOption.parse_starsTopupOption($0) }
    dict[1692387622] = { return Api.StarsTransaction.parse_starsTransaction($0) }
    dict[-670195363] = { return Api.StarsTransactionPeer.parse_starsTransactionPeer($0) }
    dict[-110658899] = { return Api.StarsTransactionPeer.parse_starsTransactionPeerAPI($0) }
    dict[1617438738] = { return Api.StarsTransactionPeer.parse_starsTransactionPeerAds($0) }
    dict[-1269320843] = { return Api.StarsTransactionPeer.parse_starsTransactionPeerAppStore($0) }
    dict[-382740222] = { return Api.StarsTransactionPeer.parse_starsTransactionPeerFragment($0) }
    dict[2069236235] = { return Api.StarsTransactionPeer.parse_starsTransactionPeerPlayMarket($0) }
    dict[621656824] = { return Api.StarsTransactionPeer.parse_starsTransactionPeerPremiumBot($0) }
    dict[-1779253276] = { return Api.StarsTransactionPeer.parse_starsTransactionPeerUnsupported($0) }
    dict[-884757282] = { return Api.StatsAbsValueAndPrev.parse_statsAbsValueAndPrev($0) }
    dict[-1237848657] = { return Api.StatsDateRangeDays.parse_statsDateRangeDays($0) }
    dict[-1901828938] = { return Api.StatsGraph.parse_statsGraph($0) }
    dict[1244130093] = { return Api.StatsGraph.parse_statsGraphAsync($0) }
    dict[-1092839390] = { return Api.StatsGraph.parse_statsGraphError($0) }
    dict[-682079097] = { return Api.StatsGroupTopAdmin.parse_statsGroupTopAdmin($0) }
    dict[1398765469] = { return Api.StatsGroupTopInviter.parse_statsGroupTopInviter($0) }
    dict[-1660637285] = { return Api.StatsGroupTopPoster.parse_statsGroupTopPoster($0) }
    dict[-875679776] = { return Api.StatsPercentValue.parse_statsPercentValue($0) }
    dict[1202287072] = { return Api.StatsURL.parse_statsURL($0) }
    dict[-50416996] = { return Api.StickerKeyword.parse_stickerKeyword($0) }
    dict[313694676] = { return Api.StickerPack.parse_stickerPack($0) }
    dict[768691932] = { return Api.StickerSet.parse_stickerSet($0) }
    dict[1678812626] = { return Api.StickerSetCovered.parse_stickerSetCovered($0) }
    dict[1087454222] = { return Api.StickerSetCovered.parse_stickerSetFullCovered($0) }
    dict[872932635] = { return Api.StickerSetCovered.parse_stickerSetMultiCovered($0) }
    dict[2008112412] = { return Api.StickerSetCovered.parse_stickerSetNoCovered($0) }
    dict[1898850301] = { return Api.StoriesStealthMode.parse_storiesStealthMode($0) }
    dict[-1205411504] = { return Api.StoryFwdHeader.parse_storyFwdHeader($0) }
    dict[2041735716] = { return Api.StoryItem.parse_storyItem($0) }
    dict[1374088783] = { return Api.StoryItem.parse_storyItemDeleted($0) }
    dict[-5388013] = { return Api.StoryItem.parse_storyItemSkipped($0) }
    dict[1620104917] = { return Api.StoryReaction.parse_storyReaction($0) }
    dict[-1146411453] = { return Api.StoryReaction.parse_storyReactionPublicForward($0) }
    dict[-808644845] = { return Api.StoryReaction.parse_storyReactionPublicRepost($0) }
    dict[-1329730875] = { return Api.StoryView.parse_storyView($0) }
    dict[-1870436597] = { return Api.StoryView.parse_storyViewPublicForward($0) }
    dict[-1116418231] = { return Api.StoryView.parse_storyViewPublicRepost($0) }
    dict[-1923523370] = { return Api.StoryViews.parse_storyViews($0) }
    dict[1964978502] = { return Api.TextWithEntities.parse_textWithEntities($0) }
    dict[-1609668650] = { return Api.Theme.parse_theme($0) }
    dict[-94849324] = { return Api.ThemeSettings.parse_themeSettings($0) }
    dict[-7173643] = { return Api.Timezone.parse_timezone($0) }
    dict[-305282981] = { return Api.TopPeer.parse_topPeer($0) }
    dict[-39945236] = { return Api.TopPeerCategory.parse_topPeerCategoryBotsApp($0) }
    dict[344356834] = { return Api.TopPeerCategory.parse_topPeerCategoryBotsInline($0) }
    dict[-1419371685] = { return Api.TopPeerCategory.parse_topPeerCategoryBotsPM($0) }
    dict[371037736] = { return Api.TopPeerCategory.parse_topPeerCategoryChannels($0) }
    dict[104314861] = { return Api.TopPeerCategory.parse_topPeerCategoryCorrespondents($0) }
    dict[-68239120] = { return Api.TopPeerCategory.parse_topPeerCategoryForwardChats($0) }
    dict[-1472172887] = { return Api.TopPeerCategory.parse_topPeerCategoryForwardUsers($0) }
    dict[-1122524854] = { return Api.TopPeerCategory.parse_topPeerCategoryGroups($0) }
    dict[511092620] = { return Api.TopPeerCategory.parse_topPeerCategoryPhoneCalls($0) }
    dict[-75283823] = { return Api.TopPeerCategoryPeers.parse_topPeerCategoryPeers($0) }
    dict[397910539] = { return Api.Update.parse_updateAttachMenuBots($0) }
    dict[-335171433] = { return Api.Update.parse_updateAutoSaveSettings($0) }
    dict[-1964652166] = { return Api.Update.parse_updateBotBusinessConnect($0) }
    dict[-1177566067] = { return Api.Update.parse_updateBotCallbackQuery($0) }
    dict[-1873947492] = { return Api.Update.parse_updateBotChatBoost($0) }
    dict[299870598] = { return Api.Update.parse_updateBotChatInviteRequester($0) }
    dict[1299263278] = { return Api.Update.parse_updateBotCommands($0) }
    dict[-1607821266] = { return Api.Update.parse_updateBotDeleteBusinessMessage($0) }
    dict[132077692] = { return Api.Update.parse_updateBotEditBusinessMessage($0) }
    dict[1232025500] = { return Api.Update.parse_updateBotInlineQuery($0) }
    dict[317794823] = { return Api.Update.parse_updateBotInlineSend($0) }
    dict[347625491] = { return Api.Update.parse_updateBotMenuButton($0) }
    dict[-1407069234] = { return Api.Update.parse_updateBotMessageReaction($0) }
    dict[164329305] = { return Api.Update.parse_updateBotMessageReactions($0) }
    dict[-1646578564] = { return Api.Update.parse_updateBotNewBusinessMessage($0) }
    dict[-1934976362] = { return Api.Update.parse_updateBotPrecheckoutQuery($0) }
    dict[675009298] = { return Api.Update.parse_updateBotPurchasedPaidMedia($0) }
    dict[-1246823043] = { return Api.Update.parse_updateBotShippingQuery($0) }
    dict[-997782967] = { return Api.Update.parse_updateBotStopped($0) }
    dict[-2095595325] = { return Api.Update.parse_updateBotWebhookJSON($0) }
    dict[-1684914010] = { return Api.Update.parse_updateBotWebhookJSONQuery($0) }
    dict[-539401739] = { return Api.Update.parse_updateBroadcastRevenueTransactions($0) }
    dict[513998247] = { return Api.Update.parse_updateBusinessBotCallbackQuery($0) }
    dict[1666927625] = { return Api.Update.parse_updateChannel($0) }
    dict[-1304443240] = { return Api.Update.parse_updateChannelAvailableMessages($0) }
    dict[-761649164] = { return Api.Update.parse_updateChannelMessageForwards($0) }
    dict[-232346616] = { return Api.Update.parse_updateChannelMessageViews($0) }
    dict[-1738720581] = { return Api.Update.parse_updateChannelParticipant($0) }
    dict[422509539] = { return Api.Update.parse_updateChannelPinnedTopic($0) }
    dict[-31881726] = { return Api.Update.parse_updateChannelPinnedTopics($0) }
    dict[-366410403] = { return Api.Update.parse_updateChannelReadMessagesContents($0) }
    dict[277713951] = { return Api.Update.parse_updateChannelTooLong($0) }
    dict[-1937192669] = { return Api.Update.parse_updateChannelUserTyping($0) }
    dict[129403168] = { return Api.Update.parse_updateChannelViewForumAsMessages($0) }
    dict[791390623] = { return Api.Update.parse_updateChannelWebPage($0) }
    dict[-124097970] = { return Api.Update.parse_updateChat($0) }
    dict[1421875280] = { return Api.Update.parse_updateChatDefaultBannedRights($0) }
    dict[-796432838] = { return Api.Update.parse_updateChatParticipant($0) }
    dict[1037718609] = { return Api.Update.parse_updateChatParticipantAdd($0) }
    dict[-674602590] = { return Api.Update.parse_updateChatParticipantAdmin($0) }
    dict[-483443337] = { return Api.Update.parse_updateChatParticipantDelete($0) }
    dict[125178264] = { return Api.Update.parse_updateChatParticipants($0) }
    dict[-2092401936] = { return Api.Update.parse_updateChatUserTyping($0) }
    dict[-1574314746] = { return Api.Update.parse_updateConfig($0) }
    dict[1887741886] = { return Api.Update.parse_updateContactsReset($0) }
    dict[-1906403213] = { return Api.Update.parse_updateDcOptions($0) }
    dict[-1020437742] = { return Api.Update.parse_updateDeleteChannelMessages($0) }
    dict[-1576161051] = { return Api.Update.parse_updateDeleteMessages($0) }
    dict[1407644140] = { return Api.Update.parse_updateDeleteQuickReply($0) }
    dict[1450174413] = { return Api.Update.parse_updateDeleteQuickReplyMessages($0) }
    dict[-223929981] = { return Api.Update.parse_updateDeleteScheduledMessages($0) }
    dict[654302845] = { return Api.Update.parse_updateDialogFilter($0) }
    dict[-1512627963] = { return Api.Update.parse_updateDialogFilterOrder($0) }
    dict[889491791] = { return Api.Update.parse_updateDialogFilters($0) }
    dict[1852826908] = { return Api.Update.parse_updateDialogPinned($0) }
    dict[-513517117] = { return Api.Update.parse_updateDialogUnreadMark($0) }
    dict[457829485] = { return Api.Update.parse_updateDraftMessage($0) }
    dict[457133559] = { return Api.Update.parse_updateEditChannelMessage($0) }
    dict[-469536605] = { return Api.Update.parse_updateEditMessage($0) }
    dict[386986326] = { return Api.Update.parse_updateEncryptedChatTyping($0) }
    dict[956179895] = { return Api.Update.parse_updateEncryptedMessagesRead($0) }
    dict[-1264392051] = { return Api.Update.parse_updateEncryption($0) }
    dict[-451831443] = { return Api.Update.parse_updateFavedStickers($0) }
    dict[422972864] = { return Api.Update.parse_updateFolderPeers($0) }
    dict[-2027964103] = { return Api.Update.parse_updateGeoLiveViewed($0) }
    dict[-1747565759] = { return Api.Update.parse_updateGroupCall($0) }
    dict[192428418] = { return Api.Update.parse_updateGroupCallConnection($0) }
    dict[-219423922] = { return Api.Update.parse_updateGroupCallParticipants($0) }
    dict[1763610706] = { return Api.Update.parse_updateInlineBotCallbackQuery($0) }
    dict[1442983757] = { return Api.Update.parse_updateLangPack($0) }
    dict[1180041828] = { return Api.Update.parse_updateLangPackTooLong($0) }
    dict[1448076945] = { return Api.Update.parse_updateLoginToken($0) }
    dict[-710666460] = { return Api.Update.parse_updateMessageExtendedMedia($0) }
    dict[1318109142] = { return Api.Update.parse_updateMessageID($0) }
    dict[-1398708869] = { return Api.Update.parse_updateMessagePoll($0) }
    dict[619974263] = { return Api.Update.parse_updateMessagePollVote($0) }
    dict[1578843320] = { return Api.Update.parse_updateMessageReactions($0) }
    dict[-2030252155] = { return Api.Update.parse_updateMoveStickerSetToTop($0) }
    dict[-1991136273] = { return Api.Update.parse_updateNewAuthorization($0) }
    dict[1656358105] = { return Api.Update.parse_updateNewChannelMessage($0) }
    dict[314359194] = { return Api.Update.parse_updateNewEncryptedMessage($0) }
    dict[522914557] = { return Api.Update.parse_updateNewMessage($0) }
    dict[-180508905] = { return Api.Update.parse_updateNewQuickReply($0) }
    dict[967122427] = { return Api.Update.parse_updateNewScheduledMessage($0) }
    dict[1753886890] = { return Api.Update.parse_updateNewStickerSet($0) }
    dict[405070859] = { return Api.Update.parse_updateNewStoryReaction($0) }
    dict[-1094555409] = { return Api.Update.parse_updateNotifySettings($0) }
    dict[1372224236] = { return Api.Update.parse_updatePaidReactionPrivacy($0) }
    dict[-337610926] = { return Api.Update.parse_updatePeerBlocked($0) }
    dict[-1147422299] = { return Api.Update.parse_updatePeerHistoryTTL($0) }
    dict[-1263546448] = { return Api.Update.parse_updatePeerLocated($0) }
    dict[1786671974] = { return Api.Update.parse_updatePeerSettings($0) }
    dict[-1371598819] = { return Api.Update.parse_updatePeerWallpaper($0) }
    dict[1885586395] = { return Api.Update.parse_updatePendingJoinRequests($0) }
    dict[-1425052898] = { return Api.Update.parse_updatePhoneCall($0) }
    dict[643940105] = { return Api.Update.parse_updatePhoneCallSignalingData($0) }
    dict[1538885128] = { return Api.Update.parse_updatePinnedChannelMessages($0) }
    dict[-99664734] = { return Api.Update.parse_updatePinnedDialogs($0) }
    dict[-309990731] = { return Api.Update.parse_updatePinnedMessages($0) }
    dict[1751942566] = { return Api.Update.parse_updatePinnedSavedDialogs($0) }
    dict[-298113238] = { return Api.Update.parse_updatePrivacy($0) }
    dict[861169551] = { return Api.Update.parse_updatePtsChanged($0) }
    dict[-112784718] = { return Api.Update.parse_updateQuickReplies($0) }
    dict[1040518415] = { return Api.Update.parse_updateQuickReplyMessage($0) }
    dict[-693004986] = { return Api.Update.parse_updateReadChannelDiscussionInbox($0) }
    dict[1767677564] = { return Api.Update.parse_updateReadChannelDiscussionOutbox($0) }
    dict[-1842450928] = { return Api.Update.parse_updateReadChannelInbox($0) }
    dict[-1218471511] = { return Api.Update.parse_updateReadChannelOutbox($0) }
    dict[-78886548] = { return Api.Update.parse_updateReadFeaturedEmojiStickers($0) }
    dict[1461528386] = { return Api.Update.parse_updateReadFeaturedStickers($0) }
    dict[-1667805217] = { return Api.Update.parse_updateReadHistoryInbox($0) }
    dict[791617983] = { return Api.Update.parse_updateReadHistoryOutbox($0) }
    dict[-131960447] = { return Api.Update.parse_updateReadMessagesContents($0) }
    dict[-145845461] = { return Api.Update.parse_updateReadStories($0) }
    dict[821314523] = { return Api.Update.parse_updateRecentEmojiStatuses($0) }
    dict[1870160884] = { return Api.Update.parse_updateRecentReactions($0) }
    dict[-1706939360] = { return Api.Update.parse_updateRecentStickers($0) }
    dict[-1364222348] = { return Api.Update.parse_updateSavedDialogPinned($0) }
    dict[-1821035490] = { return Api.Update.parse_updateSavedGifs($0) }
    dict[969307186] = { return Api.Update.parse_updateSavedReactionTags($0) }
    dict[1960361625] = { return Api.Update.parse_updateSavedRingtones($0) }
    dict[2103604867] = { return Api.Update.parse_updateSentStoryReaction($0) }
    dict[-337352679] = { return Api.Update.parse_updateServiceNotification($0) }
    dict[-245208620] = { return Api.Update.parse_updateSmsJob($0) }
    dict[1317053305] = { return Api.Update.parse_updateStarsBalance($0) }
    dict[-1518030823] = { return Api.Update.parse_updateStarsRevenueStatus($0) }
    dict[834816008] = { return Api.Update.parse_updateStickerSets($0) }
    dict[196268545] = { return Api.Update.parse_updateStickerSetsOrder($0) }
    dict[738741697] = { return Api.Update.parse_updateStoriesStealthMode($0) }
    dict[1974712216] = { return Api.Update.parse_updateStory($0) }
    dict[468923833] = { return Api.Update.parse_updateStoryID($0) }
    dict[-2112423005] = { return Api.Update.parse_updateTheme($0) }
    dict[8703322] = { return Api.Update.parse_updateTranscribedAudio($0) }
    dict[542282808] = { return Api.Update.parse_updateUser($0) }
    dict[674706841] = { return Api.Update.parse_updateUserEmojiStatus($0) }
    dict[-1484486364] = { return Api.Update.parse_updateUserName($0) }
    dict[88680979] = { return Api.Update.parse_updateUserPhone($0) }
    dict[-440534818] = { return Api.Update.parse_updateUserStatus($0) }
    dict[-1071741569] = { return Api.Update.parse_updateUserTyping($0) }
    dict[2139689491] = { return Api.Update.parse_updateWebPage($0) }
    dict[361936797] = { return Api.Update.parse_updateWebViewResultSent($0) }
    dict[2027216577] = { return Api.Updates.parse_updateShort($0) }
    dict[1299050149] = { return Api.Updates.parse_updateShortChatMessage($0) }
    dict[826001400] = { return Api.Updates.parse_updateShortMessage($0) }
    dict[-1877614335] = { return Api.Updates.parse_updateShortSentMessage($0) }
    dict[1957577280] = { return Api.Updates.parse_updates($0) }
    dict[1918567619] = { return Api.Updates.parse_updatesCombined($0) }
    dict[-484987010] = { return Api.Updates.parse_updatesTooLong($0) }
    dict[-1886646706] = { return Api.UrlAuthResult.parse_urlAuthResultAccepted($0) }
    dict[-1445536993] = { return Api.UrlAuthResult.parse_urlAuthResultDefault($0) }
    dict[-1831650802] = { return Api.UrlAuthResult.parse_urlAuthResultRequest($0) }
    dict[1262928766] = { return Api.User.parse_user($0) }
    dict[-742634630] = { return Api.User.parse_userEmpty($0) }
    dict[1301765052] = { return Api.UserFull.parse_userFull($0) }
    dict[-2100168954] = { return Api.UserProfilePhoto.parse_userProfilePhoto($0) }
    dict[1326562017] = { return Api.UserProfilePhoto.parse_userProfilePhotoEmpty($0) }
    dict[844641761] = { return Api.UserStarGift.parse_userStarGift($0) }
    dict[164646985] = { return Api.UserStatus.parse_userStatusEmpty($0) }
    dict[1703516023] = { return Api.UserStatus.parse_userStatusLastMonth($0) }
    dict[1410997530] = { return Api.UserStatus.parse_userStatusLastWeek($0) }
    dict[9203775] = { return Api.UserStatus.parse_userStatusOffline($0) }
    dict[-306628279] = { return Api.UserStatus.parse_userStatusOnline($0) }
    dict[2065268168] = { return Api.UserStatus.parse_userStatusRecently($0) }
    dict[-1274595769] = { return Api.Username.parse_username($0) }
    dict[-567037804] = { return Api.VideoSize.parse_videoSize($0) }
    dict[-128171716] = { return Api.VideoSize.parse_videoSizeEmojiMarkup($0) }
    dict[228623102] = { return Api.VideoSize.parse_videoSizeStickerMarkup($0) }
    dict[-1539849235] = { return Api.WallPaper.parse_wallPaper($0) }
    dict[-528465642] = { return Api.WallPaper.parse_wallPaperNoFile($0) }
    dict[925826256] = { return Api.WallPaperSettings.parse_wallPaperSettings($0) }
    dict[-1493633966] = { return Api.WebAuthorization.parse_webAuthorization($0) }
    dict[475467473] = { return Api.WebDocument.parse_webDocument($0) }
    dict[-104284986] = { return Api.WebDocument.parse_webDocumentNoProxy($0) }
    dict[-392411726] = { return Api.WebPage.parse_webPage($0) }
    dict[555358088] = { return Api.WebPage.parse_webPageEmpty($0) }
    dict[1930545681] = { return Api.WebPage.parse_webPageNotModified($0) }
    dict[-1328464313] = { return Api.WebPage.parse_webPagePending($0) }
    dict[1355547603] = { return Api.WebPageAttribute.parse_webPageAttributeStickerSet($0) }
    dict[781501415] = { return Api.WebPageAttribute.parse_webPageAttributeStory($0) }
    dict[1421174295] = { return Api.WebPageAttribute.parse_webPageAttributeTheme($0) }
    dict[211046684] = { return Api.WebViewMessageSent.parse_webViewMessageSent($0) }
    dict[1294139288] = { return Api.WebViewResult.parse_webViewResultUrl($0) }
    dict[-1389486888] = { return Api.account.AuthorizationForm.parse_authorizationForm($0) }
    dict[1275039392] = { return Api.account.Authorizations.parse_authorizations($0) }
    dict[1674235686] = { return Api.account.AutoDownloadSettings.parse_autoDownloadSettings($0) }
    dict[1279133341] = { return Api.account.AutoSaveSettings.parse_autoSaveSettings($0) }
    dict[-331111727] = { return Api.account.BusinessChatLinks.parse_businessChatLinks($0) }
    dict[400029819] = { return Api.account.ConnectedBots.parse_connectedBots($0) }
    dict[1474462241] = { return Api.account.ContentSettings.parse_contentSettings($0) }
    dict[731303195] = { return Api.account.EmailVerified.parse_emailVerified($0) }
    dict[-507835039] = { return Api.account.EmailVerified.parse_emailVerifiedLogin($0) }
    dict[-1866176559] = { return Api.account.EmojiStatuses.parse_emojiStatuses($0) }
    dict[-796072379] = { return Api.account.EmojiStatuses.parse_emojiStatusesNotModified($0) }
    dict[-1787080453] = { return Api.account.Password.parse_password($0) }
    dict[-1036572727] = { return Api.account.PasswordInputSettings.parse_passwordInputSettings($0) }
    dict[-1705233435] = { return Api.account.PasswordSettings.parse_passwordSettings($0) }
    dict[1352683077] = { return Api.account.PrivacyRules.parse_privacyRules($0) }
    dict[-478701471] = { return Api.account.ResetPasswordResult.parse_resetPasswordFailedWait($0) }
    dict[-383330754] = { return Api.account.ResetPasswordResult.parse_resetPasswordOk($0) }
    dict[-370148227] = { return Api.account.ResetPasswordResult.parse_resetPasswordRequestedWait($0) }
    dict[-1708937439] = { return Api.account.ResolvedBusinessChatLinks.parse_resolvedBusinessChatLinks($0) }
    dict[-1222230163] = { return Api.account.SavedRingtone.parse_savedRingtone($0) }
    dict[523271863] = { return Api.account.SavedRingtone.parse_savedRingtoneConverted($0) }
    dict[-1041683259] = { return Api.account.SavedRingtones.parse_savedRingtones($0) }
    dict[-67704655] = { return Api.account.SavedRingtones.parse_savedRingtonesNotModified($0) }
    dict[-2128640689] = { return Api.account.SentEmailCode.parse_sentEmailCode($0) }
    dict[1304052993] = { return Api.account.Takeout.parse_takeout($0) }
    dict[-1707242387] = { return Api.account.Themes.parse_themes($0) }
    dict[-199313886] = { return Api.account.Themes.parse_themesNotModified($0) }
    dict[-614138572] = { return Api.account.TmpPassword.parse_tmpPassword($0) }
    dict[-842824308] = { return Api.account.WallPapers.parse_wallPapers($0) }
    dict[471437699] = { return Api.account.WallPapers.parse_wallPapersNotModified($0) }
    dict[-313079300] = { return Api.account.WebAuthorizations.parse_webAuthorizations($0) }
    dict[782418132] = { return Api.auth.Authorization.parse_authorization($0) }
    dict[1148485274] = { return Api.auth.Authorization.parse_authorizationSignUpRequired($0) }
    dict[1948046307] = { return Api.auth.CodeType.parse_codeTypeCall($0) }
    dict[577556219] = { return Api.auth.CodeType.parse_codeTypeFlashCall($0) }
    dict[116234636] = { return Api.auth.CodeType.parse_codeTypeFragmentSms($0) }
    dict[-702884114] = { return Api.auth.CodeType.parse_codeTypeMissedCall($0) }
    dict[1923290508] = { return Api.auth.CodeType.parse_codeTypeSms($0) }
    dict[-1271602504] = { return Api.auth.ExportedAuthorization.parse_exportedAuthorization($0) }
    dict[-1012759713] = { return Api.auth.LoggedOut.parse_loggedOut($0) }
    dict[1654593920] = { return Api.auth.LoginToken.parse_loginToken($0) }
    dict[110008598] = { return Api.auth.LoginToken.parse_loginTokenMigrateTo($0) }
    dict[957176926] = { return Api.auth.LoginToken.parse_loginTokenSuccess($0) }
    dict[326715557] = { return Api.auth.PasswordRecovery.parse_passwordRecovery($0) }
    dict[1577067778] = { return Api.auth.SentCode.parse_sentCode($0) }
    dict[596704836] = { return Api.auth.SentCode.parse_sentCodeSuccess($0) }
    dict[1035688326] = { return Api.auth.SentCodeType.parse_sentCodeTypeApp($0) }
    dict[1398007207] = { return Api.auth.SentCodeType.parse_sentCodeTypeCall($0) }
    dict[-196020837] = { return Api.auth.SentCodeType.parse_sentCodeTypeEmailCode($0) }
    dict[10475318] = { return Api.auth.SentCodeType.parse_sentCodeTypeFirebaseSms($0) }
    dict[-1425815847] = { return Api.auth.SentCodeType.parse_sentCodeTypeFlashCall($0) }
    dict[-648651719] = { return Api.auth.SentCodeType.parse_sentCodeTypeFragmentSms($0) }
    dict[-2113903484] = { return Api.auth.SentCodeType.parse_sentCodeTypeMissedCall($0) }
    dict[-1521934870] = { return Api.auth.SentCodeType.parse_sentCodeTypeSetUpEmailRequired($0) }
    dict[-1073693790] = { return Api.auth.SentCodeType.parse_sentCodeTypeSms($0) }
    dict[-1284008785] = { return Api.auth.SentCodeType.parse_sentCodeTypeSmsPhrase($0) }
    dict[-1542017919] = { return Api.auth.SentCodeType.parse_sentCodeTypeSmsWord($0) }
    dict[-391678544] = { return Api.bots.BotInfo.parse_botInfo($0) }
    dict[428978491] = { return Api.bots.PopularAppBots.parse_popularAppBots($0) }
    dict[212278628] = { return Api.bots.PreviewInfo.parse_previewInfo($0) }
    dict[-309659827] = { return Api.channels.AdminLogResults.parse_adminLogResults($0) }
    dict[-541588713] = { return Api.channels.ChannelParticipant.parse_channelParticipant($0) }
    dict[-1699676497] = { return Api.channels.ChannelParticipants.parse_channelParticipants($0) }
    dict[-266911767] = { return Api.channels.ChannelParticipants.parse_channelParticipantsNotModified($0) }
    dict[-191450938] = { return Api.channels.SendAsPeers.parse_sendAsPeers($0) }
    dict[1044107055] = { return Api.channels.SponsoredMessageReportResult.parse_sponsoredMessageReportResultAdsHidden($0) }
    dict[-2073059774] = { return Api.channels.SponsoredMessageReportResult.parse_sponsoredMessageReportResultChooseOption($0) }
    dict[-1384544183] = { return Api.channels.SponsoredMessageReportResult.parse_sponsoredMessageReportResultReported($0) }
    dict[-250687953] = { return Api.chatlists.ChatlistInvite.parse_chatlistInvite($0) }
    dict[-91752871] = { return Api.chatlists.ChatlistInvite.parse_chatlistInviteAlready($0) }
    dict[-1816295539] = { return Api.chatlists.ChatlistUpdates.parse_chatlistUpdates($0) }
    dict[283567014] = { return Api.chatlists.ExportedChatlistInvite.parse_exportedChatlistInvite($0) }
    dict[279670215] = { return Api.chatlists.ExportedInvites.parse_exportedInvites($0) }
    dict[182326673] = { return Api.contacts.Blocked.parse_blocked($0) }
    dict[-513392236] = { return Api.contacts.Blocked.parse_blockedSlice($0) }
    dict[290452237] = { return Api.contacts.ContactBirthdays.parse_contactBirthdays($0) }
    dict[-353862078] = { return Api.contacts.Contacts.parse_contacts($0) }
    dict[-1219778094] = { return Api.contacts.Contacts.parse_contactsNotModified($0) }
    dict[-1290580579] = { return Api.contacts.Found.parse_found($0) }
    dict[2010127419] = { return Api.contacts.ImportedContacts.parse_importedContacts($0) }
    dict[2131196633] = { return Api.contacts.ResolvedPeer.parse_resolvedPeer($0) }
    dict[1891070632] = { return Api.contacts.TopPeers.parse_topPeers($0) }
    dict[-1255369827] = { return Api.contacts.TopPeers.parse_topPeersDisabled($0) }
    dict[-567906571] = { return Api.contacts.TopPeers.parse_topPeersNotModified($0) }
    dict[1857945489] = { return Api.fragment.CollectibleInfo.parse_collectibleInfo($0) }
    dict[-585598930] = { return Api.help.AppConfig.parse_appConfig($0) }
    dict[2094949405] = { return Api.help.AppConfig.parse_appConfigNotModified($0) }
    dict[-860107216] = { return Api.help.AppUpdate.parse_appUpdate($0) }
    dict[-1000708810] = { return Api.help.AppUpdate.parse_noAppUpdate($0) }
    dict[-2016381538] = { return Api.help.CountriesList.parse_countriesList($0) }
    dict[-1815339214] = { return Api.help.CountriesList.parse_countriesListNotModified($0) }
    dict[-1014526429] = { return Api.help.Country.parse_country($0) }
    dict[1107543535] = { return Api.help.CountryCode.parse_countryCode($0) }
    dict[1783556146] = { return Api.help.DeepLinkInfo.parse_deepLinkInfo($0) }
    dict[1722786150] = { return Api.help.DeepLinkInfo.parse_deepLinkInfoEmpty($0) }
    dict[415997816] = { return Api.help.InviteText.parse_inviteText($0) }
    dict[-1600596305] = { return Api.help.PassportConfig.parse_passportConfig($0) }
    dict[-1078332329] = { return Api.help.PassportConfig.parse_passportConfigNotModified($0) }
    dict[-1377014082] = { return Api.help.PeerColorOption.parse_peerColorOption($0) }
    dict[1987928555] = { return Api.help.PeerColorSet.parse_peerColorProfileSet($0) }
    dict[639736408] = { return Api.help.PeerColorSet.parse_peerColorSet($0) }
    dict[16313608] = { return Api.help.PeerColors.parse_peerColors($0) }
    dict[732034510] = { return Api.help.PeerColors.parse_peerColorsNotModified($0) }
    dict[1395946908] = { return Api.help.PremiumPromo.parse_premiumPromo($0) }
    dict[-1942390465] = { return Api.help.PromoData.parse_promoData($0) }
    dict[-1728664459] = { return Api.help.PromoData.parse_promoDataEmpty($0) }
    dict[235081943] = { return Api.help.RecentMeUrls.parse_recentMeUrls($0) }
    dict[398898678] = { return Api.help.Support.parse_support($0) }
    dict[-1945767479] = { return Api.help.SupportName.parse_supportName($0) }
    dict[2013922064] = { return Api.help.TermsOfService.parse_termsOfService($0) }
    dict[686618977] = { return Api.help.TermsOfServiceUpdate.parse_termsOfServiceUpdate($0) }
    dict[-483352705] = { return Api.help.TermsOfServiceUpdate.parse_termsOfServiceUpdateEmpty($0) }
    dict[2071260529] = { return Api.help.TimezonesList.parse_timezonesList($0) }
    dict[-1761146676] = { return Api.help.TimezonesList.parse_timezonesListNotModified($0) }
    dict[32192344] = { return Api.help.UserInfo.parse_userInfo($0) }
    dict[-206688531] = { return Api.help.UserInfo.parse_userInfoEmpty($0) }
    dict[-275956116] = { return Api.messages.AffectedFoundMessages.parse_affectedFoundMessages($0) }
    dict[-1269012015] = { return Api.messages.AffectedHistory.parse_affectedHistory($0) }
    dict[-2066640507] = { return Api.messages.AffectedMessages.parse_affectedMessages($0) }
    dict[-843329861] = { return Api.messages.AllStickers.parse_allStickers($0) }
    dict[-395967805] = { return Api.messages.AllStickers.parse_allStickersNotModified($0) }
    dict[1338747336] = { return Api.messages.ArchivedStickers.parse_archivedStickers($0) }
    dict[-1109696146] = { return Api.messages.AvailableEffects.parse_availableEffects($0) }
    dict[-772957605] = { return Api.messages.AvailableEffects.parse_availableEffectsNotModified($0) }
    dict[1989032621] = { return Api.messages.AvailableReactions.parse_availableReactions($0) }
    dict[-1626924713] = { return Api.messages.AvailableReactions.parse_availableReactionsNotModified($0) }
    dict[-347034123] = { return Api.messages.BotApp.parse_botApp($0) }
    dict[911761060] = { return Api.messages.BotCallbackAnswer.parse_botCallbackAnswer($0) }
    dict[-1899035375] = { return Api.messages.BotPreparedInlineMessage.parse_botPreparedInlineMessage($0) }
    dict[-534646026] = { return Api.messages.BotResults.parse_botResults($0) }
    dict[-1231326505] = { return Api.messages.ChatAdminsWithInvites.parse_chatAdminsWithInvites($0) }
    dict[-438840932] = { return Api.messages.ChatFull.parse_chatFull($0) }
    dict[-2118733814] = { return Api.messages.ChatInviteImporters.parse_chatInviteImporters($0) }
    dict[1694474197] = { return Api.messages.Chats.parse_chats($0) }
    dict[-1663561404] = { return Api.messages.Chats.parse_chatsSlice($0) }
    dict[-1571952873] = { return Api.messages.CheckedHistoryImportPeer.parse_checkedHistoryImportPeer($0) }
    dict[740433629] = { return Api.messages.DhConfig.parse_dhConfig($0) }
    dict[-1058912715] = { return Api.messages.DhConfig.parse_dhConfigNotModified($0) }
    dict[718878489] = { return Api.messages.DialogFilters.parse_dialogFilters($0) }
    dict[364538944] = { return Api.messages.Dialogs.parse_dialogs($0) }
    dict[-253500010] = { return Api.messages.Dialogs.parse_dialogsNotModified($0) }
    dict[1910543603] = { return Api.messages.Dialogs.parse_dialogsSlice($0) }
    dict[-1506535550] = { return Api.messages.DiscussionMessage.parse_discussionMessage($0) }
    dict[-2011186869] = { return Api.messages.EmojiGroups.parse_emojiGroups($0) }
    dict[1874111879] = { return Api.messages.EmojiGroups.parse_emojiGroupsNotModified($0) }
    dict[410107472] = { return Api.messages.ExportedChatInvite.parse_exportedChatInvite($0) }
    dict[572915951] = { return Api.messages.ExportedChatInvite.parse_exportedChatInviteReplaced($0) }
    dict[-1111085620] = { return Api.messages.ExportedChatInvites.parse_exportedChatInvites($0) }
    dict[750063767] = { return Api.messages.FavedStickers.parse_favedStickers($0) }
    dict[-1634752813] = { return Api.messages.FavedStickers.parse_favedStickersNotModified($0) }
    dict[-1103615738] = { return Api.messages.FeaturedStickers.parse_featuredStickers($0) }
    dict[-958657434] = { return Api.messages.FeaturedStickers.parse_featuredStickersNotModified($0) }
    dict[913709011] = { return Api.messages.ForumTopics.parse_forumTopics($0) }
    dict[-1963942446] = { return Api.messages.FoundStickerSets.parse_foundStickerSets($0) }
    dict[223655517] = { return Api.messages.FoundStickerSets.parse_foundStickerSetsNotModified($0) }
    dict[-2100698480] = { return Api.messages.FoundStickers.parse_foundStickers($0) }
    dict[1611711796] = { return Api.messages.FoundStickers.parse_foundStickersNotModified($0) }
    dict[-1707344487] = { return Api.messages.HighScores.parse_highScores($0) }
    dict[375566091] = { return Api.messages.HistoryImport.parse_historyImport($0) }
    dict[1578088377] = { return Api.messages.HistoryImportParsed.parse_historyImportParsed($0) }
    dict[-1456996667] = { return Api.messages.InactiveChats.parse_inactiveChats($0) }
    dict[2136862630] = { return Api.messages.InvitedUsers.parse_invitedUsers($0) }
    dict[649453030] = { return Api.messages.MessageEditData.parse_messageEditData($0) }
    dict[834488621] = { return Api.messages.MessageReactionsList.parse_messageReactionsList($0) }
    dict[-1228606141] = { return Api.messages.MessageViews.parse_messageViews($0) }
    dict[-948520370] = { return Api.messages.Messages.parse_channelMessages($0) }
    dict[-1938715001] = { return Api.messages.Messages.parse_messages($0) }
    dict[1951620897] = { return Api.messages.Messages.parse_messagesNotModified($0) }
    dict[978610270] = { return Api.messages.Messages.parse_messagesSlice($0) }
    dict[-83926371] = { return Api.messages.MyStickers.parse_myStickers($0) }
    dict[863093588] = { return Api.messages.PeerDialogs.parse_peerDialogs($0) }
    dict[1753266509] = { return Api.messages.PeerSettings.parse_peerSettings($0) }
    dict[-11046771] = { return Api.messages.PreparedInlineMessage.parse_preparedInlineMessage($0) }
    dict[-963811691] = { return Api.messages.QuickReplies.parse_quickReplies($0) }
    dict[1603398491] = { return Api.messages.QuickReplies.parse_quickRepliesNotModified($0) }
    dict[-352454890] = { return Api.messages.Reactions.parse_reactions($0) }
    dict[-1334846497] = { return Api.messages.Reactions.parse_reactionsNotModified($0) }
    dict[-1999405994] = { return Api.messages.RecentStickers.parse_recentStickers($0) }
    dict[186120336] = { return Api.messages.RecentStickers.parse_recentStickersNotModified($0) }
    dict[-130358751] = { return Api.messages.SavedDialogs.parse_savedDialogs($0) }
    dict[-1071681560] = { return Api.messages.SavedDialogs.parse_savedDialogsNotModified($0) }
    dict[1153080793] = { return Api.messages.SavedDialogs.parse_savedDialogsSlice($0) }
    dict[-2069878259] = { return Api.messages.SavedGifs.parse_savedGifs($0) }
    dict[-402498398] = { return Api.messages.SavedGifs.parse_savedGifsNotModified($0) }
    dict[844731658] = { return Api.messages.SavedReactionTags.parse_savedReactionTags($0) }
    dict[-2003084817] = { return Api.messages.SavedReactionTags.parse_savedReactionTagsNotModified($0) }
    dict[-398136321] = { return Api.messages.SearchCounter.parse_searchCounter($0) }
    dict[343859772] = { return Api.messages.SearchResultsCalendar.parse_searchResultsCalendar($0) }
    dict[1404185519] = { return Api.messages.SearchResultsPositions.parse_searchResultsPositions($0) }
    dict[-1802240206] = { return Api.messages.SentEncryptedMessage.parse_sentEncryptedFile($0) }
    dict[1443858741] = { return Api.messages.SentEncryptedMessage.parse_sentEncryptedMessage($0) }
    dict[-907141753] = { return Api.messages.SponsoredMessages.parse_sponsoredMessages($0) }
    dict[406407439] = { return Api.messages.SponsoredMessages.parse_sponsoredMessagesEmpty($0) }
    dict[1846886166] = { return Api.messages.StickerSet.parse_stickerSet($0) }
    dict[-738646805] = { return Api.messages.StickerSet.parse_stickerSetNotModified($0) }
    dict[904138920] = { return Api.messages.StickerSetInstallResult.parse_stickerSetInstallResultArchive($0) }
    dict[946083368] = { return Api.messages.StickerSetInstallResult.parse_stickerSetInstallResultSuccess($0) }
    dict[816245886] = { return Api.messages.Stickers.parse_stickers($0) }
    dict[-244016606] = { return Api.messages.Stickers.parse_stickersNotModified($0) }
    dict[-809903785] = { return Api.messages.TranscribedAudio.parse_transcribedAudio($0) }
    dict[870003448] = { return Api.messages.TranslatedText.parse_translateResult($0) }
    dict[1218005070] = { return Api.messages.VotesList.parse_votesList($0) }
    dict[-44166467] = { return Api.messages.WebPage.parse_webPage($0) }
    dict[1042605427] = { return Api.payments.BankCardData.parse_bankCardData($0) }
    dict[675942550] = { return Api.payments.CheckedGiftCode.parse_checkedGiftCode($0) }
    dict[-1730811363] = { return Api.payments.ConnectedStarRefBots.parse_connectedStarRefBots($0) }
    dict[-1362048039] = { return Api.payments.ExportedInvoice.parse_exportedInvoice($0) }
    dict[1130879648] = { return Api.payments.GiveawayInfo.parse_giveawayInfo($0) }
    dict[-512366993] = { return Api.payments.GiveawayInfo.parse_giveawayInfoResults($0) }
    dict[-1610250415] = { return Api.payments.PaymentForm.parse_paymentForm($0) }
    dict[-1272590367] = { return Api.payments.PaymentForm.parse_paymentFormStarGift($0) }
    dict[2079764828] = { return Api.payments.PaymentForm.parse_paymentFormStars($0) }
    dict[1891958275] = { return Api.payments.PaymentReceipt.parse_paymentReceipt($0) }
    dict[-625215430] = { return Api.payments.PaymentReceipt.parse_paymentReceiptStars($0) }
    dict[1314881805] = { return Api.payments.PaymentResult.parse_paymentResult($0) }
    dict[-666824391] = { return Api.payments.PaymentResult.parse_paymentVerificationNeeded($0) }
    dict[-74456004] = { return Api.payments.SavedInfo.parse_savedInfo($0) }
    dict[377215243] = { return Api.payments.StarGiftUpgradePreview.parse_starGiftUpgradePreview($0) }
    dict[-1877571094] = { return Api.payments.StarGifts.parse_starGifts($0) }
    dict[-1551326360] = { return Api.payments.StarGifts.parse_starGiftsNotModified($0) }
    dict[961445665] = { return Api.payments.StarsRevenueAdsAccountUrl.parse_starsRevenueAdsAccountUrl($0) }
    dict[-919881925] = { return Api.payments.StarsRevenueStats.parse_starsRevenueStats($0) }
    dict[497778871] = { return Api.payments.StarsRevenueWithdrawalUrl.parse_starsRevenueWithdrawalUrl($0) }
    dict[1822222573] = { return Api.payments.StarsStatus.parse_starsStatus($0) }
    dict[-1261053863] = { return Api.payments.SuggestedStarRefBots.parse_suggestedStarRefBots($0) }
    dict[1801827607] = { return Api.payments.UserStarGifts.parse_userStarGifts($0) }
    dict[-784000893] = { return Api.payments.ValidatedRequestedInfo.parse_validatedRequestedInfo($0) }
    dict[541839704] = { return Api.phone.ExportedGroupCallInvite.parse_exportedGroupCallInvite($0) }
    dict[-1636664659] = { return Api.phone.GroupCall.parse_groupCall($0) }
    dict[-790330702] = { return Api.phone.GroupCallStreamChannels.parse_groupCallStreamChannels($0) }
    dict[767505458] = { return Api.phone.GroupCallStreamRtmpUrl.parse_groupCallStreamRtmpUrl($0) }
    dict[-193506890] = { return Api.phone.GroupParticipants.parse_groupParticipants($0) }
    dict[-1343921601] = { return Api.phone.JoinAsPeers.parse_joinAsPeers($0) }
    dict[-326966976] = { return Api.phone.PhoneCall.parse_phoneCall($0) }
    dict[539045032] = { return Api.photos.Photo.parse_photo($0) }
    dict[-1916114267] = { return Api.photos.Photos.parse_photos($0) }
    dict[352657236] = { return Api.photos.Photos.parse_photosSlice($0) }
    dict[-2030542532] = { return Api.premium.BoostsList.parse_boostsList($0) }
    dict[1230586490] = { return Api.premium.BoostsStatus.parse_boostsStatus($0) }
    dict[-1696454430] = { return Api.premium.MyBoosts.parse_myBoosts($0) }
    dict[-594852657] = { return Api.smsjobs.EligibilityToJoin.parse_eligibleToJoin($0) }
    dict[720277905] = { return Api.smsjobs.Status.parse_status($0) }
    dict[1409802903] = { return Api.stats.BroadcastRevenueStats.parse_broadcastRevenueStats($0) }
    dict[-2028632986] = { return Api.stats.BroadcastRevenueTransactions.parse_broadcastRevenueTransactions($0) }
    dict[-328886473] = { return Api.stats.BroadcastRevenueWithdrawalUrl.parse_broadcastRevenueWithdrawalUrl($0) }
    dict[963421692] = { return Api.stats.BroadcastStats.parse_broadcastStats($0) }
    dict[-276825834] = { return Api.stats.MegagroupStats.parse_megagroupStats($0) }
    dict[2145983508] = { return Api.stats.MessageStats.parse_messageStats($0) }
    dict[-1828487648] = { return Api.stats.PublicForwards.parse_publicForwards($0) }
    dict[1355613820] = { return Api.stats.StoryStats.parse_storyStats($0) }
    dict[-2046910401] = { return Api.stickers.SuggestedShortName.parse_suggestedShortName($0) }
    dict[-891180321] = { return Api.storage.FileType.parse_fileGif($0) }
    dict[8322574] = { return Api.storage.FileType.parse_fileJpeg($0) }
    dict[1258941372] = { return Api.storage.FileType.parse_fileMov($0) }
    dict[1384777335] = { return Api.storage.FileType.parse_fileMp3($0) }
    dict[-1278304028] = { return Api.storage.FileType.parse_fileMp4($0) }
    dict[1086091090] = { return Api.storage.FileType.parse_filePartial($0) }
    dict[-1373745011] = { return Api.storage.FileType.parse_filePdf($0) }
    dict[172975040] = { return Api.storage.FileType.parse_filePng($0) }
    dict[-1432995067] = { return Api.storage.FileType.parse_fileUnknown($0) }
    dict[276907596] = { return Api.storage.FileType.parse_fileWebp($0) }
    dict[1862033025] = { return Api.stories.AllStories.parse_allStories($0) }
    dict[291044926] = { return Api.stories.AllStories.parse_allStoriesNotModified($0) }
    dict[-488736969] = { return Api.stories.FoundStories.parse_foundStories($0) }
    dict[-890861720] = { return Api.stories.PeerStories.parse_peerStories($0) }
    dict[1673780490] = { return Api.stories.Stories.parse_stories($0) }
    dict[-1436583780] = { return Api.stories.StoryReactionsList.parse_storyReactionsList($0) }
    dict[-560009955] = { return Api.stories.StoryViews.parse_storyViews($0) }
    dict[1507299269] = { return Api.stories.StoryViewsList.parse_storyViewsList($0) }
    dict[543450958] = { return Api.updates.ChannelDifference.parse_channelDifference($0) }
    dict[1041346555] = { return Api.updates.ChannelDifference.parse_channelDifferenceEmpty($0) }
    dict[-1531132162] = { return Api.updates.ChannelDifference.parse_channelDifferenceTooLong($0) }
    dict[16030880] = { return Api.updates.Difference.parse_difference($0) }
    dict[1567990072] = { return Api.updates.Difference.parse_differenceEmpty($0) }
    dict[-1459938943] = { return Api.updates.Difference.parse_differenceSlice($0) }
    dict[1258196845] = { return Api.updates.Difference.parse_differenceTooLong($0) }
    dict[-1519637954] = { return Api.updates.State.parse_state($0) }
    dict[-1449145777] = { return Api.upload.CdnFile.parse_cdnFile($0) }
    dict[-290921362] = { return Api.upload.CdnFile.parse_cdnFileReuploadNeeded($0) }
    dict[157948117] = { return Api.upload.File.parse_file($0) }
    dict[-242427324] = { return Api.upload.File.parse_fileCdnRedirect($0) }
    dict[568808380] = { return Api.upload.WebFile.parse_webFile($0) }
    dict[997004590] = { return Api.users.UserFull.parse_userFull($0) }
    return dict
}()

public extension Api {
    static func parse(_ buffer: Buffer) -> Any? {
        let reader = BufferReader(buffer)
        if let signature = reader.readInt32() {
            return parse(reader, signature: signature)
        }
        return nil
    }
    
        static func parse(_ reader: BufferReader, signature: Int32) -> Any? {
            if let parser = parsers[signature] {
                return parser(reader)
            }
            else {
                telegramApiLog("Type constructor \(String(UInt32(bitPattern: signature), radix: 16, uppercase: false)) not found")
                return nil
            }
        }
        
        static func parseVector<T>(_ reader: BufferReader, elementSignature: Int32, elementType: T.Type) -> [T]? {
        if let count = reader.readInt32() {
            var array = [T]()
            var i: Int32 = 0
            while i < count {
                var signature = elementSignature
                if elementSignature == 0 {
                    if let unboxedSignature = reader.readInt32() {
                        signature = unboxedSignature
                    }
                    else {
                        return nil
                    }
                }
                if elementType == Buffer.self {
                    if let item = parseBytes(reader) as? T {
                        array.append(item)
                    } else {
                        return nil
                    }
                } else {
                if let item = Api.parse(reader, signature: signature) as? T {
                    array.append(item)
                }
                else {
                    return nil
                }
                }
                i += 1
            }
            return array
        }
        return nil
    }
    
    static func serializeObject(_ object: Any, buffer: Buffer, boxed: Swift.Bool) {
        switch object {
            case let _1 as Api.AccountDaysTTL:
                _1.serialize(buffer, boxed)
            case let _1 as Api.AttachMenuBot:
                _1.serialize(buffer, boxed)
            case let _1 as Api.AttachMenuBotIcon:
                _1.serialize(buffer, boxed)
            case let _1 as Api.AttachMenuBotIconColor:
                _1.serialize(buffer, boxed)
            case let _1 as Api.AttachMenuBots:
                _1.serialize(buffer, boxed)
            case let _1 as Api.AttachMenuBotsBot:
                _1.serialize(buffer, boxed)
            case let _1 as Api.AttachMenuPeerType:
                _1.serialize(buffer, boxed)
            case let _1 as Api.Authorization:
                _1.serialize(buffer, boxed)
            case let _1 as Api.AutoDownloadSettings:
                _1.serialize(buffer, boxed)
            case let _1 as Api.AutoSaveException:
                _1.serialize(buffer, boxed)
            case let _1 as Api.AutoSaveSettings:
                _1.serialize(buffer, boxed)
            case let _1 as Api.AvailableEffect:
                _1.serialize(buffer, boxed)
            case let _1 as Api.AvailableReaction:
                _1.serialize(buffer, boxed)
            case let _1 as Api.BankCardOpenUrl:
                _1.serialize(buffer, boxed)
            case let _1 as Api.BaseTheme:
                _1.serialize(buffer, boxed)
            case let _1 as Api.Birthday:
                _1.serialize(buffer, boxed)
            case let _1 as Api.Bool:
                _1.serialize(buffer, boxed)
            case let _1 as Api.Boost:
                _1.serialize(buffer, boxed)
            case let _1 as Api.BotApp:
                _1.serialize(buffer, boxed)
            case let _1 as Api.BotAppSettings:
                _1.serialize(buffer, boxed)
            case let _1 as Api.BotBusinessConnection:
                _1.serialize(buffer, boxed)
            case let _1 as Api.BotCommand:
                _1.serialize(buffer, boxed)
            case let _1 as Api.BotCommandScope:
                _1.serialize(buffer, boxed)
            case let _1 as Api.BotInfo:
                _1.serialize(buffer, boxed)
            case let _1 as Api.BotInlineMessage:
                _1.serialize(buffer, boxed)
            case let _1 as Api.BotInlineResult:
                _1.serialize(buffer, boxed)
            case let _1 as Api.BotMenuButton:
                _1.serialize(buffer, boxed)
            case let _1 as Api.BotPreviewMedia:
                _1.serialize(buffer, boxed)
            case let _1 as Api.BotVerification:
                _1.serialize(buffer, boxed)
            case let _1 as Api.BotVerifierSettings:
                _1.serialize(buffer, boxed)
            case let _1 as Api.BroadcastRevenueBalances:
                _1.serialize(buffer, boxed)
            case let _1 as Api.BroadcastRevenueTransaction:
                _1.serialize(buffer, boxed)
            case let _1 as Api.BusinessAwayMessage:
                _1.serialize(buffer, boxed)
            case let _1 as Api.BusinessAwayMessageSchedule:
                _1.serialize(buffer, boxed)
            case let _1 as Api.BusinessBotRecipients:
                _1.serialize(buffer, boxed)
            case let _1 as Api.BusinessChatLink:
                _1.serialize(buffer, boxed)
            case let _1 as Api.BusinessGreetingMessage:
                _1.serialize(buffer, boxed)
            case let _1 as Api.BusinessIntro:
                _1.serialize(buffer, boxed)
            case let _1 as Api.BusinessLocation:
                _1.serialize(buffer, boxed)
            case let _1 as Api.BusinessRecipients:
                _1.serialize(buffer, boxed)
            case let _1 as Api.BusinessWeeklyOpen:
                _1.serialize(buffer, boxed)
            case let _1 as Api.BusinessWorkHours:
                _1.serialize(buffer, boxed)
            case let _1 as Api.CdnConfig:
                _1.serialize(buffer, boxed)
            case let _1 as Api.CdnPublicKey:
                _1.serialize(buffer, boxed)
            case let _1 as Api.ChannelAdminLogEvent:
                _1.serialize(buffer, boxed)
            case let _1 as Api.ChannelAdminLogEventAction:
                _1.serialize(buffer, boxed)
            case let _1 as Api.ChannelAdminLogEventsFilter:
                _1.serialize(buffer, boxed)
            case let _1 as Api.ChannelLocation:
                _1.serialize(buffer, boxed)
            case let _1 as Api.ChannelMessagesFilter:
                _1.serialize(buffer, boxed)
            case let _1 as Api.ChannelParticipant:
                _1.serialize(buffer, boxed)
            case let _1 as Api.ChannelParticipantsFilter:
                _1.serialize(buffer, boxed)
            case let _1 as Api.Chat:
                _1.serialize(buffer, boxed)
            case let _1 as Api.ChatAdminRights:
                _1.serialize(buffer, boxed)
            case let _1 as Api.ChatAdminWithInvites:
                _1.serialize(buffer, boxed)
            case let _1 as Api.ChatBannedRights:
                _1.serialize(buffer, boxed)
            case let _1 as Api.ChatFull:
                _1.serialize(buffer, boxed)
            case let _1 as Api.ChatInvite:
                _1.serialize(buffer, boxed)
            case let _1 as Api.ChatInviteImporter:
                _1.serialize(buffer, boxed)
            case let _1 as Api.ChatOnlines:
                _1.serialize(buffer, boxed)
            case let _1 as Api.ChatParticipant:
                _1.serialize(buffer, boxed)
            case let _1 as Api.ChatParticipants:
                _1.serialize(buffer, boxed)
            case let _1 as Api.ChatPhoto:
                _1.serialize(buffer, boxed)
            case let _1 as Api.ChatReactions:
                _1.serialize(buffer, boxed)
            case let _1 as Api.CodeSettings:
                _1.serialize(buffer, boxed)
            case let _1 as Api.Config:
                _1.serialize(buffer, boxed)
            case let _1 as Api.ConnectedBot:
                _1.serialize(buffer, boxed)
            case let _1 as Api.ConnectedBotStarRef:
                _1.serialize(buffer, boxed)
            case let _1 as Api.Contact:
                _1.serialize(buffer, boxed)
            case let _1 as Api.ContactBirthday:
                _1.serialize(buffer, boxed)
            case let _1 as Api.ContactStatus:
                _1.serialize(buffer, boxed)
            case let _1 as Api.DataJSON:
                _1.serialize(buffer, boxed)
            case let _1 as Api.DcOption:
                _1.serialize(buffer, boxed)
            case let _1 as Api.DefaultHistoryTTL:
                _1.serialize(buffer, boxed)
            case let _1 as Api.Dialog:
                _1.serialize(buffer, boxed)
            case let _1 as Api.DialogFilter:
                _1.serialize(buffer, boxed)
            case let _1 as Api.DialogFilterSuggested:
                _1.serialize(buffer, boxed)
            case let _1 as Api.DialogPeer:
                _1.serialize(buffer, boxed)
            case let _1 as Api.Document:
                _1.serialize(buffer, boxed)
            case let _1 as Api.DocumentAttribute:
                _1.serialize(buffer, boxed)
            case let _1 as Api.DraftMessage:
                _1.serialize(buffer, boxed)
            case let _1 as Api.EmailVerification:
                _1.serialize(buffer, boxed)
            case let _1 as Api.EmailVerifyPurpose:
                _1.serialize(buffer, boxed)
            case let _1 as Api.EmojiGroup:
                _1.serialize(buffer, boxed)
            case let _1 as Api.EmojiKeyword:
                _1.serialize(buffer, boxed)
            case let _1 as Api.EmojiKeywordsDifference:
                _1.serialize(buffer, boxed)
            case let _1 as Api.EmojiLanguage:
                _1.serialize(buffer, boxed)
            case let _1 as Api.EmojiList:
                _1.serialize(buffer, boxed)
            case let _1 as Api.EmojiStatus:
                _1.serialize(buffer, boxed)
            case let _1 as Api.EmojiURL:
                _1.serialize(buffer, boxed)
            case let _1 as Api.EncryptedChat:
                _1.serialize(buffer, boxed)
            case let _1 as Api.EncryptedFile:
                _1.serialize(buffer, boxed)
            case let _1 as Api.EncryptedMessage:
                _1.serialize(buffer, boxed)
            case let _1 as Api.ExportedChatInvite:
                _1.serialize(buffer, boxed)
            case let _1 as Api.ExportedChatlistInvite:
                _1.serialize(buffer, boxed)
            case let _1 as Api.ExportedContactToken:
                _1.serialize(buffer, boxed)
            case let _1 as Api.ExportedMessageLink:
                _1.serialize(buffer, boxed)
            case let _1 as Api.ExportedStoryLink:
                _1.serialize(buffer, boxed)
            case let _1 as Api.FactCheck:
                _1.serialize(buffer, boxed)
            case let _1 as Api.FileHash:
                _1.serialize(buffer, boxed)
            case let _1 as Api.Folder:
                _1.serialize(buffer, boxed)
            case let _1 as Api.FolderPeer:
                _1.serialize(buffer, boxed)
            case let _1 as Api.ForumTopic:
                _1.serialize(buffer, boxed)
            case let _1 as Api.FoundStory:
                _1.serialize(buffer, boxed)
            case let _1 as Api.Game:
                _1.serialize(buffer, boxed)
            case let _1 as Api.GeoPoint:
                _1.serialize(buffer, boxed)
            case let _1 as Api.GeoPointAddress:
                _1.serialize(buffer, boxed)
            case let _1 as Api.GlobalPrivacySettings:
                _1.serialize(buffer, boxed)
            case let _1 as Api.GroupCall:
                _1.serialize(buffer, boxed)
            case let _1 as Api.GroupCallParticipant:
                _1.serialize(buffer, boxed)
            case let _1 as Api.GroupCallParticipantVideo:
                _1.serialize(buffer, boxed)
            case let _1 as Api.GroupCallParticipantVideoSourceGroup:
                _1.serialize(buffer, boxed)
            case let _1 as Api.GroupCallStreamChannel:
                _1.serialize(buffer, boxed)
            case let _1 as Api.HighScore:
                _1.serialize(buffer, boxed)
            case let _1 as Api.ImportedContact:
                _1.serialize(buffer, boxed)
            case let _1 as Api.InlineBotSwitchPM:
                _1.serialize(buffer, boxed)
            case let _1 as Api.InlineBotWebView:
                _1.serialize(buffer, boxed)
            case let _1 as Api.InlineQueryPeerType:
                _1.serialize(buffer, boxed)
            case let _1 as Api.InputAppEvent:
                _1.serialize(buffer, boxed)
            case let _1 as Api.InputBotApp:
                _1.serialize(buffer, boxed)
            case let _1 as Api.InputBotInlineMessage:
                _1.serialize(buffer, boxed)
            case let _1 as Api.InputBotInlineMessageID:
                _1.serialize(buffer, boxed)
            case let _1 as Api.InputBotInlineResult:
                _1.serialize(buffer, boxed)
            case let _1 as Api.InputBusinessAwayMessage:
                _1.serialize(buffer, boxed)
            case let _1 as Api.InputBusinessBotRecipients:
                _1.serialize(buffer, boxed)
            case let _1 as Api.InputBusinessChatLink:
                _1.serialize(buffer, boxed)
            case let _1 as Api.InputBusinessGreetingMessage:
                _1.serialize(buffer, boxed)
            case let _1 as Api.InputBusinessIntro:
                _1.serialize(buffer, boxed)
            case let _1 as Api.InputBusinessRecipients:
                _1.serialize(buffer, boxed)
            case let _1 as Api.InputChannel:
                _1.serialize(buffer, boxed)
            case let _1 as Api.InputChatPhoto:
                _1.serialize(buffer, boxed)
            case let _1 as Api.InputChatlist:
                _1.serialize(buffer, boxed)
            case let _1 as Api.InputCheckPasswordSRP:
                _1.serialize(buffer, boxed)
            case let _1 as Api.InputClientProxy:
                _1.serialize(buffer, boxed)
            case let _1 as Api.InputCollectible:
                _1.serialize(buffer, boxed)
            case let _1 as Api.InputContact:
                _1.serialize(buffer, boxed)
            case let _1 as Api.InputDialogPeer:
                _1.serialize(buffer, boxed)
            case let _1 as Api.InputDocument:
                _1.serialize(buffer, boxed)
            case let _1 as Api.InputEncryptedChat:
                _1.serialize(buffer, boxed)
            case let _1 as Api.InputEncryptedFile:
                _1.serialize(buffer, boxed)
            case let _1 as Api.InputFile:
                _1.serialize(buffer, boxed)
            case let _1 as Api.InputFileLocation:
                _1.serialize(buffer, boxed)
            case let _1 as Api.InputFolderPeer:
                _1.serialize(buffer, boxed)
            case let _1 as Api.InputGame:
                _1.serialize(buffer, boxed)
            case let _1 as Api.InputGeoPoint:
                _1.serialize(buffer, boxed)
            case let _1 as Api.InputGroupCall:
                _1.serialize(buffer, boxed)
            case let _1 as Api.InputInvoice:
                _1.serialize(buffer, boxed)
            case let _1 as Api.InputMedia:
                _1.serialize(buffer, boxed)
            case let _1 as Api.InputMessage:
                _1.serialize(buffer, boxed)
            case let _1 as Api.InputNotifyPeer:
                _1.serialize(buffer, boxed)
            case let _1 as Api.InputPaymentCredentials:
                _1.serialize(buffer, boxed)
            case let _1 as Api.InputPeer:
                _1.serialize(buffer, boxed)
            case let _1 as Api.InputPeerNotifySettings:
                _1.serialize(buffer, boxed)
            case let _1 as Api.InputPhoneCall:
                _1.serialize(buffer, boxed)
            case let _1 as Api.InputPhoto:
                _1.serialize(buffer, boxed)
            case let _1 as Api.InputPrivacyKey:
                _1.serialize(buffer, boxed)
            case let _1 as Api.InputPrivacyRule:
                _1.serialize(buffer, boxed)
            case let _1 as Api.InputQuickReplyShortcut:
                _1.serialize(buffer, boxed)
            case let _1 as Api.InputReplyTo:
                _1.serialize(buffer, boxed)
            case let _1 as Api.InputSecureFile:
                _1.serialize(buffer, boxed)
            case let _1 as Api.InputSecureValue:
                _1.serialize(buffer, boxed)
            case let _1 as Api.InputSingleMedia:
                _1.serialize(buffer, boxed)
            case let _1 as Api.InputStarsTransaction:
                _1.serialize(buffer, boxed)
            case let _1 as Api.InputStickerSet:
                _1.serialize(buffer, boxed)
            case let _1 as Api.InputStickerSetItem:
                _1.serialize(buffer, boxed)
            case let _1 as Api.InputStickeredMedia:
                _1.serialize(buffer, boxed)
            case let _1 as Api.InputStorePaymentPurpose:
                _1.serialize(buffer, boxed)
            case let _1 as Api.InputTheme:
                _1.serialize(buffer, boxed)
            case let _1 as Api.InputThemeSettings:
                _1.serialize(buffer, boxed)
            case let _1 as Api.InputUser:
                _1.serialize(buffer, boxed)
            case let _1 as Api.InputWallPaper:
                _1.serialize(buffer, boxed)
            case let _1 as Api.InputWebDocument:
                _1.serialize(buffer, boxed)
            case let _1 as Api.InputWebFileLocation:
                _1.serialize(buffer, boxed)
            case let _1 as Api.Invoice:
                _1.serialize(buffer, boxed)
            case let _1 as Api.JSONObjectValue:
                _1.serialize(buffer, boxed)
            case let _1 as Api.JSONValue:
                _1.serialize(buffer, boxed)
            case let _1 as Api.KeyboardButton:
                _1.serialize(buffer, boxed)
            case let _1 as Api.KeyboardButtonRow:
                _1.serialize(buffer, boxed)
            case let _1 as Api.LabeledPrice:
                _1.serialize(buffer, boxed)
            case let _1 as Api.LangPackDifference:
                _1.serialize(buffer, boxed)
            case let _1 as Api.LangPackLanguage:
                _1.serialize(buffer, boxed)
            case let _1 as Api.LangPackString:
                _1.serialize(buffer, boxed)
            case let _1 as Api.MaskCoords:
                _1.serialize(buffer, boxed)
            case let _1 as Api.MediaArea:
                _1.serialize(buffer, boxed)
            case let _1 as Api.MediaAreaCoordinates:
                _1.serialize(buffer, boxed)
            case let _1 as Api.Message:
                _1.serialize(buffer, boxed)
            case let _1 as Api.MessageAction:
                _1.serialize(buffer, boxed)
            case let _1 as Api.MessageEntity:
                _1.serialize(buffer, boxed)
            case let _1 as Api.MessageExtendedMedia:
                _1.serialize(buffer, boxed)
            case let _1 as Api.MessageFwdHeader:
                _1.serialize(buffer, boxed)
            case let _1 as Api.MessageMedia:
                _1.serialize(buffer, boxed)
            case let _1 as Api.MessagePeerReaction:
                _1.serialize(buffer, boxed)
            case let _1 as Api.MessagePeerVote:
                _1.serialize(buffer, boxed)
            case let _1 as Api.MessageRange:
                _1.serialize(buffer, boxed)
            case let _1 as Api.MessageReactions:
                _1.serialize(buffer, boxed)
            case let _1 as Api.MessageReactor:
                _1.serialize(buffer, boxed)
            case let _1 as Api.MessageReplies:
                _1.serialize(buffer, boxed)
            case let _1 as Api.MessageReplyHeader:
                _1.serialize(buffer, boxed)
            case let _1 as Api.MessageReportOption:
                _1.serialize(buffer, boxed)
            case let _1 as Api.MessageViews:
                _1.serialize(buffer, boxed)
            case let _1 as Api.MessagesFilter:
                _1.serialize(buffer, boxed)
            case let _1 as Api.MissingInvitee:
                _1.serialize(buffer, boxed)
            case let _1 as Api.MyBoost:
                _1.serialize(buffer, boxed)
            case let _1 as Api.NearestDc:
                _1.serialize(buffer, boxed)
            case let _1 as Api.NotificationSound:
                _1.serialize(buffer, boxed)
            case let _1 as Api.NotifyPeer:
                _1.serialize(buffer, boxed)
            case let _1 as Api.OutboxReadDate:
                _1.serialize(buffer, boxed)
            case let _1 as Api.Page:
                _1.serialize(buffer, boxed)
            case let _1 as Api.PageBlock:
                _1.serialize(buffer, boxed)
            case let _1 as Api.PageCaption:
                _1.serialize(buffer, boxed)
            case let _1 as Api.PageListItem:
                _1.serialize(buffer, boxed)
            case let _1 as Api.PageListOrderedItem:
                _1.serialize(buffer, boxed)
            case let _1 as Api.PageRelatedArticle:
                _1.serialize(buffer, boxed)
            case let _1 as Api.PageTableCell:
                _1.serialize(buffer, boxed)
            case let _1 as Api.PageTableRow:
                _1.serialize(buffer, boxed)
            case let _1 as Api.PasswordKdfAlgo:
                _1.serialize(buffer, boxed)
            case let _1 as Api.PaymentCharge:
                _1.serialize(buffer, boxed)
            case let _1 as Api.PaymentFormMethod:
                _1.serialize(buffer, boxed)
            case let _1 as Api.PaymentRequestedInfo:
                _1.serialize(buffer, boxed)
            case let _1 as Api.PaymentSavedCredentials:
                _1.serialize(buffer, boxed)
            case let _1 as Api.Peer:
                _1.serialize(buffer, boxed)
            case let _1 as Api.PeerBlocked:
                _1.serialize(buffer, boxed)
            case let _1 as Api.PeerColor:
                _1.serialize(buffer, boxed)
            case let _1 as Api.PeerLocated:
                _1.serialize(buffer, boxed)
            case let _1 as Api.PeerNotifySettings:
                _1.serialize(buffer, boxed)
            case let _1 as Api.PeerSettings:
                _1.serialize(buffer, boxed)
            case let _1 as Api.PeerStories:
                _1.serialize(buffer, boxed)
            case let _1 as Api.PhoneCall:
                _1.serialize(buffer, boxed)
            case let _1 as Api.PhoneCallDiscardReason:
                _1.serialize(buffer, boxed)
            case let _1 as Api.PhoneCallProtocol:
                _1.serialize(buffer, boxed)
            case let _1 as Api.PhoneConnection:
                _1.serialize(buffer, boxed)
            case let _1 as Api.Photo:
                _1.serialize(buffer, boxed)
            case let _1 as Api.PhotoSize:
                _1.serialize(buffer, boxed)
            case let _1 as Api.Poll:
                _1.serialize(buffer, boxed)
            case let _1 as Api.PollAnswer:
                _1.serialize(buffer, boxed)
            case let _1 as Api.PollAnswerVoters:
                _1.serialize(buffer, boxed)
            case let _1 as Api.PollResults:
                _1.serialize(buffer, boxed)
            case let _1 as Api.PopularContact:
                _1.serialize(buffer, boxed)
            case let _1 as Api.PostAddress:
                _1.serialize(buffer, boxed)
            case let _1 as Api.PostInteractionCounters:
                _1.serialize(buffer, boxed)
            case let _1 as Api.PremiumGiftCodeOption:
                _1.serialize(buffer, boxed)
            case let _1 as Api.PremiumGiftOption:
                _1.serialize(buffer, boxed)
            case let _1 as Api.PremiumSubscriptionOption:
                _1.serialize(buffer, boxed)
            case let _1 as Api.PrepaidGiveaway:
                _1.serialize(buffer, boxed)
            case let _1 as Api.PrivacyKey:
                _1.serialize(buffer, boxed)
            case let _1 as Api.PrivacyRule:
                _1.serialize(buffer, boxed)
            case let _1 as Api.PublicForward:
                _1.serialize(buffer, boxed)
            case let _1 as Api.QuickReply:
                _1.serialize(buffer, boxed)
            case let _1 as Api.Reaction:
                _1.serialize(buffer, boxed)
            case let _1 as Api.ReactionCount:
                _1.serialize(buffer, boxed)
            case let _1 as Api.ReactionNotificationsFrom:
                _1.serialize(buffer, boxed)
            case let _1 as Api.ReactionsNotifySettings:
                _1.serialize(buffer, boxed)
            case let _1 as Api.ReadParticipantDate:
                _1.serialize(buffer, boxed)
            case let _1 as Api.ReceivedNotifyMessage:
                _1.serialize(buffer, boxed)
            case let _1 as Api.RecentMeUrl:
                _1.serialize(buffer, boxed)
            case let _1 as Api.ReplyMarkup:
                _1.serialize(buffer, boxed)
            case let _1 as Api.ReportReason:
                _1.serialize(buffer, boxed)
            case let _1 as Api.ReportResult:
                _1.serialize(buffer, boxed)
            case let _1 as Api.RequestPeerType:
                _1.serialize(buffer, boxed)
            case let _1 as Api.RequestedPeer:
                _1.serialize(buffer, boxed)
            case let _1 as Api.RestrictionReason:
                _1.serialize(buffer, boxed)
            case let _1 as Api.RichText:
                _1.serialize(buffer, boxed)
            case let _1 as Api.SavedContact:
                _1.serialize(buffer, boxed)
            case let _1 as Api.SavedDialog:
                _1.serialize(buffer, boxed)
            case let _1 as Api.SavedReactionTag:
                _1.serialize(buffer, boxed)
            case let _1 as Api.SearchResultsCalendarPeriod:
                _1.serialize(buffer, boxed)
            case let _1 as Api.SearchResultsPosition:
                _1.serialize(buffer, boxed)
            case let _1 as Api.SecureCredentialsEncrypted:
                _1.serialize(buffer, boxed)
            case let _1 as Api.SecureData:
                _1.serialize(buffer, boxed)
            case let _1 as Api.SecureFile:
                _1.serialize(buffer, boxed)
            case let _1 as Api.SecurePasswordKdfAlgo:
                _1.serialize(buffer, boxed)
            case let _1 as Api.SecurePlainData:
                _1.serialize(buffer, boxed)
            case let _1 as Api.SecureRequiredType:
                _1.serialize(buffer, boxed)
            case let _1 as Api.SecureSecretSettings:
                _1.serialize(buffer, boxed)
            case let _1 as Api.SecureValue:
                _1.serialize(buffer, boxed)
            case let _1 as Api.SecureValueError:
                _1.serialize(buffer, boxed)
            case let _1 as Api.SecureValueHash:
                _1.serialize(buffer, boxed)
            case let _1 as Api.SecureValueType:
                _1.serialize(buffer, boxed)
            case let _1 as Api.SendAsPeer:
                _1.serialize(buffer, boxed)
            case let _1 as Api.SendMessageAction:
                _1.serialize(buffer, boxed)
            case let _1 as Api.ShippingOption:
                _1.serialize(buffer, boxed)
            case let _1 as Api.SmsJob:
                _1.serialize(buffer, boxed)
            case let _1 as Api.SponsoredMessage:
                _1.serialize(buffer, boxed)
            case let _1 as Api.SponsoredMessageReportOption:
                _1.serialize(buffer, boxed)
            case let _1 as Api.StarGift:
                _1.serialize(buffer, boxed)
            case let _1 as Api.StarGiftAttribute:
                _1.serialize(buffer, boxed)
            case let _1 as Api.StarRefProgram:
                _1.serialize(buffer, boxed)
            case let _1 as Api.StarsAmount:
                _1.serialize(buffer, boxed)
            case let _1 as Api.StarsGiftOption:
                _1.serialize(buffer, boxed)
            case let _1 as Api.StarsGiveawayOption:
                _1.serialize(buffer, boxed)
            case let _1 as Api.StarsGiveawayWinnersOption:
                _1.serialize(buffer, boxed)
            case let _1 as Api.StarsRevenueStatus:
                _1.serialize(buffer, boxed)
            case let _1 as Api.StarsSubscription:
                _1.serialize(buffer, boxed)
            case let _1 as Api.StarsSubscriptionPricing:
                _1.serialize(buffer, boxed)
            case let _1 as Api.StarsTopupOption:
                _1.serialize(buffer, boxed)
            case let _1 as Api.StarsTransaction:
                _1.serialize(buffer, boxed)
            case let _1 as Api.StarsTransactionPeer:
                _1.serialize(buffer, boxed)
            case let _1 as Api.StatsAbsValueAndPrev:
                _1.serialize(buffer, boxed)
            case let _1 as Api.StatsDateRangeDays:
                _1.serialize(buffer, boxed)
            case let _1 as Api.StatsGraph:
                _1.serialize(buffer, boxed)
            case let _1 as Api.StatsGroupTopAdmin:
                _1.serialize(buffer, boxed)
            case let _1 as Api.StatsGroupTopInviter:
                _1.serialize(buffer, boxed)
            case let _1 as Api.StatsGroupTopPoster:
                _1.serialize(buffer, boxed)
            case let _1 as Api.StatsPercentValue:
                _1.serialize(buffer, boxed)
            case let _1 as Api.StatsURL:
                _1.serialize(buffer, boxed)
            case let _1 as Api.StickerKeyword:
                _1.serialize(buffer, boxed)
            case let _1 as Api.StickerPack:
                _1.serialize(buffer, boxed)
            case let _1 as Api.StickerSet:
                _1.serialize(buffer, boxed)
            case let _1 as Api.StickerSetCovered:
                _1.serialize(buffer, boxed)
            case let _1 as Api.StoriesStealthMode:
                _1.serialize(buffer, boxed)
            case let _1 as Api.StoryFwdHeader:
                _1.serialize(buffer, boxed)
            case let _1 as Api.StoryItem:
                _1.serialize(buffer, boxed)
            case let _1 as Api.StoryReaction:
                _1.serialize(buffer, boxed)
            case let _1 as Api.StoryView:
                _1.serialize(buffer, boxed)
            case let _1 as Api.StoryViews:
                _1.serialize(buffer, boxed)
            case let _1 as Api.TextWithEntities:
                _1.serialize(buffer, boxed)
            case let _1 as Api.Theme:
                _1.serialize(buffer, boxed)
            case let _1 as Api.ThemeSettings:
                _1.serialize(buffer, boxed)
            case let _1 as Api.Timezone:
                _1.serialize(buffer, boxed)
            case let _1 as Api.TopPeer:
                _1.serialize(buffer, boxed)
            case let _1 as Api.TopPeerCategory:
                _1.serialize(buffer, boxed)
            case let _1 as Api.TopPeerCategoryPeers:
                _1.serialize(buffer, boxed)
            case let _1 as Api.Update:
                _1.serialize(buffer, boxed)
            case let _1 as Api.Updates:
                _1.serialize(buffer, boxed)
            case let _1 as Api.UrlAuthResult:
                _1.serialize(buffer, boxed)
            case let _1 as Api.User:
                _1.serialize(buffer, boxed)
            case let _1 as Api.UserFull:
                _1.serialize(buffer, boxed)
            case let _1 as Api.UserProfilePhoto:
                _1.serialize(buffer, boxed)
            case let _1 as Api.UserStarGift:
                _1.serialize(buffer, boxed)
            case let _1 as Api.UserStatus:
                _1.serialize(buffer, boxed)
            case let _1 as Api.Username:
                _1.serialize(buffer, boxed)
            case let _1 as Api.VideoSize:
                _1.serialize(buffer, boxed)
            case let _1 as Api.WallPaper:
                _1.serialize(buffer, boxed)
            case let _1 as Api.WallPaperSettings:
                _1.serialize(buffer, boxed)
            case let _1 as Api.WebAuthorization:
                _1.serialize(buffer, boxed)
            case let _1 as Api.WebDocument:
                _1.serialize(buffer, boxed)
            case let _1 as Api.WebPage:
                _1.serialize(buffer, boxed)
            case let _1 as Api.WebPageAttribute:
                _1.serialize(buffer, boxed)
            case let _1 as Api.WebViewMessageSent:
                _1.serialize(buffer, boxed)
            case let _1 as Api.WebViewResult:
                _1.serialize(buffer, boxed)
            case let _1 as Api.account.AuthorizationForm:
                _1.serialize(buffer, boxed)
            case let _1 as Api.account.Authorizations:
                _1.serialize(buffer, boxed)
            case let _1 as Api.account.AutoDownloadSettings:
                _1.serialize(buffer, boxed)
            case let _1 as Api.account.AutoSaveSettings:
                _1.serialize(buffer, boxed)
            case let _1 as Api.account.BusinessChatLinks:
                _1.serialize(buffer, boxed)
            case let _1 as Api.account.ConnectedBots:
                _1.serialize(buffer, boxed)
            case let _1 as Api.account.ContentSettings:
                _1.serialize(buffer, boxed)
            case let _1 as Api.account.EmailVerified:
                _1.serialize(buffer, boxed)
            case let _1 as Api.account.EmojiStatuses:
                _1.serialize(buffer, boxed)
            case let _1 as Api.account.Password:
                _1.serialize(buffer, boxed)
            case let _1 as Api.account.PasswordInputSettings:
                _1.serialize(buffer, boxed)
            case let _1 as Api.account.PasswordSettings:
                _1.serialize(buffer, boxed)
            case let _1 as Api.account.PrivacyRules:
                _1.serialize(buffer, boxed)
            case let _1 as Api.account.ResetPasswordResult:
                _1.serialize(buffer, boxed)
            case let _1 as Api.account.ResolvedBusinessChatLinks:
                _1.serialize(buffer, boxed)
            case let _1 as Api.account.SavedRingtone:
                _1.serialize(buffer, boxed)
            case let _1 as Api.account.SavedRingtones:
                _1.serialize(buffer, boxed)
            case let _1 as Api.account.SentEmailCode:
                _1.serialize(buffer, boxed)
            case let _1 as Api.account.Takeout:
                _1.serialize(buffer, boxed)
            case let _1 as Api.account.Themes:
                _1.serialize(buffer, boxed)
            case let _1 as Api.account.TmpPassword:
                _1.serialize(buffer, boxed)
            case let _1 as Api.account.WallPapers:
                _1.serialize(buffer, boxed)
            case let _1 as Api.account.WebAuthorizations:
                _1.serialize(buffer, boxed)
            case let _1 as Api.auth.Authorization:
                _1.serialize(buffer, boxed)
            case let _1 as Api.auth.CodeType:
                _1.serialize(buffer, boxed)
            case let _1 as Api.auth.ExportedAuthorization:
                _1.serialize(buffer, boxed)
            case let _1 as Api.auth.LoggedOut:
                _1.serialize(buffer, boxed)
            case let _1 as Api.auth.LoginToken:
                _1.serialize(buffer, boxed)
            case let _1 as Api.auth.PasswordRecovery:
                _1.serialize(buffer, boxed)
            case let _1 as Api.auth.SentCode:
                _1.serialize(buffer, boxed)
            case let _1 as Api.auth.SentCodeType:
                _1.serialize(buffer, boxed)
            case let _1 as Api.bots.BotInfo:
                _1.serialize(buffer, boxed)
            case let _1 as Api.bots.PopularAppBots:
                _1.serialize(buffer, boxed)
            case let _1 as Api.bots.PreviewInfo:
                _1.serialize(buffer, boxed)
            case let _1 as Api.channels.AdminLogResults:
                _1.serialize(buffer, boxed)
            case let _1 as Api.channels.ChannelParticipant:
                _1.serialize(buffer, boxed)
            case let _1 as Api.channels.ChannelParticipants:
                _1.serialize(buffer, boxed)
            case let _1 as Api.channels.SendAsPeers:
                _1.serialize(buffer, boxed)
            case let _1 as Api.channels.SponsoredMessageReportResult:
                _1.serialize(buffer, boxed)
            case let _1 as Api.chatlists.ChatlistInvite:
                _1.serialize(buffer, boxed)
            case let _1 as Api.chatlists.ChatlistUpdates:
                _1.serialize(buffer, boxed)
            case let _1 as Api.chatlists.ExportedChatlistInvite:
                _1.serialize(buffer, boxed)
            case let _1 as Api.chatlists.ExportedInvites:
                _1.serialize(buffer, boxed)
            case let _1 as Api.contacts.Blocked:
                _1.serialize(buffer, boxed)
            case let _1 as Api.contacts.ContactBirthdays:
                _1.serialize(buffer, boxed)
            case let _1 as Api.contacts.Contacts:
                _1.serialize(buffer, boxed)
            case let _1 as Api.contacts.Found:
                _1.serialize(buffer, boxed)
            case let _1 as Api.contacts.ImportedContacts:
                _1.serialize(buffer, boxed)
            case let _1 as Api.contacts.ResolvedPeer:
                _1.serialize(buffer, boxed)
            case let _1 as Api.contacts.TopPeers:
                _1.serialize(buffer, boxed)
            case let _1 as Api.fragment.CollectibleInfo:
                _1.serialize(buffer, boxed)
            case let _1 as Api.help.AppConfig:
                _1.serialize(buffer, boxed)
            case let _1 as Api.help.AppUpdate:
                _1.serialize(buffer, boxed)
            case let _1 as Api.help.CountriesList:
                _1.serialize(buffer, boxed)
            case let _1 as Api.help.Country:
                _1.serialize(buffer, boxed)
            case let _1 as Api.help.CountryCode:
                _1.serialize(buffer, boxed)
            case let _1 as Api.help.DeepLinkInfo:
                _1.serialize(buffer, boxed)
            case let _1 as Api.help.InviteText:
                _1.serialize(buffer, boxed)
            case let _1 as Api.help.PassportConfig:
                _1.serialize(buffer, boxed)
            case let _1 as Api.help.PeerColorOption:
                _1.serialize(buffer, boxed)
            case let _1 as Api.help.PeerColorSet:
                _1.serialize(buffer, boxed)
            case let _1 as Api.help.PeerColors:
                _1.serialize(buffer, boxed)
            case let _1 as Api.help.PremiumPromo:
                _1.serialize(buffer, boxed)
            case let _1 as Api.help.PromoData:
                _1.serialize(buffer, boxed)
            case let _1 as Api.help.RecentMeUrls:
                _1.serialize(buffer, boxed)
            case let _1 as Api.help.Support:
                _1.serialize(buffer, boxed)
            case let _1 as Api.help.SupportName:
                _1.serialize(buffer, boxed)
            case let _1 as Api.help.TermsOfService:
                _1.serialize(buffer, boxed)
            case let _1 as Api.help.TermsOfServiceUpdate:
                _1.serialize(buffer, boxed)
            case let _1 as Api.help.TimezonesList:
                _1.serialize(buffer, boxed)
            case let _1 as Api.help.UserInfo:
                _1.serialize(buffer, boxed)
            case let _1 as Api.messages.AffectedFoundMessages:
                _1.serialize(buffer, boxed)
            case let _1 as Api.messages.AffectedHistory:
                _1.serialize(buffer, boxed)
            case let _1 as Api.messages.AffectedMessages:
                _1.serialize(buffer, boxed)
            case let _1 as Api.messages.AllStickers:
                _1.serialize(buffer, boxed)
            case let _1 as Api.messages.ArchivedStickers:
                _1.serialize(buffer, boxed)
            case let _1 as Api.messages.AvailableEffects:
                _1.serialize(buffer, boxed)
            case let _1 as Api.messages.AvailableReactions:
                _1.serialize(buffer, boxed)
            case let _1 as Api.messages.BotApp:
                _1.serialize(buffer, boxed)
            case let _1 as Api.messages.BotCallbackAnswer:
                _1.serialize(buffer, boxed)
            case let _1 as Api.messages.BotPreparedInlineMessage:
                _1.serialize(buffer, boxed)
            case let _1 as Api.messages.BotResults:
                _1.serialize(buffer, boxed)
            case let _1 as Api.messages.ChatAdminsWithInvites:
                _1.serialize(buffer, boxed)
            case let _1 as Api.messages.ChatFull:
                _1.serialize(buffer, boxed)
            case let _1 as Api.messages.ChatInviteImporters:
                _1.serialize(buffer, boxed)
            case let _1 as Api.messages.Chats:
                _1.serialize(buffer, boxed)
            case let _1 as Api.messages.CheckedHistoryImportPeer:
                _1.serialize(buffer, boxed)
            case let _1 as Api.messages.DhConfig:
                _1.serialize(buffer, boxed)
            case let _1 as Api.messages.DialogFilters:
                _1.serialize(buffer, boxed)
            case let _1 as Api.messages.Dialogs:
                _1.serialize(buffer, boxed)
            case let _1 as Api.messages.DiscussionMessage:
                _1.serialize(buffer, boxed)
            case let _1 as Api.messages.EmojiGroups:
                _1.serialize(buffer, boxed)
            case let _1 as Api.messages.ExportedChatInvite:
                _1.serialize(buffer, boxed)
            case let _1 as Api.messages.ExportedChatInvites:
                _1.serialize(buffer, boxed)
            case let _1 as Api.messages.FavedStickers:
                _1.serialize(buffer, boxed)
            case let _1 as Api.messages.FeaturedStickers:
                _1.serialize(buffer, boxed)
            case let _1 as Api.messages.ForumTopics:
                _1.serialize(buffer, boxed)
            case let _1 as Api.messages.FoundStickerSets:
                _1.serialize(buffer, boxed)
            case let _1 as Api.messages.FoundStickers:
                _1.serialize(buffer, boxed)
            case let _1 as Api.messages.HighScores:
                _1.serialize(buffer, boxed)
            case let _1 as Api.messages.HistoryImport:
                _1.serialize(buffer, boxed)
            case let _1 as Api.messages.HistoryImportParsed:
                _1.serialize(buffer, boxed)
            case let _1 as Api.messages.InactiveChats:
                _1.serialize(buffer, boxed)
            case let _1 as Api.messages.InvitedUsers:
                _1.serialize(buffer, boxed)
            case let _1 as Api.messages.MessageEditData:
                _1.serialize(buffer, boxed)
            case let _1 as Api.messages.MessageReactionsList:
                _1.serialize(buffer, boxed)
            case let _1 as Api.messages.MessageViews:
                _1.serialize(buffer, boxed)
            case let _1 as Api.messages.Messages:
                _1.serialize(buffer, boxed)
            case let _1 as Api.messages.MyStickers:
                _1.serialize(buffer, boxed)
            case let _1 as Api.messages.PeerDialogs:
                _1.serialize(buffer, boxed)
            case let _1 as Api.messages.PeerSettings:
                _1.serialize(buffer, boxed)
            case let _1 as Api.messages.PreparedInlineMessage:
                _1.serialize(buffer, boxed)
            case let _1 as Api.messages.QuickReplies:
                _1.serialize(buffer, boxed)
            case let _1 as Api.messages.Reactions:
                _1.serialize(buffer, boxed)
            case let _1 as Api.messages.RecentStickers:
                _1.serialize(buffer, boxed)
            case let _1 as Api.messages.SavedDialogs:
                _1.serialize(buffer, boxed)
            case let _1 as Api.messages.SavedGifs:
                _1.serialize(buffer, boxed)
            case let _1 as Api.messages.SavedReactionTags:
                _1.serialize(buffer, boxed)
            case let _1 as Api.messages.SearchCounter:
                _1.serialize(buffer, boxed)
            case let _1 as Api.messages.SearchResultsCalendar:
                _1.serialize(buffer, boxed)
            case let _1 as Api.messages.SearchResultsPositions:
                _1.serialize(buffer, boxed)
            case let _1 as Api.messages.SentEncryptedMessage:
                _1.serialize(buffer, boxed)
            case let _1 as Api.messages.SponsoredMessages:
                _1.serialize(buffer, boxed)
            case let _1 as Api.messages.StickerSet:
                _1.serialize(buffer, boxed)
            case let _1 as Api.messages.StickerSetInstallResult:
                _1.serialize(buffer, boxed)
            case let _1 as Api.messages.Stickers:
                _1.serialize(buffer, boxed)
            case let _1 as Api.messages.TranscribedAudio:
                _1.serialize(buffer, boxed)
            case let _1 as Api.messages.TranslatedText:
                _1.serialize(buffer, boxed)
            case let _1 as Api.messages.VotesList:
                _1.serialize(buffer, boxed)
            case let _1 as Api.messages.WebPage:
                _1.serialize(buffer, boxed)
            case let _1 as Api.payments.BankCardData:
                _1.serialize(buffer, boxed)
            case let _1 as Api.payments.CheckedGiftCode:
                _1.serialize(buffer, boxed)
            case let _1 as Api.payments.ConnectedStarRefBots:
                _1.serialize(buffer, boxed)
            case let _1 as Api.payments.ExportedInvoice:
                _1.serialize(buffer, boxed)
            case let _1 as Api.payments.GiveawayInfo:
                _1.serialize(buffer, boxed)
            case let _1 as Api.payments.PaymentForm:
                _1.serialize(buffer, boxed)
            case let _1 as Api.payments.PaymentReceipt:
                _1.serialize(buffer, boxed)
            case let _1 as Api.payments.PaymentResult:
                _1.serialize(buffer, boxed)
            case let _1 as Api.payments.SavedInfo:
                _1.serialize(buffer, boxed)
            case let _1 as Api.payments.StarGiftUpgradePreview:
                _1.serialize(buffer, boxed)
            case let _1 as Api.payments.StarGifts:
                _1.serialize(buffer, boxed)
            case let _1 as Api.payments.StarsRevenueAdsAccountUrl:
                _1.serialize(buffer, boxed)
            case let _1 as Api.payments.StarsRevenueStats:
                _1.serialize(buffer, boxed)
            case let _1 as Api.payments.StarsRevenueWithdrawalUrl:
                _1.serialize(buffer, boxed)
            case let _1 as Api.payments.StarsStatus:
                _1.serialize(buffer, boxed)
            case let _1 as Api.payments.SuggestedStarRefBots:
                _1.serialize(buffer, boxed)
            case let _1 as Api.payments.UserStarGifts:
                _1.serialize(buffer, boxed)
            case let _1 as Api.payments.ValidatedRequestedInfo:
                _1.serialize(buffer, boxed)
            case let _1 as Api.phone.ExportedGroupCallInvite:
                _1.serialize(buffer, boxed)
            case let _1 as Api.phone.GroupCall:
                _1.serialize(buffer, boxed)
            case let _1 as Api.phone.GroupCallStreamChannels:
                _1.serialize(buffer, boxed)
            case let _1 as Api.phone.GroupCallStreamRtmpUrl:
                _1.serialize(buffer, boxed)
            case let _1 as Api.phone.GroupParticipants:
                _1.serialize(buffer, boxed)
            case let _1 as Api.phone.JoinAsPeers:
                _1.serialize(buffer, boxed)
            case let _1 as Api.phone.PhoneCall:
                _1.serialize(buffer, boxed)
            case let _1 as Api.photos.Photo:
                _1.serialize(buffer, boxed)
            case let _1 as Api.photos.Photos:
                _1.serialize(buffer, boxed)
            case let _1 as Api.premium.BoostsList:
                _1.serialize(buffer, boxed)
            case let _1 as Api.premium.BoostsStatus:
                _1.serialize(buffer, boxed)
            case let _1 as Api.premium.MyBoosts:
                _1.serialize(buffer, boxed)
            case let _1 as Api.smsjobs.EligibilityToJoin:
                _1.serialize(buffer, boxed)
            case let _1 as Api.smsjobs.Status:
                _1.serialize(buffer, boxed)
            case let _1 as Api.stats.BroadcastRevenueStats:
                _1.serialize(buffer, boxed)
            case let _1 as Api.stats.BroadcastRevenueTransactions:
                _1.serialize(buffer, boxed)
            case let _1 as Api.stats.BroadcastRevenueWithdrawalUrl:
                _1.serialize(buffer, boxed)
            case let _1 as Api.stats.BroadcastStats:
                _1.serialize(buffer, boxed)
            case let _1 as Api.stats.MegagroupStats:
                _1.serialize(buffer, boxed)
            case let _1 as Api.stats.MessageStats:
                _1.serialize(buffer, boxed)
            case let _1 as Api.stats.PublicForwards:
                _1.serialize(buffer, boxed)
            case let _1 as Api.stats.StoryStats:
                _1.serialize(buffer, boxed)
            case let _1 as Api.stickers.SuggestedShortName:
                _1.serialize(buffer, boxed)
            case let _1 as Api.storage.FileType:
                _1.serialize(buffer, boxed)
            case let _1 as Api.stories.AllStories:
                _1.serialize(buffer, boxed)
            case let _1 as Api.stories.FoundStories:
                _1.serialize(buffer, boxed)
            case let _1 as Api.stories.PeerStories:
                _1.serialize(buffer, boxed)
            case let _1 as Api.stories.Stories:
                _1.serialize(buffer, boxed)
            case let _1 as Api.stories.StoryReactionsList:
                _1.serialize(buffer, boxed)
            case let _1 as Api.stories.StoryViews:
                _1.serialize(buffer, boxed)
            case let _1 as Api.stories.StoryViewsList:
                _1.serialize(buffer, boxed)
            case let _1 as Api.updates.ChannelDifference:
                _1.serialize(buffer, boxed)
            case let _1 as Api.updates.Difference:
                _1.serialize(buffer, boxed)
            case let _1 as Api.updates.State:
                _1.serialize(buffer, boxed)
            case let _1 as Api.upload.CdnFile:
                _1.serialize(buffer, boxed)
            case let _1 as Api.upload.File:
                _1.serialize(buffer, boxed)
            case let _1 as Api.upload.WebFile:
                _1.serialize(buffer, boxed)
            case let _1 as Api.users.UserFull:
                _1.serialize(buffer, boxed)
            default:
                break
        }
    }

}<|MERGE_RESOLUTION|>--- conflicted
+++ resolved
@@ -583,12 +583,8 @@
     dict[-1434950843] = { return Api.MessageAction.parse_messageActionSetChatTheme($0) }
     dict[1348510708] = { return Api.MessageAction.parse_messageActionSetChatWallPaper($0) }
     dict[1007897979] = { return Api.MessageAction.parse_messageActionSetMessagesTTL($0) }
-<<<<<<< HEAD
-    dict[-1253342558] = { return Api.MessageAction.parse_messageActionStarGift($0) }
-=======
     dict[-655036249] = { return Api.MessageAction.parse_messageActionStarGift($0) }
     dict[638024601] = { return Api.MessageAction.parse_messageActionStarGiftUnique($0) }
->>>>>>> e3ee1dde
     dict[1474192222] = { return Api.MessageAction.parse_messageActionSuggestProfilePhoto($0) }
     dict[228168278] = { return Api.MessageAction.parse_messageActionTopicCreate($0) }
     dict[-1064024032] = { return Api.MessageAction.parse_messageActionTopicEdit($0) }
