--- conflicted
+++ resolved
@@ -373,12 +373,8 @@
         case messageActionSetChatTheme(emoticon: String)
         case messageActionSetChatWallPaper(flags: Int32, wallpaper: Api.WallPaper)
         case messageActionSetMessagesTTL(flags: Int32, period: Int32, autoSettingFrom: Int64?)
-<<<<<<< HEAD
-        case messageActionStarGift(flags: Int32, gift: Api.StarGift, message: Api.TextWithEntities?, convertStars: Int64?, canExportAt: Int32?)
-=======
         case messageActionStarGift(flags: Int32, gift: Api.StarGift, message: Api.TextWithEntities?, convertStars: Int64?, upgradeMsgId: Int32?, upgradeStars: Int64?)
         case messageActionStarGiftUnique(flags: Int32, gift: Api.StarGift, canExportAt: Int32?, transferStars: Int64?)
->>>>>>> e3ee1dde
         case messageActionSuggestProfilePhoto(photo: Api.Photo)
         case messageActionTopicCreate(flags: Int32, title: String, iconColor: Int32, iconEmojiId: Int64?)
         case messageActionTopicEdit(flags: Int32, title: String?, iconEmojiId: Int64?, closed: Api.Bool?, hidden: Api.Bool?)
@@ -724,23 +720,14 @@
                     serializeInt32(period, buffer: buffer, boxed: false)
                     if Int(flags) & Int(1 << 0) != 0 {serializeInt64(autoSettingFrom!, buffer: buffer, boxed: false)}
                     break
-<<<<<<< HEAD
-                case .messageActionStarGift(let flags, let gift, let message, let convertStars, let canExportAt):
-                    if boxed {
-                        buffer.appendInt32(-1253342558)
-=======
                 case .messageActionStarGift(let flags, let gift, let message, let convertStars, let upgradeMsgId, let upgradeStars):
                     if boxed {
                         buffer.appendInt32(-655036249)
->>>>>>> e3ee1dde
                     }
                     serializeInt32(flags, buffer: buffer, boxed: false)
                     gift.serialize(buffer, true)
                     if Int(flags) & Int(1 << 1) != 0 {message!.serialize(buffer, true)}
                     if Int(flags) & Int(1 << 4) != 0 {serializeInt64(convertStars!, buffer: buffer, boxed: false)}
-<<<<<<< HEAD
-                    if Int(flags) & Int(1 << 7) != 0 {serializeInt32(canExportAt!, buffer: buffer, boxed: false)}
-=======
                     if Int(flags) & Int(1 << 5) != 0 {serializeInt32(upgradeMsgId!, buffer: buffer, boxed: false)}
                     if Int(flags) & Int(1 << 8) != 0 {serializeInt64(upgradeStars!, buffer: buffer, boxed: false)}
                     break
@@ -752,7 +739,6 @@
                     gift.serialize(buffer, true)
                     if Int(flags) & Int(1 << 3) != 0 {serializeInt32(canExportAt!, buffer: buffer, boxed: false)}
                     if Int(flags) & Int(1 << 4) != 0 {serializeInt64(transferStars!, buffer: buffer, boxed: false)}
->>>>>>> e3ee1dde
                     break
                 case .messageActionSuggestProfilePhoto(let photo):
                     if boxed {
@@ -879,15 +865,10 @@
                 return ("messageActionSetChatWallPaper", [("flags", flags as Any), ("wallpaper", wallpaper as Any)])
                 case .messageActionSetMessagesTTL(let flags, let period, let autoSettingFrom):
                 return ("messageActionSetMessagesTTL", [("flags", flags as Any), ("period", period as Any), ("autoSettingFrom", autoSettingFrom as Any)])
-<<<<<<< HEAD
-                case .messageActionStarGift(let flags, let gift, let message, let convertStars, let canExportAt):
-                return ("messageActionStarGift", [("flags", flags as Any), ("gift", gift as Any), ("message", message as Any), ("convertStars", convertStars as Any), ("canExportAt", canExportAt as Any)])
-=======
                 case .messageActionStarGift(let flags, let gift, let message, let convertStars, let upgradeMsgId, let upgradeStars):
                 return ("messageActionStarGift", [("flags", flags as Any), ("gift", gift as Any), ("message", message as Any), ("convertStars", convertStars as Any), ("upgradeMsgId", upgradeMsgId as Any), ("upgradeStars", upgradeStars as Any)])
                 case .messageActionStarGiftUnique(let flags, let gift, let canExportAt, let transferStars):
                 return ("messageActionStarGiftUnique", [("flags", flags as Any), ("gift", gift as Any), ("canExportAt", canExportAt as Any), ("transferStars", transferStars as Any)])
->>>>>>> e3ee1dde
                 case .messageActionSuggestProfilePhoto(let photo):
                 return ("messageActionSuggestProfilePhoto", [("photo", photo as Any)])
                 case .messageActionTopicCreate(let flags, let title, let iconColor, let iconEmojiId):
@@ -1549,22 +1530,13 @@
             var _4: Int64?
             if Int(_1!) & Int(1 << 4) != 0 {_4 = reader.readInt64() }
             var _5: Int32?
-<<<<<<< HEAD
-            if Int(_1!) & Int(1 << 7) != 0 {_5 = reader.readInt32() }
-=======
             if Int(_1!) & Int(1 << 5) != 0 {_5 = reader.readInt32() }
             var _6: Int64?
             if Int(_1!) & Int(1 << 8) != 0 {_6 = reader.readInt64() }
->>>>>>> e3ee1dde
             let _c1 = _1 != nil
             let _c2 = _2 != nil
             let _c3 = (Int(_1!) & Int(1 << 1) == 0) || _3 != nil
             let _c4 = (Int(_1!) & Int(1 << 4) == 0) || _4 != nil
-<<<<<<< HEAD
-            let _c5 = (Int(_1!) & Int(1 << 7) == 0) || _5 != nil
-            if _c1 && _c2 && _c3 && _c4 && _c5 {
-                return Api.MessageAction.messageActionStarGift(flags: _1!, gift: _2!, message: _3, convertStars: _4, canExportAt: _5)
-=======
             let _c5 = (Int(_1!) & Int(1 << 5) == 0) || _5 != nil
             let _c6 = (Int(_1!) & Int(1 << 8) == 0) || _6 != nil
             if _c1 && _c2 && _c3 && _c4 && _c5 && _c6 {
@@ -1591,7 +1563,6 @@
             let _c4 = (Int(_1!) & Int(1 << 4) == 0) || _4 != nil
             if _c1 && _c2 && _c3 && _c4 {
                 return Api.MessageAction.messageActionStarGiftUnique(flags: _1!, gift: _2!, canExportAt: _3, transferStars: _4)
->>>>>>> e3ee1dde
             }
             else {
                 return nil
