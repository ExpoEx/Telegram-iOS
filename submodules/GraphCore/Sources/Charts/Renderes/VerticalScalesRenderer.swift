//
//  VerticalScalesRenderer.swift
//  GraphTest
//
//  Created by Andrei Salavei on 4/8/19.
//  Copyright © 2019 Andrei Salavei. All rights reserved.
//

import Foundation
#if os(macOS)
import Cocoa
<<<<<<< HEAD

=======
>>>>>>> 64e3df0d
typealias UIColor = NSColor
#else
import UIKit
#endif

class VerticalScalesRenderer: BaseChartRenderer {
    private var verticalLabelsAndLines: [LinesChartLabel] = []
    private var animatedVerticalLabelsAndLines: [AnimatedLinesChartLabels] = []
    private lazy var horizontalLinesAlphaAnimator: AnimationController<CGFloat> = {
        return AnimationController(current: 1, refreshClosure: self.refreshClosure)
    }()
    
    var drawAxisX: Bool = true
    var axisXColor: GColor = .black
    var axisXWidth: CGFloat = GView.oneDevicePixel
    
    var isRightAligned: Bool = false
    var isCrypto: Bool = false
    
    var horizontalLinesColor: GColor = .black {
        didSet {
            setNeedsDisplay()
        }
    }
    var horizontalLinesWidth: CGFloat = GView.oneDevicePixel
    var labelsAxisOffset: CGFloat = 6
    var labelsColor: GColor = .black {
        didSet {
            setNeedsDisplay()
        }
    }
    var labelsFont: NSFont = .systemFont(ofSize: 11)

    func setHorizontalLinesVisible(_ visible: Bool, animated: Bool) {
        let destinationValue: CGFloat = visible ? 1 : 0
        guard self.horizontalLinesAlphaAnimator.end != destinationValue else { return }
        if animated {
            self.horizontalLinesAlphaAnimator.animate(to: destinationValue, duration: .defaultDuration)
        } else {
            self.horizontalLinesAlphaAnimator.set(current: destinationValue)
        }
    }

    func setup(verticalLimitsLabels: [LinesChartLabel], animated: Bool) {
        if animated {
            var labelsToKeepVisible: [LinesChartLabel] = []
            let labelsToHide: [LinesChartLabel]
            var labelsToShow: [LinesChartLabel] = []
            
            for label in verticalLimitsLabels {
                if verticalLabelsAndLines.contains(label) {
                    labelsToKeepVisible.append(label)
                } else {
                    labelsToShow.append(label)
                }
            }
            labelsToHide = verticalLabelsAndLines.filter { !verticalLimitsLabels.contains($0) }
            animatedVerticalLabelsAndLines.removeAll(where: { $0.isAppearing })
            verticalLabelsAndLines = labelsToKeepVisible
            
            let showAnimation = AnimatedLinesChartLabels(labels: labelsToShow, alphaAnimator: AnimationController(current: 1.0, refreshClosure: refreshClosure))
            showAnimation.isAppearing = true
            showAnimation.alphaAnimator.set(current: 0)
            showAnimation.alphaAnimator.animate(to: 1, duration: .defaultDuration)
            showAnimation.alphaAnimator.completionClosure = { [weak self, weak showAnimation] in
                guard let self = self, let showAnimation = showAnimation else { return }
                self.animatedVerticalLabelsAndLines.removeAll(where: { $0 === showAnimation })
                self.verticalLabelsAndLines = verticalLimitsLabels
            }
            
            let hideAnimation = AnimatedLinesChartLabels(labels: labelsToHide, alphaAnimator: AnimationController(current: 1.0, refreshClosure: refreshClosure))
            hideAnimation.isAppearing = false
            hideAnimation.alphaAnimator.set(current: 1)
            hideAnimation.alphaAnimator.animate(to: 0, duration: .defaultDuration)
            hideAnimation.alphaAnimator.completionClosure = { [weak self, weak hideAnimation] in
                guard let self = self, let hideAnimation = hideAnimation else { return }
                self.animatedVerticalLabelsAndLines.removeAll(where: { $0 === hideAnimation })
            }
            
            animatedVerticalLabelsAndLines.append(showAnimation)
            animatedVerticalLabelsAndLines.append(hideAnimation)
        } else {
            verticalLabelsAndLines = verticalLimitsLabels
            animatedVerticalLabelsAndLines = []
        }
    }
    
    override func render(context: CGContext, bounds: CGRect, chartFrame: CGRect) {
        guard isEnabled && verticalRange.current.distance > 0 && verticalRange.current.distance > 0 else { return }
        let generalAlpha = chartAlphaAnimator.current
        if generalAlpha == 0 { return }
        let labelColorAlpha = labelsColor.alphaValue
        
        let spacing: CGFloat = 1.0
        context.clip(to: CGRect(origin: CGPoint(x: 0.0, y: chartFrame.minY - spacing), size: CGSize(width: chartFrame.width + chartFrame.origin.x * 2.0, height: chartFrame.height + spacing * 2.0)))
        
        func drawLines(_ labels: [LinesChartLabel], alpha: CGFloat) {
            var lineSegments: [CGPoint] = []
            let x0 = chartFrame.minX
            let x1 = chartFrame.maxX
            
            context.setStrokeColor(horizontalLinesColor.withAlphaComponent(horizontalLinesColor.alphaValue * alpha).cgColor)
            
            for lineInfo in labels {
                let y = transform(toChartCoordinateVertical: lineInfo.value, chartFrame: chartFrame).roundedUpToPixelGrid()
                if y < chartFrame.maxY - 2.0 {
                    lineSegments.append(CGPoint(x: x0, y: y))
                    lineSegments.append(CGPoint(x: x1, y: y))
                }
            }
            context.strokeLineSegments(between: lineSegments)
        }
        
        func drawTonSymbol(context: CGContext, color: UIColor, at point: CGPoint) {
            let width: CGFloat = 8.0
            let height: CGFloat = 7.5
            let cornerRadius: CGFloat = 0.5
            
            let topPoint = CGPoint(x: point.x + width / 2, y: point.y)
            let bottomPoint = CGPoint(x: point.x + width / 2, y: point.y + height)
            let leftTopPoint = CGPoint(x: point.x, y: point.y)
            let rightTopPoint = CGPoint(x: point.x + width, y: point.y)
            
            context.saveGState()
            
            context.beginPath()
            context.move(to: CGPoint(x: leftTopPoint.x + cornerRadius, y: leftTopPoint.y))
            
            context.addArc(tangent1End: leftTopPoint, tangent2End: bottomPoint, radius: cornerRadius)
            context.addLine(to: CGPoint(x: bottomPoint.x, y: bottomPoint.y - cornerRadius + GView.oneDevicePixel))
            
            context.move(to: CGPoint(x: rightTopPoint.x - cornerRadius, y: rightTopPoint.y))
            context.addArc(tangent1End: rightTopPoint, tangent2End: bottomPoint, radius: cornerRadius)
            context.addLine(to: CGPoint(x: bottomPoint.x, y: bottomPoint.y - cornerRadius + GView.oneDevicePixel))
                              
            context.move(to: CGPoint(x: leftTopPoint.x + cornerRadius, y: leftTopPoint.y))
            context.addLine(to: CGPoint(x: rightTopPoint.x - cornerRadius, y: rightTopPoint.y))
            
            context.move(to: topPoint)
            context.addLine(to: CGPoint(x: bottomPoint.x, y: bottomPoint.y - 1.0))
            
            context.setLineWidth(1.0)
            context.setLineCap(.round)
            context.setFillColor(UIColor.clear.cgColor)
            context.setStrokeColor(color.withAlphaComponent(1.0).cgColor)
            
            context.setAlpha(color.alphaValue)
            context.strokePath()
            
            context.restoreGState()
        }
        
        func drawVerticalLabels(_ labels: [LinesChartLabel], attributes: [NSAttributedString.Key: Any]) {
            if isRightAligned {
                for label in labels {
                    let y = transform(toChartCoordinateVertical: label.value, chartFrame: chartFrame) - labelsFont.pointSize - labelsAxisOffset
                    let attributedString = NSAttributedString(string: label.text, attributes: attributes)
                    let textNode = LabelNode.layoutText(attributedString, bounds.size)
                    textNode.1.draw(CGRect(origin: CGPoint(x:chartFrame.maxX - textNode.0.size.width, y: y), size: textNode.0.size), in: context, backingScaleFactor: deviceScale)
                }
            } else {
                for label in labels {
                    let y = transform(toChartCoordinateVertical: label.value, chartFrame: chartFrame) - labelsFont.pointSize - labelsAxisOffset
                    let attributedString = NSAttributedString(string: label.text, attributes: attributes)
                    let textNode = LabelNode.layoutText(attributedString, bounds.size)
                    
                    var xOffset = 0.0
                    if self.isCrypto {
                        xOffset += 11.0
                        drawTonSymbol(context: context, color: attributes[.foregroundColor] as? UIColor ?? .black, at: CGPoint(x: chartFrame.minX, y: y + 4.0))
                    }
                    
                    textNode.1.draw(CGRect(origin: CGPoint(x: chartFrame.minX + xOffset, y: y), size: textNode.0.size), in: context, backingScaleFactor: deviceScale)
                }
            }
        }
        
        let horizontalLinesAlpha = horizontalLinesAlphaAnimator.current
        if horizontalLinesAlpha > 0 {
            context.setLineWidth(horizontalLinesWidth)
            
            drawLines(verticalLabelsAndLines, alpha: generalAlpha)
            for animatedLabesAndLines in animatedVerticalLabelsAndLines {
                drawLines(animatedLabesAndLines.labels, alpha: animatedLabesAndLines.alphaAnimator.current * generalAlpha * horizontalLinesAlpha)
            }
            
            if drawAxisX {
                context.setLineWidth(axisXWidth)
                context.setStrokeColor(axisXColor.withAlphaComponent(axisXColor.alphaValue * horizontalLinesAlpha * generalAlpha).cgColor)
                
                let lineSegments: [CGPoint] = [CGPoint(x: chartFrame.minX, y: chartFrame.maxY.roundedUpToPixelGrid()),
                                               CGPoint(x: chartFrame.maxX, y: chartFrame.maxY.roundedUpToPixelGrid())]
                
                context.strokeLineSegments(between: lineSegments)
            }
        }
        
        drawVerticalLabels(verticalLabelsAndLines, attributes: [.foregroundColor: labelsColor.withAlphaComponent(labelColorAlpha * generalAlpha),
                                                                .font: labelsFont])
        for animatedLabesAndLines in animatedVerticalLabelsAndLines {
            drawVerticalLabels(animatedLabesAndLines.labels,
                               attributes: [.foregroundColor: labelsColor.withAlphaComponent(animatedLabesAndLines.alphaAnimator.current * labelColorAlpha * generalAlpha),
                                            .font: labelsFont])
        }
        
        context.resetClip()
    }
}<|MERGE_RESOLUTION|>--- conflicted
+++ resolved
@@ -9,10 +9,6 @@
 import Foundation
 #if os(macOS)
 import Cocoa
-<<<<<<< HEAD
-
-=======
->>>>>>> 64e3df0d
 typealias UIColor = NSColor
 #else
 import UIKit
