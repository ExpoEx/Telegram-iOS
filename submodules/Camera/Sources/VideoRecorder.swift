import Foundation
import AVFoundation
import UIKit
import CoreImage
import SwiftSignalKit
import TelegramCore

private extension CMSampleBuffer {
    var endTime: CMTime {
        let presentationTime = CMSampleBufferGetPresentationTimeStamp(self)
        let duration = CMSampleBufferGetDuration(self)
        return presentationTime + duration
    }
}

private final class VideoRecorderImpl {
    public enum RecorderError: LocalizedError {
        case generic
        case avError(Error)
       
        public var errorDescription: String? {
            switch self {
            case .generic:
                return "Error"
            case let .avError(error):
                return error.localizedDescription
            }
        }
    }
    
    private let queue = DispatchQueue(label: "VideoRecorder")
    
    private var assetWriter: AVAssetWriter
    private var videoInput: AVAssetWriterInput?
    private var audioInput: AVAssetWriterInput?
    
    private let ciContext: CIContext
    fileprivate var transitionImage: UIImage?
    private var savedTransitionImage = false
    
    private var pendingAudioSampleBuffers: [CMSampleBuffer] = []
    
    private var _duration: CMTime = .zero
    public var duration: CMTime {
        self.queue.sync { _duration }
    }
        
    private var lastVideoSampleTime: CMTime = .invalid
    private var recordingStartSampleTime: CMTime = .invalid
    private var recordingStopSampleTime: CMTime = .invalid
    
    private var positionChangeTimestamps: [(Camera.Position, CMTime)] = []
    
    private let configuration: VideoRecorder.Configuration
    private let orientation: AVCaptureVideoOrientation
    private let videoTransform: CGAffineTransform
    private let url: URL
    fileprivate var completion: (Bool, UIImage?, [(Camera.Position, CMTime)]?) -> Void = { _, _, _ in }
    
    private let error = Atomic<Error?>(value: nil)
    
    private var stopped = false
    private var hasAllVideoBuffers = false
    private var hasAllAudioBuffers = false
    
    public init?(configuration: VideoRecorder.Configuration, ciContext: CIContext, orientation: AVCaptureVideoOrientation, fileUrl: URL) {
        self.configuration = configuration
        self.ciContext = ciContext
        
        var transform: CGAffineTransform = CGAffineTransform(rotationAngle: .pi / 2.0)
        if orientation == .landscapeLeft {
            transform = CGAffineTransform(rotationAngle: .pi)
        } else if orientation == .landscapeRight {
            transform = CGAffineTransform(rotationAngle: 0.0)
        } else if orientation == .portraitUpsideDown {
            transform = CGAffineTransform(rotationAngle: -.pi / 2.0)
        }
        
        self.orientation = orientation
        self.videoTransform = transform
        self.url = fileUrl
        
        try? FileManager.default.removeItem(at: url)
        guard let assetWriter = try? AVAssetWriter(url: url, fileType: .mp4) else {
            return nil
        }
        self.assetWriter = assetWriter
        self.assetWriter.shouldOptimizeForNetworkUse = false
    }
    
    private func hasError() -> Error? {
        return self.error.with { $0 }
    }
    
    public func start() {
        self.queue.async {
            self.recordingStartSampleTime = CMTime(seconds: CACurrentMediaTime(), preferredTimescale: CMTimeScale(NSEC_PER_SEC))
        }
    }
    
    public func markPositionChange(position: Camera.Position, time: CMTime? = nil) {
        self.queue.async {
            guard self.recordingStartSampleTime.isValid || time != nil else {
                return
            }
            if let time {
                self.positionChangeTimestamps.append((position, time))
            } else {
                let currentTime = CMTime(seconds: CACurrentMediaTime(), preferredTimescale: CMTimeScale(NSEC_PER_SEC))
                let delta = currentTime - self.recordingStartSampleTime
                self.positionChangeTimestamps.append((position, delta))
            }
        }
    }
    
    public func appendVideoSampleBuffer(_ sampleBuffer: CMSampleBuffer) {
        if let _ = self.hasError() {
            return
        }
        
        guard let formatDescription = CMSampleBufferGetFormatDescription(sampleBuffer), CMFormatDescriptionGetMediaType(formatDescription) == kCMMediaType_Video else {
            return
        }

        let presentationTime = CMSampleBufferGetPresentationTimeStamp(sampleBuffer)
        self.queue.async {
            guard !self.stopped && self.error.with({ $0 }) == nil else {
                return
            }
            var failed = false
            if self.videoInput == nil {
                Logger.shared.log("VideoRecorder", "Try adding video input")
                
                let videoSettings = self.configuration.videoSettings
                if self.assetWriter.canApply(outputSettings: videoSettings, forMediaType: .video) {
                    let videoInput = AVAssetWriterInput(mediaType: .video, outputSettings: videoSettings, sourceFormatHint: formatDescription)
                    videoInput.expectsMediaDataInRealTime = true
                    videoInput.transform = self.videoTransform
                    if self.assetWriter.canAdd(videoInput) {
                        self.assetWriter.add(videoInput)
                        self.videoInput = videoInput
                        
                        Logger.shared.log("VideoRecorder", "Successfully added video input")
                    } else {
                        failed = true
                    }
                } else {
                    failed = true
                }
            }
            
            if failed {
                Logger.shared.log("VideoRecorder", "Failed to append video buffer")
                return
            }
            
            if self.assetWriter.status == .unknown {
                if sampleBuffer.presentationTimestamp < self.recordingStartSampleTime {
                    return
                }
                if self.videoInput != nil && (self.audioInput != nil || !self.configuration.hasAudio) {
                    if !self.assetWriter.startWriting() {
                        if let error = self.assetWriter.error {
                            self.transitionToFailedStatus(error: .avError(error))
                            return
                        }
                    }
                    
                    self.assetWriter.startSession(atSourceTime: presentationTime)
                    self.recordingStartSampleTime = presentationTime
                    self.lastVideoSampleTime = presentationTime
                }
            }
            
            if self.recordingStartSampleTime == .invalid || sampleBuffer.presentationTimestamp < self.recordingStartSampleTime {
                return
            }
           
            if self.assetWriter.status == .writing {
                if self.recordingStopSampleTime != .invalid && sampleBuffer.presentationTimestamp > self.recordingStopSampleTime {
                    self.hasAllVideoBuffers = true
                    self.maybeFinish()
                    return
                }
                
                if let videoInput = self.videoInput, videoInput.isReadyForMoreMediaData {
                    if videoInput.append(sampleBuffer) {
                        self.lastVideoSampleTime = presentationTime
                        let startTime = self.recordingStartSampleTime
                        let duration = presentationTime - startTime
                        self._duration = duration
                    }
                    
                    if !self.savedTransitionImage, let pixelBuffer = CMSampleBufferGetImageBuffer(sampleBuffer) {
                        self.savedTransitionImage = true
                        Queue.concurrentBackgroundQueue().async {
                            let ciImage = CIImage(cvPixelBuffer: pixelBuffer)
                            if let cgImage = self.ciContext.createCGImage(ciImage, from: ciImage.extent) {
                                var orientation: UIImage.Orientation = .right
                                if self.orientation == .landscapeLeft {
                                    orientation = .down
                                } else if self.orientation == .landscapeRight {
                                    orientation = .up
                                } else if self.orientation == .portraitUpsideDown {
                                    orientation = .left
                                }
                                self.transitionImage = UIImage(cgImage: cgImage, scale: 1.0, orientation: orientation)
                            } else {
                                self.savedTransitionImage = false
                            }
                        }
                    }
                    
                    if !self.tryAppendingPendingAudioBuffers() {
                        self.transitionToFailedStatus(error: .generic)
                    }
                }
            }
        }
    }
    
    public func appendAudioSampleBuffer(_ sampleBuffer: CMSampleBuffer) {
        if let _ = self.hasError() {
            return
        }
        
        guard let formatDescription = CMSampleBufferGetFormatDescription(sampleBuffer), CMFormatDescriptionGetMediaType(formatDescription) == kCMMediaType_Audio else {
            return
        }
        
        self.queue.async {
            guard !self.stopped && self.error.with({ $0 }) == nil else {
                return
            }
            
            var failed = false
            if self.audioInput == nil {
                Logger.shared.log("VideoRecorder", "Try adding audio input")
                
                var audioSettings = self.configuration.audioSettings
                if let currentAudioStreamBasicDescription = CMAudioFormatDescriptionGetStreamBasicDescription(formatDescription) {
                    audioSettings[AVSampleRateKey] = currentAudioStreamBasicDescription.pointee.mSampleRate
                    audioSettings[AVNumberOfChannelsKey] = currentAudioStreamBasicDescription.pointee.mChannelsPerFrame
                }
                
                var audioChannelLayoutSize: Int = 0
                let currentChannelLayout = CMAudioFormatDescriptionGetChannelLayout(formatDescription, sizeOut: &audioChannelLayoutSize)
                let currentChannelLayoutData: Data
                if let currentChannelLayout = currentChannelLayout, audioChannelLayoutSize > 0 {
                    currentChannelLayoutData = Data(bytes: currentChannelLayout, count: audioChannelLayoutSize)
                } else {
                    currentChannelLayoutData = Data()
                }
                audioSettings[AVChannelLayoutKey] = currentChannelLayoutData
                
                if self.assetWriter.canApply(outputSettings: audioSettings, forMediaType: .audio) {
                    let audioInput = AVAssetWriterInput(mediaType: .audio, outputSettings: audioSettings, sourceFormatHint: formatDescription)
                    audioInput.expectsMediaDataInRealTime = true
                    if self.assetWriter.canAdd(audioInput) {
                        self.assetWriter.add(audioInput)
                        self.audioInput = audioInput
                        
                        Logger.shared.log("VideoRecorder", "Successfully added audio input")
                    } else {
                        failed = true
                    }
                } else {
                    failed = true
                }
            }

            if failed {
                Logger.shared.log("VideoRecorder", "Failed to append audio buffer")
                return
            }
                                    
<<<<<<< HEAD
            if self.recordingStartSampleTime != .invalid { //self.assetWriter.status == .writing {
=======
            if self.recordingStartSampleTime != .invalid {
>>>>>>> 79f167d0
                if sampleBuffer.presentationTimestamp < self.recordingStartSampleTime {
                    return
                }
                if self.recordingStopSampleTime != .invalid && sampleBuffer.presentationTimestamp > self.recordingStopSampleTime {
                    self.hasAllAudioBuffers = true
                    self.maybeFinish()
                    return
                }
                var result = false
                if self.tryAppendingPendingAudioBuffers() {
                    if self.tryAppendingAudioSampleBuffer(sampleBuffer) {
                        result = true
                    }
                }
                if !result {
                    self.transitionToFailedStatus(error: .generic)
                }
            }
        }
    }
    
    public func cancelRecording(completion: @escaping () -> Void) {
        self.queue.async {
            if self.stopped {
                DispatchQueue.main.async {
                    completion()
                }
                return
            }
            self.stopped = true
            self.pendingAudioSampleBuffers = []
            if self.assetWriter.status == .writing {
                self.assetWriter.cancelWriting()
            }
            let fileManager = FileManager()
            try? fileManager.removeItem(at: self.url)
            DispatchQueue.main.async {
                completion()
            }
        }
    }
    
    public var isRecording: Bool {
        self.queue.sync { !(self.hasAllVideoBuffers && self.hasAllAudioBuffers) }
    }
    
    public func stopRecording() {
        self.queue.async {
            var stopTime = CMTime(seconds: CACurrentMediaTime(), preferredTimescale: CMTimeScale(NSEC_PER_SEC))
            if self.recordingStartSampleTime.isValid {
                if (stopTime - self.recordingStartSampleTime).seconds < 1.5 {
                    stopTime = self.recordingStartSampleTime + CMTime(seconds: 1.5, preferredTimescale: self.recordingStartSampleTime.timescale)
                }
            }
            
            self.recordingStopSampleTime = stopTime
        }
    }
    
    public func maybeFinish() {
        self.queue.async {
            guard self.hasAllVideoBuffers && self.hasAllVideoBuffers && !self.stopped else {
                return
            }
            self.stopped = true
            self.finish()
        }
    }
    
    public func finish() {
        let completion = self.completion
        if self.recordingStopSampleTime == .invalid {
            DispatchQueue.main.async {
                completion(false, nil, nil)
            }
            return
        }
                    
        if let _ = self.error.with({ $0 }) {
            DispatchQueue.main.async {
                completion(false, nil, nil)
            }
            return
        }
        
        if !self.tryAppendingPendingAudioBuffers() {
            DispatchQueue.main.async {
                completion(false, nil, nil)
            }
            return
        }
        
        if self.assetWriter.status == .writing {
            self.assetWriter.finishWriting {
                if let _ = self.assetWriter.error {
                    DispatchQueue.main.async {
                        completion(false, nil, nil)
                    }
                } else {
                    DispatchQueue.main.async {
                        completion(true, self.transitionImage, self.positionChangeTimestamps)
                    }
                }
            }
        } else if let _ = self.assetWriter.error {
            DispatchQueue.main.async {
                completion(false, nil, nil)
            }
        } else {
            DispatchQueue.main.async {
                completion(false, nil, nil)
            }
        }
    }
    
    private func tryAppendingPendingAudioBuffers() -> Bool {
        dispatchPrecondition(condition: .onQueue(self.queue))
        guard self.pendingAudioSampleBuffers.count > 0 else {
            return true
        }
        
        var result = true
        let (sampleBuffersToAppend, pendingSampleBuffers) = self.pendingAudioSampleBuffers.stableGroup(using: { $0.endTime <= self.lastVideoSampleTime })
        for sampleBuffer in sampleBuffersToAppend {
            if !self.internalAppendAudioSampleBuffer(sampleBuffer) {
                result = false
                break
            }
        }
        self.pendingAudioSampleBuffers = pendingSampleBuffers
        return result
    }
    
    private func tryAppendingAudioSampleBuffer(_ sampleBuffer: CMSampleBuffer) -> Bool {
        dispatchPrecondition(condition: .onQueue(self.queue))
        
        var result = true
        if sampleBuffer.endTime > self.lastVideoSampleTime {
            self.pendingAudioSampleBuffers.append(sampleBuffer)
        } else {
            result = self.internalAppendAudioSampleBuffer(sampleBuffer)
        }
        return result
    }
    
    private func internalAppendAudioSampleBuffer(_ sampleBuffer: CMSampleBuffer) -> Bool {
        if let audioInput = self.audioInput, audioInput.isReadyForMoreMediaData {
            if !audioInput.append(sampleBuffer) {
                if let _ = self.assetWriter.error {
                    return false
                }
            }
        } else {
            
        }
        return true
    }
    
    private func transitionToFailedStatus(error: RecorderError) {
        let _ = self.error.modify({ _ in return error })
    }
}

private extension Sequence {
    func stableGroup(using predicate: (Element) throws -> Bool) rethrows -> ([Element], [Element]) {
        var trueGroup: [Element] = []
        var falseGroup: [Element] = []
        for element in self {
            if try predicate(element) {
                trueGroup.append(element)
            } else {
                falseGroup.append(element)
            }
        }
        return (trueGroup, falseGroup)
    }
}

public final class VideoRecorder {
    var duration: Double? {
        return self.impl.duration.seconds
    }
    
    enum Result {
        enum Error {
            case generic
        }
        
        case success(UIImage?, Double, [(Camera.Position, Double)])
        case initError(Error)
        case writeError(Error)
        case finishError(Error)
    }
    
    struct Configuration {
        var videoSettings: [String: Any]
        var audioSettings: [String: Any]

        init(videoSettings: [String: Any], audioSettings: [String: Any]) {
            self.videoSettings = videoSettings
            self.audioSettings = audioSettings
        }

        var hasAudio: Bool {
            return !self.audioSettings.isEmpty
        }
    }
    
    private let impl: VideoRecorderImpl
    fileprivate let configuration: Configuration
    fileprivate let fileUrl: URL
    private let completion: (Result) -> Void
    
    public var isRecording: Bool {
        return self.impl.isRecording
    }
    
    init?(configuration: Configuration, ciContext: CIContext, orientation: AVCaptureVideoOrientation, fileUrl: URL, completion: @escaping (Result) -> Void) {
        self.configuration = configuration
        self.fileUrl = fileUrl
        self.completion = completion
        
        guard let impl = VideoRecorderImpl(configuration: configuration, ciContext: ciContext, orientation: orientation, fileUrl: fileUrl) else {
            completion(.initError(.generic))
            return nil
        }
        self.impl = impl
        impl.completion = { [weak self] result, transitionImage, positionChangeTimestamps in
            if let self {
                let duration = self.duration ?? 0.0
                if result {
                    var timestamps: [(Camera.Position, Double)] = []
                    if let positionChangeTimestamps {
                        for (position, time) in positionChangeTimestamps {
                            timestamps.append((position, time.seconds))
                        }
                    }
                    self.completion(.success(transitionImage, duration, timestamps))
                } else {
                    self.completion(.finishError(.generic))
                }
            }
        }
    }
    
    func start() {
        self.impl.start()
    }
    
    func stop() {
        self.impl.stopRecording()
    }
        
    func markPositionChange(position: Camera.Position, time: CMTime? = nil) {
        self.impl.markPositionChange(position: position, time: time)
    }
        
    func appendSampleBuffer(_ sampleBuffer: CMSampleBuffer) {
        guard let formatDescriptor = CMSampleBufferGetFormatDescription(sampleBuffer) else {
            return
        }
        let type = CMFormatDescriptionGetMediaType(formatDescriptor)
        if type == kCMMediaType_Video {
            self.impl.appendVideoSampleBuffer(sampleBuffer)
        } else if type == kCMMediaType_Audio {
            if self.configuration.hasAudio {
                self.impl.appendAudioSampleBuffer(sampleBuffer)
            }
        }
    }
    
    var transitionImage: UIImage? {
        return self.impl.transitionImage
    }
}<|MERGE_RESOLUTION|>--- conflicted
+++ resolved
@@ -274,11 +274,7 @@
                 return
             }
                                     
-<<<<<<< HEAD
-            if self.recordingStartSampleTime != .invalid { //self.assetWriter.status == .writing {
-=======
             if self.recordingStartSampleTime != .invalid {
->>>>>>> 79f167d0
                 if sampleBuffer.presentationTimestamp < self.recordingStartSampleTime {
                     return
                 }
