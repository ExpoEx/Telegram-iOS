--- conflicted
+++ resolved
@@ -84,11 +84,7 @@
     case setupPassword
     case premiumUpgrade(discount: Int32)
     case premiumAnnualDiscount(discount: Int32)
-<<<<<<< HEAD
     case premiumRestore(discount: Int32)
-    case chatFolderUpdates(count: Int)
-=======
->>>>>>> 06434cc5
 }
 
 enum ChatListNodeEntry: Comparable, Identifiable {
