--- conflicted
+++ resolved
@@ -1668,17 +1668,16 @@
         }
         
         let currentPeerId: EnginePeer.Id = context.account.peerId
-        
-<<<<<<< HEAD
-        let contactList: Signal<EngineContactList?, NoError>
+
+        /*let contactList: Signal<EngineContactList?, NoError>
         if case let .chatList(appendContacts) = mode, appendContacts {
             contactList = self.context.engine.data.subscribe(TelegramEngine.EngineData.Item.Contacts.List(includePresences: true))
             |> map(Optional.init)
         } else {
             contactList = .single(nil)
         }
-        let _ = contactList
-=======
+        let _ = contactList*/
+
         
         /*let emptyInitialView = ChatListNodeView(
             originalList: EngineChatList(
@@ -1702,7 +1701,6 @@
             }
             let _ = self.enqueueTransition(value).start()
         })*/
->>>>>>> 55b59188
         
         let chatListNodeViewTransition = combineLatest(
             queue: viewProcessingQueue,
