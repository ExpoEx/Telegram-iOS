import Foundation
import UIKit
import Postbox
import SwiftSignalKit
import AsyncDisplayKit
import Display
import TelegramCore
import TelegramPresentationData
import TelegramUIPreferences
import TelegramBaseController
import OverlayStatusController
import AccountContext
import AlertUI
import PresentationDataUtils
import UndoUI
import TelegramNotices
import SearchUI
import DeleteChatPeerActionSheetItem
import LanguageSuggestionUI
import ContextUI
import AppBundle
import LocalizedPeerData
import TelegramIntents
import TooltipUI
import TelegramCallsUI
import StickerResources
import PasswordSetupUI
import FetchManagerImpl
import ComponentFlow
import LottieAnimationComponent
import ProgressIndicatorComponent
import PremiumUI
import ConfettiEffect
import AnimationCache
import MultiAnimationRenderer
import EmojiStatusSelectionComponent
import EntityKeyboard
import TelegramStringFormatting
import ForumCreateTopicScreen
import AnimationUI
import ChatTitleView
import PeerInfoUI
import ComponentDisplayAdapters
import ChatListHeaderComponent
import ChatListTitleView

private func fixListNodeScrolling(_ listNode: ListView, searchNode: NavigationBarSearchContentNode) -> Bool {
    if listNode.scroller.isDragging {
        return false
    }
    if searchNode.expansionProgress > 0.0 && searchNode.expansionProgress < 1.0 {
        let offset: CGFloat
        if searchNode.expansionProgress < 0.6 {
            offset = navigationBarSearchContentHeight
        } else {
            offset = 0.0
        }
        let _ = listNode.scrollToOffsetFromTop(offset, animated: true)
        return true
    } else if searchNode.expansionProgress == 1.0 {
        var sortItemNode: ListViewItemNode?
        var nextItemNode: ListViewItemNode?
        
        listNode.forEachItemNode({ itemNode in
            if sortItemNode == nil, let itemNode = itemNode as? ChatListItemNode, let item = itemNode.item, case .groupReference = item.content {
                sortItemNode = itemNode
            } else if sortItemNode != nil && nextItemNode == nil {
                nextItemNode = itemNode as? ListViewItemNode
            }
        })
        
        if false, let sortItemNode = sortItemNode {
            let itemFrame = sortItemNode.apparentFrame
            if itemFrame.contains(CGPoint(x: 0.0, y: listNode.insets.top)) {
                var scrollToItem: ListViewScrollToItem?
                if itemFrame.minY + itemFrame.height * 0.6 < listNode.insets.top {
                    scrollToItem = ListViewScrollToItem(index: 0, position: .top(-76.0), animated: true, curve: .Default(duration: 0.3), directionHint: .Up)
                } else {
                    scrollToItem = ListViewScrollToItem(index: 0, position: .top(0), animated: true, curve: .Default(duration: 0.3), directionHint: .Up)
                }
                listNode.transaction(deleteIndices: [], insertIndicesAndItems: [], updateIndicesAndItems: [], options: ListViewDeleteAndInsertOptions(), scrollToItem: scrollToItem, updateSizeAndInsets: nil, stationaryItemRange: nil, updateOpaqueState: nil, completion: { _ in })
                return true
            }
        }
    }
    return false
}

private final class ContextControllerContentSourceImpl: ContextControllerContentSource {
    let controller: ViewController
    weak var sourceNode: ASDisplayNode?
    
    let navigationController: NavigationController?
    
    let passthroughTouches: Bool = true
    
    init(controller: ViewController, sourceNode: ASDisplayNode?, navigationController: NavigationController?) {
        self.controller = controller
        self.sourceNode = sourceNode
        self.navigationController = navigationController
    }
    
    func transitionInfo() -> ContextControllerTakeControllerInfo? {
        let sourceNode = self.sourceNode
        return ContextControllerTakeControllerInfo(contentAreaInScreenSpace: CGRect(origin: CGPoint(), size: CGSize(width: 10.0, height: 10.0)), sourceNode: { [weak sourceNode] in
            if let sourceNode = sourceNode {
                return (sourceNode.view, sourceNode.bounds)
            } else {
                return nil
            }
        })
    }
    
    func animatedIn() {
    }
}

public class ChatListControllerImpl: TelegramBaseController, ChatListController {
    private var validLayout: ContainerViewLayout?
    
    public let context: AccountContext
    private let controlsHistoryPreload: Bool
    private let hideNetworkActivityStatus: Bool
    
    private let animationCache: AnimationCache
    private let animationRenderer: MultiAnimationRenderer
    
    public let location: ChatListControllerLocation
    public let previewing: Bool
    
    let openMessageFromSearchDisposable: MetaDisposable = MetaDisposable()
    
    private var chatListDisplayNode: ChatListControllerNode {
        return super.displayNode as! ChatListControllerNode
    }
    
    private let headerContentView = ComponentView<Empty>()
    
    private var primaryContext: ChatListLocationContext?
    private let primaryInfoReady = Promise<Bool>()
    
    private var pendingSecondaryContext: ChatListLocationContext?
    private var secondaryContext: ChatListLocationContext?
    
    fileprivate var effectiveContext: ChatListLocationContext? {
        return self.secondaryContext ?? self.primaryContext
    }
    
    public var effectiveLocation: ChatListControllerLocation {
        return self.secondaryContext?.location ?? self.location
    }
    
    private var badgeDisposable: Disposable?
    private var badgeIconDisposable: Disposable?
    
    private var didAppear = false
    private var dismissSearchOnDisappear = false
        
    private var passcodeLockTooltipDisposable = MetaDisposable()
    private var didShowPasscodeLockTooltipController = false
    
    private var suggestLocalizationDisposable = MetaDisposable()
    private var didSuggestLocalization = false
    
    private let suggestAutoarchiveDisposable = MetaDisposable()
    private let dismissAutoarchiveDisposable = MetaDisposable()
    private var didSuggestAutoarchive = false
    
    private var presentationData: PresentationData
    private let presentationDataValue = Promise<PresentationData>()
    private var presentationDataDisposable: Disposable?
    
    private let stateDisposable = MetaDisposable()
    private let filterDisposable = MetaDisposable()
    private let featuredFiltersDisposable = MetaDisposable()
    private var processedFeaturedFilters = false
    
    private let isReorderingTabsValue = ValuePromise<Bool>(false)
    
    private var searchContentNode: NavigationBarSearchContentNode?
    
    private let tabContainerNode: ChatListFilterTabContainerNode
    private var tabContainerData: ([ChatListFilterTabEntry], Bool, Int32?)?
    
    private var hasDownloads: Bool = false
    private var activeDownloadsDisposable: Disposable?
    private var clearUnseenDownloadsTimer: SwiftSignalKit.Timer?
    
    private var isPremium: Bool = false
    
    private var didSetupTabs = false
    
    private weak var emojiStatusSelectionController: ViewController?
    
    private var forumChannelTracker: ForumChannelTopics?
    
    private let selectAddMemberDisposable = MetaDisposable()
    private let addMemberDisposable = MetaDisposable()
    private let joinForumDisposable = MetaDisposable()
    private let actionDisposables = DisposableSet()
    
    private var plainTitle: String = ""
    
    public override func updateNavigationCustomData(_ data: Any?, progress: CGFloat, transition: ContainedViewLayoutTransition) {
        if self.isNodeLoaded {
            self.chatListDisplayNode.effectiveContainerNode.updateSelectedChatLocation(data: data as? ChatLocation, progress: progress, transition: transition)
        }
    }
    
    public init(context: AccountContext, location: ChatListControllerLocation, controlsHistoryPreload: Bool, hideNetworkActivityStatus: Bool = false, previewing: Bool = false, enableDebugActions: Bool) {
        self.context = context
        self.controlsHistoryPreload = controlsHistoryPreload
        self.hideNetworkActivityStatus = hideNetworkActivityStatus
        
        self.location = location
        self.previewing = previewing
        
        self.presentationData = (context.sharedContext.currentPresentationData.with { $0 })
        self.presentationDataValue.set(.single(self.presentationData))
        
        self.animationCache = context.animationCache
        self.animationRenderer = context.animationRenderer
        
        let groupCallPanelSource: GroupCallPanelSource
        switch self.location {
        case .chatList:
            groupCallPanelSource = .all
        case let .forum(peerId):
            groupCallPanelSource = .peer(peerId)
        }
        
        self.tabContainerNode = ChatListFilterTabContainerNode()
                
        super.init(context: context, navigationBarPresentationData: NavigationBarPresentationData(presentationData: self.presentationData), mediaAccessoryPanelVisibility: .always, locationBroadcastPanelSource: .summary, groupCallPanelSource: groupCallPanelSource)
        
        self.tabBarItemContextActionType = .always
        self.automaticallyControlPresentationContextLayout = false
        
        self.statusBar.statusBarStyle = self.presentationData.theme.rootController.statusBarStyle.style
        
        let title: String
        switch self.location {
        case let .chatList(groupId):
            if groupId == .root {
                title = self.presentationData.strings.DialogList_Title
            } else {
                title = self.presentationData.strings.ChatList_ArchivedChatsTitle
            }
            self.plainTitle = title
        case let .forum(peerId):
            title = ""
            self.forumChannelTracker = ForumChannelTopics(account: self.context.account, peerId: peerId)
            
            self.navigationBar?.userInfo = PeerInfoNavigationSourceTag(peerId: peerId)
            self.navigationBar?.allowsCustomTransition = { [weak self] in
                guard let strongSelf = self else {
                    return false
                }
                if strongSelf.navigationBar?.userInfo == nil {
                    return false
                }
                
                //TODO:loc
                if "".isEmpty {
                    return false
                }
                return true
            }
        }
        
        switch self.location {
        case .chatList:
            /*if let titleView = self.titleView {
                titleView.title = NetworkStatusTitle(text: title, activity: false, hasProxy: false, connectsViaProxy: false, isPasscodeSet: false, isManuallyLocked: false, peerStatus: nil)
                //self.navigationItem.titleView = titleView
            }*/
            //self.primaryInfoReady.set(.single(true))
            break
        case .forum:
            break
        }
        
        let primaryContext = ChatListLocationContext(
            context: context,
            location: self.location,
            parentController: self,
            hideNetworkActivityStatus: self.hideNetworkActivityStatus,
            containerNode: self.chatListDisplayNode.mainContainerNode,
            isReorderingTabs: self.isReorderingTabsValue.get()
        )
        self.primaryContext = primaryContext
        self.primaryInfoReady.set(primaryContext.ready.get())
        
        if !previewing {
            switch self.location {
            case let .chatList(groupId):
                if groupId == .root {
                    self.tabBarItem.title = self.presentationData.strings.DialogList_Title
                    
                    let icon: UIImage?
                    if useSpecialTabBarIcons() {
                        icon = UIImage(bundleImageName: "Chat List/Tabs/Holiday/IconChats")
                    } else {
                        icon = UIImage(bundleImageName: "Chat List/Tabs/IconChats")
                    }
                    
                    self.tabBarItem.image = icon
                    self.tabBarItem.selectedImage = icon
                    if !self.presentationData.reduceMotion {
                        self.tabBarItem.animationName = "TabChats"
                        self.tabBarItem.animationOffset = CGPoint(x: 0.0, y: UIScreenPixel)
                    }
                    
                    self.primaryContext?.leftButton = AnyComponentWithIdentity(id: "edit", component: AnyComponent(NavigationButtonComponent(
                        content: .text(title: self.presentationData.strings.Common_Edit, isBold: false),
                        pressed: { [weak self] _ in
                            self?.editPressed()
                        }
                    )))
                    
                    self.primaryContext?.rightButton = AnyComponentWithIdentity(id: "compose", component: AnyComponent(NavigationButtonComponent(
                        content: .icon(imageName: "Chat List/ComposeIcon"),
                        pressed: { [weak self] _ in
                            self?.composePressed()
                        }
                    )))
                    
                    //let backBarButtonItem = UIBarButtonItem(title: self.presentationData.strings.DialogList_Title, style: .plain, target: nil, action: nil)
                    //backBarButtonItem.accessibilityLabel = self.presentationData.strings.Common_Back
                    //self.navigationItem.backBarButtonItem = backBarButtonItem
                } else {
                    switch self.location {
                    case .chatList:
                        self.primaryContext?.rightButton = AnyComponentWithIdentity(id: "edit", component: AnyComponent(NavigationButtonComponent(
                            content: .text(title: self.presentationData.strings.Common_Edit, isBold: false),
                            pressed: { [weak self] _ in
                                self?.editPressed()
                            }
                        )))
                    case .forum:
                        break
                    }
                    
                    let backBarButtonItem = UIBarButtonItem(title: self.presentationData.strings.Common_Back, style: .plain, target: nil, action: nil)
                    backBarButtonItem.accessibilityLabel = self.presentationData.strings.Common_Back
                    self.navigationItem.backBarButtonItem = backBarButtonItem
                }
            case .forum:
                break
            }
        }
        
        self.scrollToTop = { [weak self] in
            if let strongSelf = self {
                if let searchContentNode = strongSelf.searchContentNode {
                    searchContentNode.updateExpansionProgress(1.0, animated: true)
                }
                strongSelf.chatListDisplayNode.scrollToTop()
            }
        }
        self.scrollToTopWithTabBar = { [weak self] in
            guard let strongSelf = self else {
                return
            }
            if strongSelf.chatListDisplayNode.searchDisplayController != nil {
                strongSelf.deactivateSearch(animated: true)
            } else {
                switch strongSelf.chatListDisplayNode.effectiveContainerNode.currentItemNode.visibleContentOffset() {
                case .none, .unknown:
                    if let searchContentNode = strongSelf.searchContentNode {
                        searchContentNode.updateExpansionProgress(1.0, animated: true)
                    }
                    strongSelf.chatListDisplayNode.effectiveContainerNode.currentItemNode.scrollToPosition(.top)
                case let .known(offset):
                    let isFirstFilter = strongSelf.chatListDisplayNode.effectiveContainerNode.currentItemNode.chatListFilter == strongSelf.chatListDisplayNode.mainContainerNode.availableFilters.first?.filter
                    
                    if offset <= navigationBarSearchContentHeight + 1.0 && strongSelf.chatListDisplayNode.inlineStackContainerNode != nil {
                        strongSelf.setInlineChatList(location: nil)
                    } else if offset <= navigationBarSearchContentHeight + 1.0 && !isFirstFilter {
                        let firstFilter = strongSelf.chatListDisplayNode.effectiveContainerNode.availableFilters.first ?? .all
                        let targetTab: ChatListFilterTabEntryId
                        switch firstFilter {
                            case .all:
                                targetTab = .all
                            case let .filter(filter):
                                targetTab = .filter(filter.id)
                        }
                        strongSelf.selectTab(id: targetTab)
                    } else {
                        if let searchContentNode = strongSelf.searchContentNode {
                            searchContentNode.updateExpansionProgress(1.0, animated: true)
                        }
                        if let inlineStackContainerNode = strongSelf.chatListDisplayNode.inlineStackContainerNode {
                            inlineStackContainerNode.currentItemNode.scrollToPosition(.top)
                        } else {
                            strongSelf.chatListDisplayNode.effectiveContainerNode.currentItemNode.scrollToPosition(.top)
                        }
                    }
                }
            }
        }
        
        self.badgeDisposable = (combineLatest(renderedTotalUnreadCount(accountManager: context.sharedContext.accountManager, engine: context.engine), self.presentationDataValue.get()) |> deliverOnMainQueue).start(next: { [weak self] count, presentationData in
            if let strongSelf = self {
                if count.0 == 0 {
                    strongSelf.tabBarItem.badgeValue = ""
                } else {
                    strongSelf.tabBarItem.badgeValue = compactNumericCountString(Int(count.0), decimalSeparator: presentationData.dateTimeFormat.decimalSeparator)
                }
            }
        })
        
        self.presentationDataDisposable = (context.sharedContext.presentationData
        |> deliverOnMainQueue).start(next: { [weak self] presentationData in
            if let strongSelf = self {
                let previousTheme = strongSelf.presentationData.theme
                let previousStrings = strongSelf.presentationData.strings
                
                strongSelf.presentationData = presentationData
                strongSelf.presentationDataValue.set(.single(presentationData))
                
                if previousTheme !== presentationData.theme || previousStrings !== presentationData.strings {
                    strongSelf.updateThemeAndStrings()
                }
            }
        })
        
        if !previewing {
            let placeholder: String
            let compactPlaceholder: String
            
            var isForum = false
            if case .forum = location {
                isForum = true
                placeholder = self.presentationData.strings.Common_Search
                compactPlaceholder = self.presentationData.strings.Common_Search
            } else {
                placeholder = self.presentationData.strings.DialogList_SearchLabel
                compactPlaceholder = self.presentationData.strings.DialogList_SearchLabelCompact
            }
            
            self.searchContentNode = NavigationBarSearchContentNode(theme: self.presentationData.theme, placeholder: placeholder, compactPlaceholder: compactPlaceholder, activate: { [weak self] in
                self?.activateSearch(filter: isForum ? .topics : .chats)
            })
            self.searchContentNode?.updateExpansionProgress(0.0)
            self.navigationBar?.setContentNode(self.searchContentNode, animated: false)
            
            enum State: Equatable {
                case empty(hasDownloads: Bool)
                case downloading(progress: Double)
                case hasUnseen
            }
            
            let entriesWithFetchStatuses = Signal<[(entry: FetchManagerEntrySummary, progress: Double)], NoError> { subscriber in
                let queue = Queue()
                final class StateHolder {
                    final class EntryContext {
                        var entry: FetchManagerEntrySummary
                        var isRemoved: Bool = false
                        var statusDisposable: Disposable?
                        var status: MediaResourceStatus?
                        
                        init(entry: FetchManagerEntrySummary) {
                            self.entry = entry
                        }
                        
                        deinit {
                            self.statusDisposable?.dispose()
                        }
                    }
                    
                    let queue: Queue
                    
                    var entryContexts: [FetchManagerLocationEntryId: EntryContext] = [:]
                    
                    let state = Promise<[(entry: FetchManagerEntrySummary, progress: Double)]>()
                    
                    init(queue: Queue) {
                        self.queue = queue
                    }
                    
                    func update(engine: TelegramEngine, entries: [FetchManagerEntrySummary]) {
                        if entries.isEmpty {
                            self.entryContexts.removeAll()
                        } else {
                            for entry in entries {
                                let context: EntryContext
                                if let current = self.entryContexts[entry.id] {
                                    context = current
                                } else {
                                    context = EntryContext(entry: entry)
                                    self.entryContexts[entry.id] = context
                                }
                                
                                context.entry = entry
                                
                                if context.isRemoved {
                                    context.isRemoved = false
                                    context.status = nil
                                    context.statusDisposable?.dispose()
                                    context.statusDisposable = nil
                                }
                            }
                            
                            for (_, context) in self.entryContexts {
                                if !entries.contains(where: { $0.id == context.entry.id }) {
                                    context.isRemoved = true
                                }
                                
                                if context.statusDisposable == nil {
                                    context.statusDisposable = (engine.account.postbox.mediaBox.resourceStatus(context.entry.resourceReference.resource)
                                    |> deliverOn(self.queue)).start(next: { [weak self, weak context] status in
                                        guard let strongSelf = self, let context = context else {
                                            return
                                        }
                                        if context.status != status {
                                            context.status = status
                                            strongSelf.notifyUpdatedIfReady()
                                        }
                                    })
                                }
                            }
                        }
                        
                        self.notifyUpdatedIfReady()
                    }
                    
                    func notifyUpdatedIfReady() {
                        var result: [(entry: FetchManagerEntrySummary, progress: Double)] = []
                        loop: for (_, context) in self.entryContexts {
                            guard let status = context.status else {
                                return
                            }
                            let progress: Double
                            switch status {
                            case .Local:
                                progress = 1.0
                            case .Remote:
                                if context.isRemoved {
                                    continue loop
                                }
                                progress = 0.0
                            case let .Paused(value):
                                progress = Double(value)
                            case let .Fetching(_, value):
                                progress = Double(value)
                            }
                            result.append((context.entry, progress))
                        }
                        self.state.set(.single(result))
                    }
                }
                let holder = QueueLocalObject<StateHolder>(queue: queue, generate: {
                    return StateHolder(queue: queue)
                })
                let entriesDisposable = ((context.fetchManager as! FetchManagerImpl).entriesSummary).start(next: { entries in
                    holder.with { holder in
                        holder.update(engine: context.engine, entries: entries)
                    }
                })
                let holderStateDisposable = MetaDisposable()
                holder.with { holder in
                    holderStateDisposable.set(holder.state.get().start(next: { state in
                        subscriber.putNext(state)
                    }))
                }
                
                return ActionDisposable {
                    entriesDisposable.dispose()
                    holderStateDisposable.dispose()
                }
            }
            
            let displayRecentDownloads = context.account.postbox.tailChatListView(groupId: .root, filterPredicate: nil, count: 11, summaryComponents: ChatListEntrySummaryComponents(components: [:]))
            |> map { view -> Bool in
                return view.0.entries.count >= 10
            }
            |> distinctUntilChanged
            
            let stateSignal: Signal<State, NoError> = (combineLatest(queue: .mainQueue(), entriesWithFetchStatuses, recentDownloadItems(postbox: context.account.postbox), displayRecentDownloads)
            |> map { entries, recentDownloadItems, displayRecentDownloads -> State in
                if !entries.isEmpty && displayRecentDownloads {
                    var totalBytes = 0.0
                    var totalProgressInBytes = 0.0
                    for (entry, progress) in entries {
                        var size: Int64 = 1024 * 1024 * 1024
                        if let sizeValue = entry.resourceReference.resource.size {
                            size = sizeValue
                        }
                        totalBytes += Double(size)
                        totalProgressInBytes += Double(size) * progress
                    }
                    let totalProgress: Double
                    if totalBytes.isZero {
                        totalProgress = 0.0
                    } else {
                        totalProgress = totalProgressInBytes / totalBytes
                    }
                    return .downloading(progress: totalProgress)
                } else {
                    for item in recentDownloadItems {
                        if !item.isSeen {
                            return .hasUnseen
                        }
                    }
                    return .empty(hasDownloads: !recentDownloadItems.isEmpty)
                }
            }
            |> mapToSignal { value -> Signal<State, NoError> in
                return .single(value) |> delay(0.1, queue: .mainQueue())
            }
            |> distinctUntilChanged
            |> deliverOnMainQueue)
            
            self.activeDownloadsDisposable = stateSignal.start(next: { [weak self] state in
                guard let strongSelf = self else {
                    return
                }
                let animation: LottieAnimationComponent.AnimationItem?
                let colors: [String: UIColor]
                let progressValue: Double?
                switch state {
                case let .downloading(progress):
                    strongSelf.hasDownloads = true
                    
                    animation = LottieAnimationComponent.AnimationItem(
                        name: "anim_search_downloading",
                        mode: .animating(loop: true)
                    )
                    colors = [
                        "Oval.Ellipse 1.Stroke 1": strongSelf.presentationData.theme.list.itemAccentColor,
                        "Arrow1.Union.Fill 1": strongSelf.presentationData.theme.list.itemAccentColor,
                        "Arrow2.Union.Fill 1": strongSelf.presentationData.theme.list.itemAccentColor,
                    ]
                    progressValue = progress
                    
                    strongSelf.clearUnseenDownloadsTimer?.invalidate()
                    strongSelf.clearUnseenDownloadsTimer = nil
                case .hasUnseen:
                    strongSelf.hasDownloads = true
                    
                    animation = LottieAnimationComponent.AnimationItem(
                        name: "anim_search_downloaded",
                        mode: .animating(loop: false)
                    )
                    colors = [
                        "Fill 2.Ellipse 1.Fill 1": strongSelf.presentationData.theme.list.itemAccentColor,
                        "Mask1.Ellipse 1.Fill 1": strongSelf.presentationData.theme.list.itemAccentColor,
                        "Mask2.Ellipse 1.Fill 1": strongSelf.presentationData.theme.list.itemAccentColor,
                        "Arrow3.Union.Fill 1": strongSelf.presentationData.theme.list.itemAccentColor,
                        "Fill.Ellipse 1.Fill 1": strongSelf.presentationData.theme.list.itemAccentColor,
                        "Oval.Ellipse 1.Stroke 1": strongSelf.presentationData.theme.list.itemAccentColor,
                        "Arrow1.Union.Fill 1": strongSelf.presentationData.theme.list.itemAccentColor,
                        "Arrow2.Union.Fill 1": strongSelf.presentationData.theme.rootController.navigationSearchBar.inputFillColor.blitOver(strongSelf.presentationData.theme.rootController.navigationBar.opaqueBackgroundColor, alpha: 1.0),
                    ]
                    progressValue = 1.0
                    
                    if strongSelf.clearUnseenDownloadsTimer == nil {
                        let timeout: Double
                        #if DEBUG
                        timeout = 10.0
                        #else
                        timeout = 1.0 * 60.0
                        #endif
                        strongSelf.clearUnseenDownloadsTimer = SwiftSignalKit.Timer(timeout: timeout, repeat: false, completion: {
                            guard let strongSelf = self else {
                                return
                            }
                            strongSelf.clearUnseenDownloadsTimer = nil
                            let _ = markAllRecentDownloadItemsAsSeen(postbox: strongSelf.context.account.postbox).start()
                        }, queue: .mainQueue())
                        strongSelf.clearUnseenDownloadsTimer?.start()
                    }
                case let .empty(hasDownloadsValue):
                    strongSelf.hasDownloads = hasDownloadsValue
                    
                    animation = nil
                    colors = [:]
                    progressValue = nil
                    
                    strongSelf.clearUnseenDownloadsTimer?.invalidate()
                    strongSelf.clearUnseenDownloadsTimer = nil
                }
                
                if let animation = animation, let progressValue = progressValue {
                    let contentComponent = AnyComponent(ZStack<Empty>([
                        AnyComponentWithIdentity(id: 0, component: AnyComponent(LottieAnimationComponent(
                            animation: animation,
                            colors: colors,
                            size: CGSize(width: 24.0, height: 24.0)
                        ))),
                        AnyComponentWithIdentity(id: 1, component: AnyComponent(ProgressIndicatorComponent(
                            diameter: 16.0,
                            backgroundColor: .clear,
                            foregroundColor: strongSelf.presentationData.theme.list.itemAccentColor,
                            value: progressValue
                        )))
                    ]))
                    
                    strongSelf.searchContentNode?.placeholderNode.setAccessoryComponent(component: AnyComponent(Button(
                        content: contentComponent,
                        action: {
                            guard let strongSelf = self else {
                                return
                            }
                            strongSelf.activateSearch(filter: .downloads, query: nil)
                        }
                    )))
                } else {
                    strongSelf.searchContentNode?.placeholderNode.setAccessoryComponent(component: nil)
                }
            })
        }
        
        if enableDebugActions {
            self.tabBarItemDebugTapAction = {
                preconditionFailure("debug tap")
            }
        }
        
        if case .chatList(.root) = self.location {
            self.chatListDisplayNode.mainContainerNode.currentItemFilterUpdated = { [weak self] filter, fraction, transition, force in
                guard let strongSelf = self else {
                    return
                }
                guard let layout = strongSelf.validLayout else {
                    return
                }
                guard let tabContainerData = strongSelf.tabContainerData else {
                    return
                }
                if force {
                    strongSelf.tabContainerNode.cancelAnimations()
                }
                strongSelf.tabContainerNode.update(size: CGSize(width: layout.size.width, height: 46.0), sideInset: layout.safeInsets.left, filters: tabContainerData.0, selectedFilter: filter, isReordering: strongSelf.chatListDisplayNode.isReorderingFilters || (strongSelf.chatListDisplayNode.mainContainerNode.currentItemNode.currentState.editing && !strongSelf.chatListDisplayNode.didBeginSelectingChatsWhileEditing), isEditing: strongSelf.chatListDisplayNode.mainContainerNode.currentItemNode.currentState.editing, canReorderAllChats: strongSelf.isPremium, filtersLimit: tabContainerData.2, transitionFraction: fraction, presentationData: strongSelf.presentationData, transition: transition)
            }
            self.reloadFilters()
        }
    }

    required public init(coder aDecoder: NSCoder) {
        fatalError("init(coder:) has not been implemented")
    }
    
    deinit {
        self.openMessageFromSearchDisposable.dispose()
        self.badgeDisposable?.dispose()
        self.badgeIconDisposable?.dispose()
        self.passcodeLockTooltipDisposable.dispose()
        self.suggestLocalizationDisposable.dispose()
        self.suggestAutoarchiveDisposable.dispose()
        self.dismissAutoarchiveDisposable.dispose()
        self.presentationDataDisposable?.dispose()
        self.stateDisposable.dispose()
        self.filterDisposable.dispose()
        self.featuredFiltersDisposable.dispose()
        self.activeDownloadsDisposable?.dispose()
        self.selectAddMemberDisposable.dispose()
        self.addMemberDisposable.dispose()
        self.joinForumDisposable.dispose()
        self.actionDisposables.dispose()
    }
    
    func findTitleView() -> ChatListTitleView? {
        guard let componentView = self.headerContentView.view as? ChatListHeaderComponent.View else {
            return nil
        }
        return componentView.findTitleView()
    }
    
    private func openStatusSetup(sourceView: UIView) {
        self.emojiStatusSelectionController?.dismiss()
        var selectedItems = Set<MediaId>()
        var topStatusTitle = self.presentationData.strings.PeerStatusSetup_NoTimerTitle
        var currentSelection: Int64?
        if let peerStatus = self.findTitleView()?.title.peerStatus, case let .emoji(emojiStatus) = peerStatus {
            selectedItems.insert(MediaId(namespace: Namespaces.Media.CloudFile, id: emojiStatus.fileId))
            currentSelection = emojiStatus.fileId
            
            if let timestamp = emojiStatus.expirationDate {
                topStatusTitle = peerStatusExpirationString(statusTimestamp: timestamp, relativeTo: Int32(Date().timeIntervalSince1970), strings: self.presentationData.strings, dateTimeFormat: self.presentationData.dateTimeFormat)
            }
        }
        let controller = EmojiStatusSelectionController(
            context: self.context,
            mode: .statusSelection,
            sourceView: sourceView,
            emojiContent: EmojiPagerContentComponent.emojiInputData(
                context: self.context,
                animationCache: self.animationCache,
                animationRenderer: self.animationRenderer,
                isStandalone: false,
                isStatusSelection: true,
                isReactionSelection: false,
                topReactionItems: [],
                areUnicodeEmojiEnabled: false,
                areCustomEmojiEnabled: true,
                chatPeerId: self.context.account.peerId,
                selectedItems: selectedItems,
                topStatusTitle: topStatusTitle
            ),
            currentSelection: currentSelection,
            destinationItemView: { [weak sourceView] in
                return sourceView
            }
        )
        self.emojiStatusSelectionController = controller
        self.present(controller, in: .window(.root))
    }
    
    private func updateThemeAndStrings() {
        if case .chatList(.root) = self.location {
            self.tabBarItem.title = self.presentationData.strings.DialogList_Title
            let backBarButtonItem = UIBarButtonItem(title: self.presentationData.strings.DialogList_Title, style: .plain, target: nil, action: nil)
            backBarButtonItem.accessibilityLabel = self.presentationData.strings.Common_Back
            self.navigationItem.backBarButtonItem = backBarButtonItem
            
            if !self.presentationData.reduceMotion {
                self.tabBarItem.animationName = "TabChats"
            } else {
                self.tabBarItem.animationName = nil
            }
        } else {
            let backBarButtonItem = UIBarButtonItem(title: self.presentationData.strings.Common_Back, style: .plain, target: nil, action: nil)
            backBarButtonItem.accessibilityLabel = self.presentationData.strings.Common_Back
            self.navigationItem.backBarButtonItem = backBarButtonItem
        }
        
        let placeholder: String
        let compactPlaceholder: String
        if case .forum = location {
            placeholder = self.presentationData.strings.Common_Search
            compactPlaceholder = self.presentationData.strings.Common_Search
        } else {
            placeholder = self.presentationData.strings.DialogList_SearchLabel
            compactPlaceholder = self.presentationData.strings.DialogList_SearchLabelCompact
        }
        self.searchContentNode?.updateThemeAndPlaceholder(theme: self.presentationData.theme, placeholder: placeholder, compactPlaceholder: compactPlaceholder)
        
        /*let editing = self.chatListDisplayNode.containerNode.currentItemNode.currentState.editing
        if case .chatList(.root) = self.location {
            self.primaryContext?.leftButton = AnyComponentWithIdentity(id: "edit", component: AnyComponent(NavigationButtonComponent(
                content: .text(title: self.presentationData.strings.Common_Edit, isBold: false),
                pressed: { [weak self] in
                    self?.editPressed()
                }
            )))
            self.primaryContext?.rightButton = AnyComponentWithIdentity(id: "compose", component: AnyComponent(NavigationButtonComponent(
                content: .icon(imageName: "Chat List/Compose Icon"),
                pressed: { [weak self] in
                    self?.composePressed()
                }
            )))
        } else {
            self.primaryContext?.rightButton = AnyComponentWithIdentity(id: "edit", component: AnyComponent(NavigationButtonComponent(
                content: .text(title: self.presentationData.strings.Common_Edit, isBold: false),
                pressed: { [weak self] in
                    self?.editPressed()
                }
            )))
        }*/
        
        self.statusBar.statusBarStyle = self.presentationData.theme.rootController.statusBarStyle.style
        self.navigationBar?.updatePresentationData(NavigationBarPresentationData(presentationData: self.presentationData))
        
        if let layout = self.validLayout {
            self.tabContainerNode.update(size: CGSize(width: layout.size.width, height: 46.0), sideInset: layout.safeInsets.left, filters: self.tabContainerData?.0 ?? [], selectedFilter: self.chatListDisplayNode.effectiveContainerNode.currentItemFilter, isReordering: self.chatListDisplayNode.isReorderingFilters || (self.chatListDisplayNode.effectiveContainerNode.currentItemNode.currentState.editing && !self.chatListDisplayNode.didBeginSelectingChatsWhileEditing), isEditing: self.chatListDisplayNode.effectiveContainerNode.currentItemNode.currentState.editing, canReorderAllChats: self.isPremium, filtersLimit: self.tabContainerData?.2, transitionFraction: self.chatListDisplayNode.effectiveContainerNode.transitionFraction, presentationData: self.presentationData, transition: .immediate)
        }
        
        if self.isNodeLoaded {
            self.chatListDisplayNode.updatePresentationData(self.presentationData)
        }
        
        self.requestUpdateHeaderContent(transition: .immediate)
    }
    
    override public func loadDisplayNode() {
        self.displayNode = ChatListControllerNode(context: self.context, location: self.location, previewing: self.previewing, controlsHistoryPreload: self.controlsHistoryPreload, presentationData: self.presentationData, animationCache: self.animationCache, animationRenderer: self.animationRenderer, controller: self)
        
        self.chatListDisplayNode.navigationBar = self.navigationBar
        
        self.chatListDisplayNode.requestDeactivateSearch = { [weak self] in
            self?.deactivateSearch(animated: true)
        }
        
        self.chatListDisplayNode.mainContainerNode.activateSearch = { [weak self] in
            self?.activateSearch()
        }
        
        self.chatListDisplayNode.mainContainerNode.presentAlert = { [weak self] text in
            if let strongSelf = self {
                self?.present(textAlertController(context: strongSelf.context, title: nil, text: text, actions: [TextAlertAction(type: .defaultAction, title: strongSelf.presentationData.strings.Common_OK, action: {})]), in: .window(.root))
            }
        }
        
        self.chatListDisplayNode.mainContainerNode.present = { [weak self] c in
            if let strongSelf = self {
                strongSelf.present(c, in: .window(.root))
            }
        }
        
        self.chatListDisplayNode.mainContainerNode.push = { [weak self] c in
            if let strongSelf = self {
                strongSelf.push(c)
            }
        }
        
        self.chatListDisplayNode.mainContainerNode.toggleArchivedFolderHiddenByDefault = { [weak self] in
            guard let strongSelf = self else {
                return
            }
            strongSelf.toggleArchivedFolderHiddenByDefault()
        }
        
        self.chatListDisplayNode.mainContainerNode.hidePsa = { [weak self] peerId in
            guard let strongSelf = self else {
                return
            }
            strongSelf.hidePsa(peerId)
        }
        
        self.chatListDisplayNode.mainContainerNode.deletePeerChat = { [weak self] peerId, joined in
            guard let strongSelf = self else {
                return
            }
            strongSelf.deletePeerChat(peerId: peerId, joined: joined)
        }
        self.chatListDisplayNode.mainContainerNode.deletePeerThread = { [weak self] peerId, threadId in
            guard let strongSelf = self else {
                return
            }
            strongSelf.deletePeerThread(peerId: peerId, threadId: threadId)
        }
        self.chatListDisplayNode.mainContainerNode.setPeerThreadStopped = { [weak self] peerId, threadId, isStopped in
            guard let strongSelf = self else {
                return
            }
            strongSelf.setPeerThreadStopped(peerId: peerId, threadId: threadId, isStopped: isStopped)
        }
        self.chatListDisplayNode.mainContainerNode.setPeerThreadPinned = { [weak self] peerId, threadId, isPinned in
            guard let strongSelf = self else {
                return
            }
            strongSelf.setPeerThreadPinned(peerId: peerId, threadId: threadId, isPinned: isPinned)
        }
        self.chatListDisplayNode.mainContainerNode.setPeerThreadHidden = { [weak self] peerId, threadId, isHidden in
            guard let strongSelf = self else {
                return
            }
            strongSelf.setPeerThreadHidden(peerId: peerId, threadId: threadId, isHidden: isHidden)
        }
        
        self.chatListDisplayNode.mainContainerNode.peerSelected = { [weak self] peer, threadId, animated, activateInput, promoInfo in
            if let strongSelf = self {
                if let navigationController = strongSelf.navigationController as? NavigationController {
                    var scrollToEndIfExists = false
                    if let layout = strongSelf.validLayout, case .regular = layout.metrics.widthClass {
                        scrollToEndIfExists = true
                    }
                    
                    if case let .channel(channel) = peer, channel.flags.contains(.isForum), threadId == nil {
                        strongSelf.chatListDisplayNode.clearHighlightAnimated(true)
                        
                        if strongSelf.chatListDisplayNode.inlineStackContainerNode?.location == .forum(peerId: channel.id) {
                            strongSelf.setInlineChatList(location: nil)
                        } else {
                            strongSelf.setInlineChatList(location: .forum(peerId: channel.id))
                        }
                    } else {
                        if let threadId = threadId {
                            let _ = strongSelf.context.sharedContext.navigateToForumThread(context: strongSelf.context, peerId: peer.id, threadId: threadId, messageId: nil, navigationController: navigationController, activateInput: nil, keepStack: .never).start()
                            strongSelf.chatListDisplayNode.clearHighlightAnimated(true)
                        } else {
                            var navigationAnimationOptions: NavigationAnimationOptions = []
                            var groupId: EngineChatList.Group = .root
                            if case let .chatList(groupIdValue) = strongSelf.location {
                                groupId = groupIdValue
                                if case .root = groupIdValue {
                                    navigationAnimationOptions = .removeOnMasterDetails
                                }
                            }
                            
                            let chatLocation: NavigateToChatControllerParams.Location
                            chatLocation = .peer(peer)
                            
                            strongSelf.context.sharedContext.navigateToChatController(NavigateToChatControllerParams(navigationController: navigationController, context: strongSelf.context, chatLocation: chatLocation, activateInput: (activateInput && !peer.isDeleted) ? .text : nil, scrollToEndIfExists: scrollToEndIfExists, animated: !scrollToEndIfExists, options: navigationAnimationOptions, parentGroupId: groupId._asGroup(), chatListFilter: strongSelf.chatListDisplayNode.mainContainerNode.currentItemNode.chatListFilter?.id, completion: { [weak self] controller in
                                self?.chatListDisplayNode.mainContainerNode.currentItemNode.clearHighlightAnimated(true)
                                if let promoInfo = promoInfo {
                                    switch promoInfo {
                                    case .proxy:
                                        let _ = (ApplicationSpecificNotice.getProxyAdsAcknowledgment(accountManager: strongSelf.context.sharedContext.accountManager)
                                                 |> deliverOnMainQueue).start(next: { value in
                                            guard let strongSelf = self else {
                                                return
                                            }
                                            if !value {
                                                controller.displayPromoAnnouncement(text: strongSelf.presentationData.strings.DialogList_AdNoticeAlert)
                                                let _ = ApplicationSpecificNotice.setProxyAdsAcknowledgment(accountManager: strongSelf.context.sharedContext.accountManager).start()
                                            }
                                        })
                                    case let .psa(type, _):
                                        let _ = (ApplicationSpecificNotice.getPsaAcknowledgment(accountManager: strongSelf.context.sharedContext.accountManager, peerId: peer.id)
                                                 |> deliverOnMainQueue).start(next: { value in
                                            guard let strongSelf = self else {
                                                return
                                            }
                                            if !value {
                                                var text = strongSelf.presentationData.strings.ChatList_GenericPsaAlert
                                                let key = "ChatList.PsaAlert.\(type)"
                                                if let string = strongSelf.presentationData.strings.primaryComponent.dict[key] {
                                                    text = string
                                                } else if let string = strongSelf.presentationData.strings.secondaryComponent?.dict[key] {
                                                    text = string
                                                }
                                                
                                                controller.displayPromoAnnouncement(text: text)
                                                let _ = ApplicationSpecificNotice.setPsaAcknowledgment(accountManager: strongSelf.context.sharedContext.accountManager, peerId: peer.id).start()
                                            }
                                        })
                                    }
                                }
                            }))
                        }
                    }
                }
            }
        }
        
        self.chatListDisplayNode.mainContainerNode.groupSelected = { [weak self] groupId in
            if let strongSelf = self {
                if let navigationController = strongSelf.navigationController as? NavigationController {
                    let chatListController = ChatListControllerImpl(context: strongSelf.context, location: .chatList(groupId: groupId), controlsHistoryPreload: false, enableDebugActions: false)
                    chatListController.navigationPresentation = .master
                    navigationController.pushViewController(chatListController)
                    strongSelf.chatListDisplayNode.mainContainerNode.currentItemNode.clearHighlightAnimated(true)
                }
            }
        }
        
        self.chatListDisplayNode.mainContainerNode.updatePeerGrouping = { [weak self] peerId, group in
            guard let strongSelf = self else {
                return
            }
            if group {
                strongSelf.archiveChats(peerIds: [peerId])
            } else {
                strongSelf.chatListDisplayNode.mainContainerNode.currentItemNode.setCurrentRemovingItemId(ChatListNodeState.ItemId(peerId: peerId, threadId: nil))
                let _ = strongSelf.context.engine.peers.updatePeersGroupIdInteractively(peerIds: [peerId], groupId: group ? .archive : .root).start(completed: {
                    guard let strongSelf = self else {
                        return
                    }
                    strongSelf.chatListDisplayNode.mainContainerNode.currentItemNode.setCurrentRemovingItemId(nil)
                })
            }
        }
        
        self.chatListDisplayNode.requestOpenMessageFromSearch = { [weak self] peer, threadId, messageId, deactivateOnAction in
            if let strongSelf = self {
                strongSelf.openMessageFromSearchDisposable.set((strongSelf.context.engine.peers.ensurePeerIsLocallyAvailable(peer: peer)
                |> deliverOnMainQueue).start(next: { [weak strongSelf] actualPeer in
                    if let strongSelf = strongSelf {
                        if let navigationController = strongSelf.navigationController as? NavigationController {
                            var scrollToEndIfExists = false
                            if let layout = strongSelf.validLayout, case .regular = layout.metrics.widthClass {
                                scrollToEndIfExists = true
                            }
                            var navigationAnimationOptions: NavigationAnimationOptions = []
                            if case .chatList(.root) = strongSelf.location {
                                navigationAnimationOptions = .removeOnMasterDetails
                            }
                            if let threadId = threadId  {
                                let _ = strongSelf.context.sharedContext.navigateToForumThread(context: strongSelf.context, peerId: peer.id, threadId: threadId, messageId: messageId, navigationController: navigationController, activateInput: nil, keepStack: .never).start()
                            } else {
                                strongSelf.context.sharedContext.navigateToChatController(NavigateToChatControllerParams(navigationController: navigationController, context: strongSelf.context, chatLocation: .peer(actualPeer), subject: .message(id: .id(messageId), highlight: true, timecode: nil), purposefulAction: {
                                    if deactivateOnAction {
                                        self?.deactivateSearch(animated: false)
                                    }
                                }, scrollToEndIfExists: scrollToEndIfExists, options: navigationAnimationOptions))
                            }
                            strongSelf.chatListDisplayNode.mainContainerNode.currentItemNode.clearHighlightAnimated(true)
                        }
                    }
                }))
            }
        }
        
        self.chatListDisplayNode.requestOpenPeerFromSearch = { [weak self] peer, threadId, dismissSearch in
            if let strongSelf = self {
                let storedPeer = strongSelf.context.engine.peers.ensurePeerIsLocallyAvailable(peer: peer) |> map { _ -> Void in return Void() }
                strongSelf.openMessageFromSearchDisposable.set((storedPeer |> deliverOnMainQueue).start(completed: { [weak strongSelf] in
                    if let strongSelf = strongSelf {
                        if dismissSearch {
                            strongSelf.deactivateSearch(animated: true)
                        }
                        var scrollToEndIfExists = false
                        if let layout = strongSelf.validLayout, case .regular = layout.metrics.widthClass {
                            scrollToEndIfExists = true
                        }
                        if let navigationController = strongSelf.navigationController as? NavigationController {
                            var navigationAnimationOptions: NavigationAnimationOptions = []
                            if case .chatList(.root) = strongSelf.location {
                                navigationAnimationOptions = .removeOnMasterDetails
                            }
                            if let threadId = threadId  {
                                let _ = strongSelf.context.sharedContext.navigateToForumThread(context: strongSelf.context, peerId: peer.id, threadId: threadId, messageId: nil, navigationController: navigationController, activateInput: nil, keepStack: .never).start()
                            } else {
                                strongSelf.context.sharedContext.navigateToChatController(NavigateToChatControllerParams(navigationController: navigationController, context: strongSelf.context, chatLocation: .peer(peer), purposefulAction: { [weak self] in
                                    self?.deactivateSearch(animated: false)
                                }, scrollToEndIfExists: scrollToEndIfExists, options: navigationAnimationOptions))
                            }
                            strongSelf.chatListDisplayNode.mainContainerNode.currentItemNode.clearHighlightAnimated(true)
                        }
                    }
                }))
            }
        }
        
        self.chatListDisplayNode.requestOpenRecentPeerOptions = { [weak self] peer in
            if let strongSelf = self {
                strongSelf.view.window?.endEditing(true)
                let actionSheet = ActionSheetController(presentationData: strongSelf.presentationData)
                
                actionSheet.setItemGroups([
                    ActionSheetItemGroup(items: [
                        ActionSheetButtonItem(title: strongSelf.presentationData.strings.Common_Delete, color: .destructive, action: { [weak actionSheet] in
                            actionSheet?.dismissAnimated()
                            
                            if let strongSelf = self {
                                let _ = strongSelf.context.engine.peers.removeRecentPeer(peerId: peer.id).start()
                            }
                        })
                    ]),
                    ActionSheetItemGroup(items: [
                        ActionSheetButtonItem(title: strongSelf.presentationData.strings.Common_Cancel, color: .accent, font: .bold, action: { [weak actionSheet] in
                            actionSheet?.dismissAnimated()
                        })
                    ])
                ])
                strongSelf.present(actionSheet, in: .window(.root))
            }
        }
        
        self.chatListDisplayNode.requestAddContact = { [weak self] phoneNumber in
            if let strongSelf = self {
                strongSelf.view.endEditing(true)
                strongSelf.context.sharedContext.openAddContact(context: strongSelf.context, firstName: "", lastName: "", phoneNumber: phoneNumber, label: defaultContactLabel, present: { [weak self] controller, arguments in
                    self?.present(controller, in: .window(.root), with: arguments)
                }, pushController: { [weak self] controller in
                    (self?.navigationController as? NavigationController)?.pushViewController(controller)
                }, completed: {
                    self?.deactivateSearch(animated: false)
                })
            }
        }
        
        self.chatListDisplayNode.dismissSelfIfCompletedPresentation = { [weak self] in
            guard let strongSelf = self, let navigationController = strongSelf.navigationController as? NavigationController else {
                return
            }
            if !strongSelf.didAppear {
                return
            }
            navigationController.filterController(strongSelf, animated: true)
        }
        
        self.chatListDisplayNode.contentOffsetChanged = { [weak self] offset in
            if let strongSelf = self, let searchContentNode = strongSelf.searchContentNode, let validLayout = strongSelf.validLayout {
                var offset = offset
                if validLayout.inVoiceOver {
                    offset = .known(0.0)
                }
                searchContentNode.updateListVisibleContentOffset(offset, transition: strongSelf.chatListDisplayNode.temporaryContentOffsetChangeTransition ?? .immediate)
            }
        }
        
        self.chatListDisplayNode.contentScrollingEnded = { [weak self] listView in
            if let strongSelf = self, let searchContentNode = strongSelf.searchContentNode {
                return fixListNodeScrolling(listView, searchNode: searchContentNode)
            } else {
                return false
            }
        }
        
        self.chatListDisplayNode.emptyListAction = { [weak self] forumPeerId in
            guard let strongSelf = self, let navigationController = strongSelf.navigationController as? NavigationController else {
                return
            }
            if let filter = strongSelf.chatListDisplayNode.effectiveContainerNode.currentItemNode.chatListFilter {
                strongSelf.push(chatListFilterPresetController(context: strongSelf.context, currentPreset: filter, updated: { _ in }))
            } else {
<<<<<<< HEAD
                if let peerId = forumPeerId {
=======
                if case let .forum(peerId) = strongSelf.chatListDisplayNode.effectiveContainerNode.location {
>>>>>>> 9ef6dd2b
                    let context = strongSelf.context
                    let controller = ForumCreateTopicScreen(context: context, peerId: peerId, mode: .create)
                    controller.navigationPresentation = .modal
                    
                    controller.completion = { [weak controller] title, fileId, _ in
                        controller?.isInProgress = true
                        
                        let _ = (context.engine.peers.createForumChannelTopic(id: peerId, title: title, iconColor: ForumCreateTopicScreen.iconColors.randomElement()!, iconFileId: fileId)
                        |> deliverOnMainQueue).start(next: { topicId in
                            let _ = context.sharedContext.navigateToForumThread(context: context, peerId: peerId, threadId: topicId, messageId: nil, navigationController: navigationController, activateInput: .text, keepStack: .never).start()
                        }, error: { _ in
                            controller?.isInProgress = false
                        })
                    }
                    strongSelf.push(controller)
                } else {
                    strongSelf.composePressed()
                }
            }
        }
        
        self.chatListDisplayNode.cancelEditing = { [weak self] in
            guard let strongSelf = self else {
                return
            }
            strongSelf.reorderingDonePressed()
        }
        
        self.chatListDisplayNode.toolbarActionSelected = { [weak self] action in
            self?.toolbarActionSelected(action: action)
        }
        
        self.chatListDisplayNode.mainContainerNode.activateChatPreview = { [weak self] item, threadId, node, gesture, location in
            guard let strongSelf = self else {
                gesture?.cancel()
                return
            }
            
            var joined = false
            if case let .peer(messages, _, _, _, _, _, _, _, _, _, _, _, _, _, _, _) = item.content, let message = messages.first {
                for media in message.media {
                    if let action = media as? TelegramMediaAction, action.action == .peerJoined {
                        joined = true
                    }
                }
            }
            
            switch item.content {
            case let .groupReference(groupId, _, _, _, _):
                let chatListController = ChatListControllerImpl(context: strongSelf.context, location: .chatList(groupId: groupId), controlsHistoryPreload: false, hideNetworkActivityStatus: true, previewing: true, enableDebugActions: false)
                chatListController.navigationPresentation = .master
                let contextController = ContextController(account: strongSelf.context.account, presentationData: strongSelf.presentationData, source: .controller(ContextControllerContentSourceImpl(controller: chatListController, sourceNode: node, navigationController: strongSelf.navigationController as? NavigationController)), items: archiveContextMenuItems(context: strongSelf.context, groupId: groupId._asGroup(), chatListController: strongSelf) |> map { ContextController.Items(content: .list($0)) }, gesture: gesture)
                strongSelf.presentInGlobalOverlay(contextController)
            case let .peer(_, peer, threadInfo, _, _, _, _, _, _, _, promoInfo, _, _, _, _, _):
                switch item.index {
                case .chatList:
                    if case let .channel(channel) = peer.peer, channel.flags.contains(.isForum) {
                        if let threadId = threadId {
                            let source: ContextContentSource
                            let chatController = strongSelf.context.sharedContext.makeChatController(context: strongSelf.context, chatLocation: .replyThread(message: ChatReplyThreadMessage(
                                messageId: MessageId(peerId: peer.peerId, namespace: Namespaces.Message.Cloud, id: Int32(clamping: threadId)), channelMessageId: nil, isChannelPost: false, isForumPost: true, maxMessage: nil, maxReadIncomingMessageId: nil, maxReadOutgoingMessageId: nil, unreadCount: 0, initialFilledHoles: IndexSet(), initialAnchor: .automatic, isNotAvailable: false
                            )), subject: nil, botStart: nil, mode: .standard(previewing: true))
                            chatController.canReadHistory.set(false)
                            source = .controller(ContextControllerContentSourceImpl(controller: chatController, sourceNode: node, navigationController: strongSelf.navigationController as? NavigationController))
                            
                            let contextController = ContextController(account: strongSelf.context.account, presentationData: strongSelf.presentationData, source: source, items: chatForumTopicMenuItems(context: strongSelf.context, peerId: peer.peerId, threadId: threadId, isPinned: nil, isClosed: nil, chatListController: strongSelf, joined: joined, canSelect: true) |> map { ContextController.Items(content: .list($0)) }, gesture: gesture)
                            strongSelf.presentInGlobalOverlay(contextController)
                        } else {
                            let chatListController = ChatListControllerImpl(context: strongSelf.context, location: .forum(peerId: channel.id), controlsHistoryPreload: false, hideNetworkActivityStatus: true, previewing: true, enableDebugActions: false)
                            chatListController.navigationPresentation = .master
                            let contextController = ContextController(account: strongSelf.context.account, presentationData: strongSelf.presentationData, source: .controller(ContextControllerContentSourceImpl(controller: chatListController, sourceNode: node, navigationController: strongSelf.navigationController as? NavigationController)), items: chatContextMenuItems(context: strongSelf.context, peerId: peer.peerId, promoInfo: promoInfo, source: .chatList(filter: strongSelf.chatListDisplayNode.mainContainerNode.currentItemNode.chatListFilter), chatListController: strongSelf, joined: joined) |> map { ContextController.Items(content: .list($0)) }, gesture: gesture)
                            strongSelf.presentInGlobalOverlay(contextController)
                        }
                    } else {
                        let source: ContextContentSource
                        if let location = location {
                            source = .location(ChatListContextLocationContentSource(controller: strongSelf, location: location))
                        } else {
                            let chatController = strongSelf.context.sharedContext.makeChatController(context: strongSelf.context, chatLocation: .peer(id: peer.peerId), subject: nil, botStart: nil, mode: .standard(previewing: true))
                            chatController.canReadHistory.set(false)
                            source = .controller(ContextControllerContentSourceImpl(controller: chatController, sourceNode: node, navigationController: strongSelf.navigationController as? NavigationController))
                        }
                        
                        let contextController = ContextController(account: strongSelf.context.account, presentationData: strongSelf.presentationData, source: source, items: chatContextMenuItems(context: strongSelf.context, peerId: peer.peerId, promoInfo: promoInfo, source: .chatList(filter: strongSelf.chatListDisplayNode.mainContainerNode.currentItemNode.chatListFilter), chatListController: strongSelf, joined: joined) |> map { ContextController.Items(content: .list($0)) }, gesture: gesture)
                        strongSelf.presentInGlobalOverlay(contextController)
                    }
                case let .forum(pinnedIndex, _, threadId, _, _):
                    let isPinned: Bool
                    switch pinnedIndex {
                    case .index:
                        isPinned = true
                    case .none:
                        isPinned = false
                    }
                    let source: ContextContentSource
                    let chatController = strongSelf.context.sharedContext.makeChatController(context: strongSelf.context, chatLocation: .replyThread(message: ChatReplyThreadMessage(
                        messageId: MessageId(peerId: peer.peerId, namespace: Namespaces.Message.Cloud, id: Int32(clamping: threadId)), channelMessageId: nil, isChannelPost: false, isForumPost: true, maxMessage: nil, maxReadIncomingMessageId: nil, maxReadOutgoingMessageId: nil, unreadCount: 0, initialFilledHoles: IndexSet(), initialAnchor: .automatic, isNotAvailable: false
                    )), subject: nil, botStart: nil, mode: .standard(previewing: true))
                    chatController.canReadHistory.set(false)
                    source = .controller(ContextControllerContentSourceImpl(controller: chatController, sourceNode: node, navigationController: strongSelf.navigationController as? NavigationController))
                    
                    let contextController = ContextController(account: strongSelf.context.account, presentationData: strongSelf.presentationData, source: source, items: chatForumTopicMenuItems(context: strongSelf.context, peerId: peer.peerId, threadId: threadId, isPinned: isPinned, isClosed: threadInfo?.isClosed, chatListController: strongSelf, joined: joined, canSelect: true) |> map { ContextController.Items(content: .list($0)) }, gesture: gesture)
                    strongSelf.presentInGlobalOverlay(contextController)
                }
            }
        }
        
        self.chatListDisplayNode.peerContextAction = { [weak self] peer, source, node, gesture, location in
            guard let strongSelf = self else {
                gesture?.cancel()
                return
            }
            
            let contextContentSource: ContextContentSource
            if peer.id.namespace == Namespaces.Peer.SecretChat, let node = node.subnodes?.first as? ContextExtractedContentContainingNode {
                contextContentSource = .extracted(ChatListHeaderBarContextExtractedContentSource(controller: strongSelf, sourceNode: node, keepInPlace: false))
            } else {
                var subject: ChatControllerSubject?
                if case let .search(messageId) = source, let id = messageId {
                    subject = .message(id: .id(id), highlight: false, timecode: nil)
                }
                let chatController = strongSelf.context.sharedContext.makeChatController(context: strongSelf.context, chatLocation: .peer(id: peer.id), subject: subject, botStart: nil, mode: .standard(previewing: true))
                chatController.canReadHistory.set(false)
                contextContentSource = .controller(ContextControllerContentSourceImpl(controller: chatController, sourceNode: node, navigationController: strongSelf.navigationController as? NavigationController))
            }
            
            let contextController = ContextController(account: strongSelf.context.account, presentationData: strongSelf.presentationData, source: contextContentSource, items: chatContextMenuItems(context: strongSelf.context, peerId: peer.id, promoInfo: nil, source: .search(source), chatListController: strongSelf, joined: false) |> map { ContextController.Items(content: .list($0)) }, gesture: gesture)
            strongSelf.presentInGlobalOverlay(contextController)
        }
        
        self.tabContainerNode.tabSelected = { [weak self] id, isDisabled in
            guard let strongSelf = self else {
                return
            }
            if isDisabled {
                let context = strongSelf.context
                var replaceImpl: ((ViewController) -> Void)?
                let controller = PremiumLimitScreen(context: context, subject: .folders, count: strongSelf.tabContainerNode.filtersCount, action: {
                    let controller = PremiumIntroScreen(context: context, source: .folders)
                    replaceImpl?(controller)
                })
                replaceImpl = { [weak controller] c in
                    controller?.replace(with: c)
                }
                strongSelf.push(controller)
            } else {
                strongSelf.selectTab(id: id)
            }
        }
        
        self.tabContainerNode.tabRequestedDeletion = { [weak self] id in
            if case let .filter(id) = id {
                self?.askForFilterRemoval(id: id)
            }
        }
        self.tabContainerNode.presentPremiumTip = { [weak self] in
            if let strongSelf = self {
                strongSelf.present(UndoOverlayController(presentationData: strongSelf.presentationData, content: .universal(animation: "anim_reorder", scale: 0.05, colors: [:], title: nil, text: strongSelf.presentationData.strings.ChatListFolderSettings_SubscribeToMoveAll, customUndoText: strongSelf.presentationData.strings.ChatListFolderSettings_SubscribeToMoveAllAction), elevatedLayout: false, position: .top, animateInAsReplacement: false, action: { action in
                    if case .undo = action {
                        let context = strongSelf.context
                        var replaceImpl: ((ViewController) -> Void)?
                        let controller = PremiumDemoScreen(context: context, subject: .advancedChatManagement, action: {
                            let controller = PremiumIntroScreen(context: context, source: .folders)
                            replaceImpl?(controller)
                        })
                        replaceImpl = { [weak controller] c in
                            controller?.replace(with: c)
                        }
                        strongSelf.push(controller)
                    }
                    return false }), in: .current)
            }
        }
        
        let tabContextGesture: (Int32?, ContextExtractedContentContainingNode, ContextGesture, Bool, Bool) -> Void = { [weak self] id, sourceNode, gesture, keepInPlace, isDisabled in
            guard let strongSelf = self else {
                return
            }
            let _ = combineLatest(
                queue: Queue.mainQueue(),
                strongSelf.context.engine.peers.currentChatListFilters(),
                strongSelf.context.engine.data.get(
                    TelegramEngine.EngineData.Item.Configuration.UserLimits(isPremium: true)
                )
            ).start(next: { [weak self] filters, premiumLimits in
                guard let strongSelf = self else {
                    return
                }
                var items: [ContextMenuItem] = []
                if let id = id {
                    items.append(.action(ContextMenuActionItem(text: strongSelf.presentationData.strings.ChatList_EditFolder, icon: { theme in
                        return generateTintedImage(image: UIImage(bundleImageName: "Chat/Context Menu/Edit"), color: theme.contextMenu.primaryColor)
                    }, action: { c, f in
                        c.dismiss(completion: {
                            guard let strongSelf = self else {
                                return
                            }
                            if isDisabled {
                                let context = strongSelf.context
                                var replaceImpl: ((ViewController) -> Void)?
                                let controller = PremiumLimitScreen(context: context, subject: .folders, count: strongSelf.tabContainerNode.filtersCount, action: {
                                    let controller = PremiumIntroScreen(context: context, source: .folders)
                                    replaceImpl?(controller)
                                })
                                replaceImpl = { [weak controller] c in
                                    controller?.replace(with: c)
                                }
                                strongSelf.push(controller)
                            } else {
                                let _ = (strongSelf.context.engine.peers.currentChatListFilters()
                                |> deliverOnMainQueue).start(next: { presetList in
                                    guard let strongSelf = self else {
                                        return
                                    }
                                    var found = false
                                    for filter in presetList {
                                        if filter.id == id {
                                            strongSelf.push(chatListFilterPresetController(context: strongSelf.context, currentPreset: filter, updated: { _ in }))
                                            f(.dismissWithoutContent)
                                            found = true
                                            break
                                        }
                                    }
                                    if !found {
                                        f(.default)
                                    }
                                })
                            }
                        })
                    })))
                    
                    if let _ = filters.first(where: { $0.id == id }) {
                        items.append(.action(ContextMenuActionItem(text: strongSelf.presentationData.strings.ChatList_AddChatsToFolder, icon: { theme in
                            return generateTintedImage(image: UIImage(bundleImageName: "Chat/Context Menu/Add"), color: theme.contextMenu.primaryColor)
                        }, action: { c, f in
                            c.dismiss(completion: {
                                guard let strongSelf = self else {
                                    return
                                }
                                
                                if isDisabled {
                                    let context = strongSelf.context
                                    var replaceImpl: ((ViewController) -> Void)?
                                    let controller = PremiumLimitScreen(context: context, subject: .folders, count: strongSelf.tabContainerNode.filtersCount, action: {
                                        let controller = PremiumIntroScreen(context: context, source: .folders)
                                        replaceImpl?(controller)
                                    })
                                    replaceImpl = { [weak controller] c in
                                        controller?.replace(with: c)
                                    }
                                    strongSelf.push(controller)
                                } else {
                                    let _ = combineLatest(
                                        queue: Queue.mainQueue(),
                                        strongSelf.context.engine.data.get(
                                            TelegramEngine.EngineData.Item.Peer.Peer(id: strongSelf.context.account.peerId),
                                            TelegramEngine.EngineData.Item.Configuration.UserLimits(isPremium: false),
                                            TelegramEngine.EngineData.Item.Configuration.UserLimits(isPremium: true)
                                        ),
                                        strongSelf.context.engine.peers.currentChatListFilters()
                                    ).start(next: { result, presetList in
                                        guard let strongSelf = self else {
                                            return
                                        }
                                        var found = false
                                        for filter in presetList {
                                            if filter.id == id, case let .filter(_, _, _, data) = filter {
                                                let (accountPeer, limits, premiumLimits) = result
                                                let isPremium = accountPeer?.isPremium ?? false
                                                
                                                let limit = limits.maxFolderChatsCount
                                                let premiumLimit = premiumLimits.maxFolderChatsCount
                                                
                                                if data.includePeers.peers.count >= premiumLimit {
                                                    let controller = PremiumLimitScreen(context: strongSelf.context, subject: .chatsPerFolder, count: Int32(data.includePeers.peers.count), action: {})
                                                    strongSelf.push(controller)
                                                    f(.dismissWithoutContent)
                                                    return
                                                } else if data.includePeers.peers.count >= limit && !isPremium {
                                                    var replaceImpl: ((ViewController) -> Void)?
                                                    let controller = PremiumLimitScreen(context: strongSelf.context, subject: .chatsPerFolder, count: Int32(data.includePeers.peers.count), action: {
                                                        let controller = PremiumIntroScreen(context: strongSelf.context, source: .chatsPerFolder)
                                                        replaceImpl?(controller)
                                                    })
                                                    replaceImpl = { [weak controller] c in
                                                        controller?.replace(with: c)
                                                    }
                                                    strongSelf.push(controller)
                                                    f(.dismissWithoutContent)
                                                    return
                                                }
                                                
                                                let _ = (strongSelf.context.engine.peers.currentChatListFilters()
                                                |> deliverOnMainQueue).start(next: { filters in
                                                    guard let strongSelf = self else {
                                                        return
                                                    }
                                                    strongSelf.push(chatListFilterAddChatsController(context: strongSelf.context, filter: filter, allFilters: filters, limit: limits.maxFolderChatsCount, premiumLimit: premiumLimits.maxFolderChatsCount, isPremium: isPremium))
                                                    f(.dismissWithoutContent)
                                                })
                                                found = true
                                                break
                                            }
                                        }
                                        if !found {
                                            f(.default)
                                        }
                                    })
                                }
                            })
                        })))
                        
                        items.append(.action(ContextMenuActionItem(text: strongSelf.presentationData.strings.ChatList_RemoveFolder, textColor: .destructive, icon: { theme in
                            return generateTintedImage(image: UIImage(bundleImageName: "Chat/Context Menu/Delete"), color: theme.contextMenu.destructiveColor)
                        }, action: { c, f in
                            c.dismiss(completion: {
                                guard let strongSelf = self else {
                                    return
                                }
                                strongSelf.askForFilterRemoval(id: id)
                            })
                        })))
                    }
                } else {
                    items.append(.action(ContextMenuActionItem(text: strongSelf.presentationData.strings.ChatList_EditFolders, icon: { theme in
                        return generateTintedImage(image: UIImage(bundleImageName: "Chat/Context Menu/Edit"), color: theme.contextMenu.primaryColor)
                    }, action: { c, f in
                        c.dismiss(completion: {
                            guard let strongSelf = self else {
                                return
                            }
                            strongSelf.openFilterSettings()
                        })
                    })))
                }
                
                if filters.count > 1 {
                    items.append(.separator)
                    items.append(.action(ContextMenuActionItem(text: strongSelf.presentationData.strings.ChatList_ReorderTabs, icon: { theme in
                        return generateTintedImage(image: UIImage(bundleImageName: "Chat/Context Menu/ReorderItems"), color: theme.contextMenu.primaryColor)
                    }, action: { c, f in
                        c.dismiss(completion: {
                            guard let strongSelf = self else {
                                return
                            }
                            
                            strongSelf.chatListDisplayNode.isReorderingFilters = true
                            strongSelf.isReorderingTabsValue.set(true)
                            strongSelf.searchContentNode?.setIsEnabled(false, animated: true)
                            (strongSelf.parent as? TabBarController)?.updateIsTabBarEnabled(false, transition: .animated(duration: 0.2, curve: .easeInOut))
                            if let layout = strongSelf.validLayout {
                                strongSelf.updateLayout(layout: layout, transition: .animated(duration: 0.2, curve: .easeInOut))
                            }
                        })
                    })))
                }
                
                let controller = ContextController(account: strongSelf.context.account, presentationData: strongSelf.presentationData, source: .extracted(ChatListHeaderBarContextExtractedContentSource(controller: strongSelf, sourceNode: sourceNode, keepInPlace: keepInPlace)), items: .single(ContextController.Items(content: .list(items))), recognizer: nil, gesture: gesture)
                strongSelf.context.sharedContext.mainWindow?.presentInGlobalOverlay(controller)
            })
        }
        self.tabContainerNode.contextGesture = { id, sourceNode, gesture, isDisabled in
            tabContextGesture(id, sourceNode, gesture, false, isDisabled)
        }
        
        if case .chatList(.root) = self.location {
            self.ready.set(.never())
        } else {
            self.ready.set(combineLatest([
                self.chatListDisplayNode.mainContainerNode.ready,
                self.primaryInfoReady.get()
            ])
            |> map { values -> Bool in
                return !values.contains(where: { !$0 })
            }
            |> filter { $0 })
        }
        
        self.displayNodeDidLoad()
    }
    
    public override func displayNodeDidLoad() {
        super.displayNodeDidLoad()
        
        Queue.mainQueue().after(1.0) {
            self.context.prefetchManager?.prepareNextGreetingSticker()
        }
    }
    
    override public func viewDidAppear(_ animated: Bool) {
        super.viewDidAppear(animated)
                
        self.didAppear = true
        
        self.chatListDisplayNode.mainContainerNode.updateEnableAdjacentFilterLoading(true)
        
        self.chatListDisplayNode.mainContainerNode.didBeginSelectingChats = { [weak self] in
            guard let strongSelf = self else {
                return
            }
            if !strongSelf.chatListDisplayNode.didBeginSelectingChatsWhileEditing {
                var isEditing = false
                strongSelf.chatListDisplayNode.effectiveContainerNode.updateState { state in
                    isEditing = state.editing
                    return state
                }
                if !isEditing {
                    strongSelf.editPressed()
                }
                strongSelf.chatListDisplayNode.didBeginSelectingChatsWhileEditing = true
                if let layout = strongSelf.validLayout {
                    strongSelf.updateLayout(layout: layout, transition: .animated(duration: 0.2, curve: .easeInOut))
                }
            }
        }
        
        self.chatListDisplayNode.mainContainerNode.displayFilterLimit = { [weak self] in
            guard let strongSelf = self else {
                return
            }
            let context = strongSelf.context
            var replaceImpl: ((ViewController) -> Void)?
            let controller = PremiumLimitScreen(context: context, subject: .folders, count: strongSelf.tabContainerNode.filtersCount, action: {
                let controller = PremiumIntroScreen(context: context, source: .folders)
                replaceImpl?(controller)
            })
            replaceImpl = { [weak controller] c in
                controller?.replace(with: c)
            }
            strongSelf.push(controller)
        }
        
        guard case .chatList(.root) = self.location else {
            return
        }
        
        #if true && DEBUG
        DispatchQueue.main.asyncAfter(deadline: DispatchTime.now() + 1.0, execute: { [weak self] in
            guard let strongSelf = self else {
                return
            }
            let count = ChatControllerCount.with({ $0 })
            if count > 1 {
                strongSelf.present(textAlertController(context: strongSelf.context, title: "", text: "ChatControllerCount \(count)", actions: [TextAlertAction(type: .defaultAction, title: "OK", action: {})]), in: .window(.root))
            }
        })
        #endif

        if let lockViewFrame = self.findTitleView()?.lockViewFrame, !self.didShowPasscodeLockTooltipController {
            self.passcodeLockTooltipDisposable.set(combineLatest(queue: .mainQueue(), ApplicationSpecificNotice.getPasscodeLockTips(accountManager: self.context.sharedContext.accountManager), self.context.sharedContext.accountManager.accessChallengeData() |> take(1)).start(next: { [weak self] tooltipValue, passcodeView in
                    if let strongSelf = self {
                        if !tooltipValue {
                            let hasPasscode = passcodeView.data.isLockable
                            if hasPasscode {
                                let _ = ApplicationSpecificNotice.setPasscodeLockTips(accountManager: strongSelf.context.sharedContext.accountManager).start()
                                
                                let tooltipController = TooltipController(content: .text(strongSelf.presentationData.strings.DialogList_PasscodeLockHelp), baseFontSize: strongSelf.presentationData.listsFontSize.baseDisplaySize, dismissByTapOutside: true)
                                strongSelf.present(tooltipController, in: .window(.root), with: TooltipControllerPresentationArguments(sourceViewAndRect: { [weak self] in
                                    if let strongSelf = self, let titleView = strongSelf.findTitleView() {
                                        return (titleView, lockViewFrame.offsetBy(dx: 4.0, dy: 14.0))
                                    }
                                    return nil
                                }))
                                strongSelf.didShowPasscodeLockTooltipController = true
                            }
                        } else {
                            strongSelf.didShowPasscodeLockTooltipController = true
                        }
                    }
                }))
        }
        
        if !self.didSuggestLocalization {
            self.didSuggestLocalization = true
            
            let context = self.context
            
            let suggestedLocalization = self.context.engine.data.get(TelegramEngine.EngineData.Item.Configuration.SuggestedLocalization())
            
            let signal = combineLatest(
                self.context.sharedContext.accountManager.transaction { transaction -> String in
                    let languageCode: String
                    if let current = transaction.getSharedData(SharedDataKeys.localizationSettings)?.get(LocalizationSettings.self) {
                        let code = current.primaryComponent.languageCode
                        let rawSuffix = "-raw"
                        if code.hasSuffix(rawSuffix) {
                            languageCode = String(code.dropLast(rawSuffix.count))
                        } else {
                            languageCode = code
                        }
                    } else {
                        languageCode = "en"
                    }
                    return languageCode
                },
                suggestedLocalization
            )
            |> mapToSignal({ value -> Signal<(String, SuggestedLocalizationInfo)?, NoError> in
                guard let suggestedLocalization = value.1, !suggestedLocalization.isSeen && suggestedLocalization.languageCode != "en" && suggestedLocalization.languageCode != value.0 else {
                    return .single(nil)
                }
                return context.engine.localization.suggestedLocalizationInfo(languageCode: suggestedLocalization.languageCode, extractKeys: LanguageSuggestionControllerStrings.keys)
                |> map({ suggestedLocalization -> (String, SuggestedLocalizationInfo)? in
                    return (value.0, suggestedLocalization)
                })
            })
        
            self.suggestLocalizationDisposable.set((signal |> deliverOnMainQueue).start(next: { [weak self] suggestedLocalization in
                guard let strongSelf = self, let (currentLanguageCode, suggestedLocalization) = suggestedLocalization else {
                    return
                }
                if let controller = languageSuggestionController(context: strongSelf.context, suggestedLocalization: suggestedLocalization, currentLanguageCode: currentLanguageCode, openSelection: { [weak self] in
                    if let strongSelf = self {
                        let controller = strongSelf.context.sharedContext.makeLocalizationListController(context: strongSelf.context)
                        (strongSelf.navigationController as? NavigationController)?.pushViewController(controller)
                    }
                }) {
                    strongSelf.present(controller, in: .window(.root))
                    _ = strongSelf.context.engine.localization.markSuggestedLocalizationAsSeenInteractively(languageCode: suggestedLocalization.languageCode).start()
                }
            }))
            
            self.suggestAutoarchiveDisposable.set((getServerProvidedSuggestions(account: self.context.account)
            |> deliverOnMainQueue).start(next: { [weak self] values in
                guard let strongSelf = self else {
                    return
                }
                if strongSelf.didSuggestAutoarchive {
                    return
                }
                if !values.contains(.autoarchivePopular) {
                    return
                }
                strongSelf.didSuggestAutoarchive = true
                strongSelf.present(standardTextAlertController(theme: AlertControllerTheme(presentationData: strongSelf.presentationData), title: strongSelf.presentationData.strings.ChatList_AutoarchiveSuggestion_Title, text: strongSelf.presentationData.strings.ChatList_AutoarchiveSuggestion_Text, actions: [
                    TextAlertAction(type: .genericAction, title: strongSelf.presentationData.strings.Common_Cancel, action: {
                        guard let strongSelf = self else {
                            return
                        }
                        strongSelf.dismissAutoarchiveDisposable.set(dismissServerProvidedSuggestion(account: strongSelf.context.account, suggestion: .autoarchivePopular).start())
                    }),
                    TextAlertAction(type: .defaultAction, title: strongSelf.presentationData.strings.ChatList_AutoarchiveSuggestion_OpenSettings, action: {
                        guard let strongSelf = self else {
                            return
                        }
                        strongSelf.dismissAutoarchiveDisposable.set(dismissServerProvidedSuggestion(account: strongSelf.context.account, suggestion: .autoarchivePopular).start())
                        strongSelf.push(strongSelf.context.sharedContext.makePrivacyAndSecurityController(context: strongSelf.context))
                    })
                ], actionLayout: .vertical, parseMarkdown: true), in: .window(.root))
            }))
            
            Queue.mainQueue().after(1.0, {
                let _ = (
                    self.context.engine.data.get(TelegramEngine.EngineData.Item.Notices.Notice(key: ApplicationSpecificNotice.forcedPasswordSetupKey()))
                    |> map { entry -> Int32? in
                        return entry?.get(ApplicationSpecificCounterNotice.self)?.value
                    }
                    |> deliverOnMainQueue
                ).start(next: { [weak self] value in
                    guard let strongSelf = self else {
                        return
                    }
                    
                    guard let value = value else {
                        return
                    }
                    
                    let controller = TwoFactorAuthSplashScreen(sharedContext: context.sharedContext, engine: .authorized(strongSelf.context.engine), mode: .intro(.init(
                        title: strongSelf.presentationData.strings.ForcedPasswordSetup_Intro_Title,
                        text: strongSelf.presentationData.strings.ForcedPasswordSetup_Intro_Text,
                        actionText: strongSelf.presentationData.strings.ForcedPasswordSetup_Intro_Action,
                        doneText: strongSelf.presentationData.strings.ForcedPasswordSetup_Intro_DoneAction
                    )))
                    controller.dismissConfirmation = { [weak controller] f in
                        guard let strongSelf = self, let controller = controller else {
                            return true
                        }
                        
                        controller.present(standardTextAlertController(theme: AlertControllerTheme(presentationData: strongSelf.presentationData), title: strongSelf.presentationData.strings.ForcedPasswordSetup_Intro_DismissTitle, text: strongSelf.presentationData.strings.ForcedPasswordSetup_Intro_DismissText(value), actions: [
                            TextAlertAction(type: .genericAction, title: strongSelf.presentationData.strings.ForcedPasswordSetup_Intro_DismissActionCancel, action: {
                            }),
                            TextAlertAction(type: .destructiveAction, title: strongSelf.presentationData.strings.ForcedPasswordSetup_Intro_DismissActionOK, action: { [weak controller] in
                                if let strongSelf = self {
                                    let _ = ApplicationSpecificNotice.setForcedPasswordSetup(engine: strongSelf.context.engine, reloginDaysTimeout: nil).start()
                                }
                                controller?.dismiss()
                            })
                        ], parseMarkdown: true), in: .window(.root))
                        
                        return false
                    }
                    strongSelf.push(controller)
                    
                    let _ = value
                })
            })
        }
        
        self.chatListDisplayNode.mainContainerNode.addedVisibleChatsWithPeerIds = { [weak self] peerIds in
            guard let strongSelf = self else {
                return
            }
            
            strongSelf.forEachController({ controller in
                if let controller = controller as? UndoOverlayController {
                    switch controller.content {
                        case let .archivedChat(peerId, _, _, _):
                            if peerIds.contains(PeerId(peerId)) {
                                controller.dismiss()
                            }
                        default:
                            break
                    }
                }
                return true
            })
        }
                
        if !self.processedFeaturedFilters {
            let initializedFeatured = self.context.account.postbox.preferencesView(keys: [
                PreferencesKeys.chatListFiltersFeaturedState
            ])
            |> mapToSignal { view -> Signal<Bool, NoError> in
                if let entry = view.values[PreferencesKeys.chatListFiltersFeaturedState]?.get(ChatListFiltersFeaturedState.self) {
                    return .single(!entry.filters.isEmpty && !entry.isSeen)
                } else {
                    return .complete()
                }
            }
            |> take(1)
            
            let initializedFilters = self.context.engine.peers.updatedChatListFiltersInfo()
            |> mapToSignal { (filters, isInitialized) -> Signal<Bool, NoError> in
                if isInitialized {
                    return .single(!filters.isEmpty)
                } else {
                    return .complete()
                }
            }
            |> take(1)
            
            self.featuredFiltersDisposable.set((
                combineLatest(initializedFeatured, initializedFilters)
                |> take(1)
                |> delay(1.0, queue: .mainQueue())
                |> deliverOnMainQueue
            ).start(next: { [weak self] hasFeatured, hasFilters in
                guard let strongSelf = self else {
                    return
                }
                
                strongSelf.processedFeaturedFilters = true
                if hasFeatured {
                    if let _ = strongSelf.validLayout, let _ = strongSelf.parent as? TabBarController {
                        let _ = (ApplicationSpecificNotice.incrementChatFolderTips(accountManager: strongSelf.context.sharedContext.accountManager)
                        |> deliverOnMainQueue).start(next: { count in
                            guard let strongSelf = self, let _ = strongSelf.validLayout, let parentController = strongSelf.parent as? TabBarController, let sourceFrame = parentController.frameForControllerTab(controller: strongSelf) else {
                                return
                            }
                            if count >= 2 {
                                return
                            }
                            
                            let absoluteFrame = sourceFrame
                            let text: String
                            if hasFilters {
                                text = strongSelf.presentationData.strings.ChatList_TabIconFoldersTooltipNonEmptyFolders
                                let _ = strongSelf.context.engine.peers.markChatListFeaturedFiltersAsSeen().start()
                                return
                            } else {
                                text = strongSelf.presentationData.strings.ChatList_TabIconFoldersTooltipEmptyFolders
                            }
                            
                            let location = CGRect(origin: CGPoint(x: absoluteFrame.midX, y: absoluteFrame.minY - 8.0), size: CGSize())
                            
                            parentController.present(TooltipScreen(account: strongSelf.context.account,  text: text, icon: .chatListPress, location: .point(location, .bottom), shouldDismissOnTouch: { point in
                                guard let strongSelf = self, let parentController = strongSelf.parent as? TabBarController else {
                                    return .dismiss(consume: false)
                                }
                                if parentController.isPointInsideContentArea(point: point) {
                                    return .ignore
                                }
                                return .dismiss(consume: false)
                            }), in: .current)
                        })
                    }
                }
            }))
        }
    }
    
    func dismissAllUndoControllers() {
        self.forEachController({ controller in
            if let controller = controller as? UndoOverlayController {
                controller.dismissWithCommitAction()
            }
            return true
        })
        
        if let emojiStatusSelectionController = self.emojiStatusSelectionController {
            self.emojiStatusSelectionController = nil
            emojiStatusSelectionController.dismiss()
        }
    }
    
    override public func viewWillDisappear(_ animated: Bool) {
        super.viewWillDisappear(animated)
        
        self.chatListDisplayNode.mainContainerNode.updateEnableAdjacentFilterLoading(false)
        
        self.dismissAllUndoControllers()
        
        self.featuredFiltersDisposable.set(nil)
    }
    
    override public func viewDidDisappear(_ animated: Bool) {
        super.viewDidDisappear(animated)
        
        if self.dismissSearchOnDisappear {
            self.dismissSearchOnDisappear = false
            self.deactivateSearch(animated: false)
        }
        
        self.chatListDisplayNode.clearHighlightAnimated(true)
    }
    
    func requestUpdateHeaderContent(transition: ContainedViewLayoutTransition) {
        if let validLayout = self.validLayout {
            self.updateHeaderContent(layout: validLayout, transition: transition)
        }
    }
    
    private func updateHeaderContent(layout: ContainerViewLayout, transition: ContainedViewLayoutTransition) {
        var primaryContent: ChatListHeaderComponent.Content?
        if let primaryContext = self.primaryContext {
            var backTitle: String?
            if let previousItem = self.navigationBar?.previousItem {
                switch previousItem {
                case let .item(item):
                    backTitle = item.title ?? self.presentationData.strings.Common_Back
                case .close:
                    backTitle = self.presentationData.strings.Common_Close
                }
            }
            var navigationBackTitle: String?
            if case .chatList(.archive) = self.location {
                navigationBackTitle = self.presentationData.strings.Common_Back
            }
            primaryContent = ChatListHeaderComponent.Content(
                title: self.plainTitle,
                navigationBackTitle: navigationBackTitle,
                titleComponent: primaryContext.chatTitleComponent.flatMap { AnyComponent<Empty>($0) },
                chatListTitle: primaryContext.chatListTitle,
                leftButton: primaryContext.leftButton,
                rightButtons: primaryContext.rightButtons,
                backTitle: backTitle,
                backPressed: backTitle != nil ? { [weak self] in
                    guard let self else {
                        return
                    }
                    self.navigationBackPressed()
                } : nil
            )
        }
        var secondaryContent: ChatListHeaderComponent.Content?
        if let secondaryContext = self.secondaryContext {
            secondaryContent = ChatListHeaderComponent.Content(
                title: self.plainTitle,
                navigationBackTitle: nil,
                titleComponent: secondaryContext.chatTitleComponent.flatMap { AnyComponent<Empty>($0) },
                chatListTitle: secondaryContext.chatListTitle,
                leftButton: secondaryContext.leftButton,
                rightButtons: secondaryContext.rightButtons,
                backTitle: nil,
                backPressed: { [weak self] in
                    guard let self else {
                        return
                    }
                    self.setInlineChatList(location: nil)
                }
            )
        }
        
        let _ = self.headerContentView.update(
            transition: Transition(transition),
            component: AnyComponent(ChatListHeaderComponent(
                sideInset: layout.safeInsets.left + 16.0,
                primaryContent: primaryContent,
                secondaryContent: secondaryContent,
                secondaryTransition: self.chatListDisplayNode.inlineStackContainerTransitionFraction,
                networkStatus: nil,
                context: self.context,
                theme: self.presentationData.theme,
                strings: self.presentationData.strings,
                openStatusSetup: { [weak self] sourceView in
                    guard let self else {
                        return
                    }
                    self.openStatusSetup(sourceView: sourceView)
                },
                toggleIsLocked: { [weak self] in
                    guard let self else {
                        return
                    }
                    self.context.sharedContext.appLockContext.lock()
                }
            )),
            environment: {},
            containerSize: CGSize(width: layout.size.width, height: 44.0)
        )
        if let componentView = self.headerContentView.view as? NavigationBarHeaderView {
            if self.navigationBar?.customHeaderContentView !== componentView {
                self.navigationBar?.customHeaderContentView = componentView
            }
        }
    }
    
    override public func updateNavigationBarLayout(_ layout: ContainerViewLayout, transition: ContainedViewLayoutTransition) {
        /*if self.chatListDisplayNode.searchDisplayController?.contentNode != nil {
            self.navigationBar?.secondaryContentNodeDisplayFraction = 1.0
        } else {
            self.navigationBar?.secondaryContentNodeDisplayFraction = 1.0 - self.chatListDisplayNode.inlineStackContainerTransitionFraction
        }*/
        
        self.updateHeaderContent(layout: layout, transition: transition)
        
        super.updateNavigationBarLayout(layout, transition: transition)
        
        if let inlineStackContainerNode = self.chatListDisplayNode.inlineStackContainerNode {
            let _ = inlineStackContainerNode
        } else {
        }
    }
    
    override public func containerLayoutUpdated(_ layout: ContainerViewLayout, transition: ContainedViewLayoutTransition) {
        super.containerLayoutUpdated(layout, transition: transition)
        
        let wasInVoiceOver = self.validLayout?.inVoiceOver ?? false
        
        self.validLayout = layout
        
        self.updateLayout(layout: layout, transition: transition)
        
        if let searchContentNode = self.searchContentNode, layout.inVoiceOver != wasInVoiceOver {
            searchContentNode.updateListVisibleContentOffset(.known(0.0))
            self.chatListDisplayNode.scrollToTop()
        }
    }
    
    private func updateLayout(layout: ContainerViewLayout, transition: ContainedViewLayoutTransition) {
        var tabContainerOffset: CGFloat = 0.0
        if !self.displayNavigationBar {
            tabContainerOffset += layout.statusBarHeight ?? 0.0
            tabContainerOffset += 44.0 + 20.0
        }
        //tabContainerOffset += self.chatListDisplayNode.inlineStackContainerTransitionFraction * NavigationBar.defaultSecondaryContentHeight

        let navigationBarHeight = self.navigationBar?.frame.maxY ?? 0.0
        
        transition.updateAlpha(node: self.tabContainerNode, alpha: self.chatListDisplayNode.inlineStackContainerTransitionFraction * 0.5 + (1.0 - self.chatListDisplayNode.inlineStackContainerTransitionFraction) * 1.0)
        self.tabContainerNode.isUserInteractionEnabled = self.chatListDisplayNode.inlineStackContainerNode == nil
        
        transition.updateFrame(node: self.tabContainerNode, frame: CGRect(origin: CGPoint(x: 0.0, y: navigationBarHeight - self.additionalNavigationBarHeight - 46.0 + tabContainerOffset), size: CGSize(width: layout.size.width, height: 46.0)))
        self.tabContainerNode.update(size: CGSize(width: layout.size.width, height: 46.0), sideInset: layout.safeInsets.left, filters: self.tabContainerData?.0 ?? [], selectedFilter: self.chatListDisplayNode.mainContainerNode.currentItemFilter, isReordering: self.chatListDisplayNode.isReorderingFilters || (self.chatListDisplayNode.effectiveContainerNode.currentItemNode.currentState.editing && !self.chatListDisplayNode.didBeginSelectingChatsWhileEditing), isEditing: self.chatListDisplayNode.effectiveContainerNode.currentItemNode.currentState.editing, canReorderAllChats: self.isPremium, filtersLimit: self.tabContainerData?.2, transitionFraction: self.chatListDisplayNode.effectiveContainerNode.transitionFraction, presentationData: self.presentationData, transition: .animated(duration: 0.4, curve: .spring))
        
        self.chatListDisplayNode.containerLayoutUpdated(layout, navigationBarHeight: self.cleanNavigationHeight, visualNavigationHeight: navigationBarHeight, cleanNavigationBarHeight: self.cleanNavigationHeight, transition: transition)
    }
    
    override public func navigationStackConfigurationUpdated(next: [ViewController]) {
        super.navigationStackConfigurationUpdated(next: next)
    }
    
    @objc fileprivate func editPressed() {
        if self.secondaryContext == nil {
            if case .chatList(.root) = self.chatListDisplayNode.effectiveContainerNode.location {
                self.effectiveContext?.leftButton = AnyComponentWithIdentity(id: "done", component: AnyComponent(NavigationButtonComponent(
                    content: .text(title: self.presentationData.strings.Common_Done, isBold: true),
                    pressed: { [weak self] _ in
                        self?.donePressed()
                    }
                )))
                (self.navigationController as? NavigationController)?.updateMasterDetailsBlackout(.details, transition: .animated(duration: 0.5, curve: .spring))
            } else {
                self.effectiveContext?.rightButton = AnyComponentWithIdentity(id: "done", component: AnyComponent(NavigationButtonComponent(
                    content: .text(title: self.presentationData.strings.Common_Done, isBold: true),
                    pressed: { [weak self] _ in
                        self?.donePressed()
                    }
                )))
                (self.navigationController as? NavigationController)?.updateMasterDetailsBlackout(.master, transition: .animated(duration: 0.5, curve: .spring))
            }
        }
        
        self.requestUpdateHeaderContent(transition: .animated(duration: 0.3, curve: .spring))
        
        self.searchContentNode?.setIsEnabled(false, animated: true)
        
        self.chatListDisplayNode.didBeginSelectingChatsWhileEditing = false
        self.chatListDisplayNode.effectiveContainerNode.updateState { state in
            var state = state
            state.editing = true
            state.peerIdWithRevealedOptions = nil
            return state
        }
        self.chatListDisplayNode.isEditing = true
        if let layout = self.validLayout {
            self.updateLayout(layout: layout, transition: .animated(duration: 0.2, curve: .easeInOut))
        }
    }
    
    @objc fileprivate func donePressed() {
        self.reorderingDonePressed()
        
        (self.navigationController as? NavigationController)?.updateMasterDetailsBlackout(nil, transition: .animated(duration: 0.4, curve: .spring))
        self.searchContentNode?.setIsEnabled(true, animated: true)
        self.chatListDisplayNode.didBeginSelectingChatsWhileEditing = false
        self.chatListDisplayNode.effectiveContainerNode.updateState { state in
            var state = state
            state.editing = false
            state.peerIdWithRevealedOptions = nil
            state.selectedPeerIds.removeAll()
            state.selectedThreadIds.removeAll()
            return state
        }
        self.chatListDisplayNode.isEditing = false
        if let layout = self.validLayout {
            self.updateLayout(layout: layout, transition: .animated(duration: 0.2, curve: .easeInOut))
        }
    }
    
    @objc fileprivate func reorderingDonePressed() {
        if !self.chatListDisplayNode.isReorderingFilters {
            return
        }
        
        var reorderedFilterIdsValue: [Int32]?
        if let reorderedFilterIds = self.tabContainerNode.reorderedFilterIds {
            reorderedFilterIdsValue = reorderedFilterIds
        }
        
        if let reorderedFilterIds = reorderedFilterIdsValue {
            let _ = (self.context.engine.peers.updateChatListFiltersInteractively { stateFilters in
                var updatedFilters: [ChatListFilter] = []
                for id in reorderedFilterIds {
                    if let index = stateFilters.firstIndex(where: { $0.id == id }) {
                        updatedFilters.append(stateFilters[index])
                    }
                }
                updatedFilters.append(contentsOf: stateFilters.compactMap { filter -> ChatListFilter? in
                    if !updatedFilters.contains(where: { $0.id == filter.id }) {
                        return filter
                    } else {
                        return nil
                    }
                })
                return updatedFilters
            }
            |> deliverOnMainQueue).start(completed: { [weak self] in
                guard let strongSelf = self else {
                    return
                }
                strongSelf.reloadFilters(firstUpdate: {
                    guard let strongSelf = self else {
                        return
                    }
                    strongSelf.chatListDisplayNode.isReorderingFilters = false
                    strongSelf.isReorderingTabsValue.set(false)
                    (strongSelf.parent as? TabBarController)?.updateIsTabBarEnabled(true, transition: .animated(duration: 0.2, curve: .easeInOut))
                    strongSelf.searchContentNode?.setIsEnabled(true, animated: true)
                    if let layout = strongSelf.validLayout {
                        strongSelf.updateLayout(layout: layout, transition: .animated(duration: 0.2, curve: .easeInOut))
                    }
                })
            })
        }
    }
    
    func setInlineChatList(location: ChatListControllerLocation?) {
        if let location {
            let inlineNode = self.chatListDisplayNode.makeInlineChatList(location: location)
            let pendingSecondaryContext = ChatListLocationContext(
                context: self.context,
                location: location,
                parentController: self,
                hideNetworkActivityStatus: false,
                containerNode: inlineNode,
                isReorderingTabs: .single(false)
            )
            self.pendingSecondaryContext = pendingSecondaryContext
            let _ = (pendingSecondaryContext.ready.get()
            |> filter { $0 }
            |> take(1)
            |> deliverOnMainQueue).start(next: { [weak self, weak pendingSecondaryContext] _ in
                guard let self, let pendingSecondaryContext = pendingSecondaryContext, self.pendingSecondaryContext === pendingSecondaryContext else {
                    return
                }
                
                if self.chatListDisplayNode.effectiveContainerNode.currentItemNode.currentState.editing {
                    self.donePressed()
                }
                
                self.secondaryContext = pendingSecondaryContext
                self.setToolbar(pendingSecondaryContext.toolbar, transition: .animated(duration: 0.5, curve: .spring))
                self.chatListDisplayNode.setInlineChatList(inlineStackContainerNode: inlineNode)
            })
        } else {
            if self.chatListDisplayNode.effectiveContainerNode.currentItemNode.currentState.editing {
                self.donePressed()
            }
            
            self.secondaryContext = nil
            self.setToolbar(self.primaryContext?.toolbar, transition: .animated(duration: 0.5, curve: .spring))
            self.chatListDisplayNode.setInlineChatList(inlineStackContainerNode: nil)
        }
    }
    
    private func navigationBackPressed() {
        self.dismiss()
    }
    
    public static func openMoreMenu(context: AccountContext, peerId: EnginePeer.Id, sourceController: ViewController, isViewingAsTopics: Bool, sourceView: UIView, gesture: ContextGesture?) {
        let _ = (context.engine.data.get(TelegramEngine.EngineData.Item.Peer.Peer(id: peerId))
        |> deliverOnMainQueue).start(next: { peer in
            guard case let .channel(channel) = peer else {
                return
            }
            
            let strings = context.sharedContext.currentPresentationData.with { $0 }.strings
            
            var items: [ContextMenuItem] = []
            
            items.append(.action(ContextMenuActionItem(text: strings.Chat_ContextViewAsTopics, icon: { theme in
                if !isViewingAsTopics {
                    return nil
                }
                return generateTintedImage(image: UIImage(bundleImageName: "Chat/Context Menu/Check"), color: theme.contextMenu.primaryColor)
            }, action: { [weak sourceController] _, a in
                a(.default)
                
                guard let sourceController = sourceController, let navigationController = sourceController.navigationController as? NavigationController else {
                    return
                }
                
                if let targetController = navigationController.viewControllers.first(where: { controller in
                    var checkController = controller
                    if let tabBarController = checkController as? TabBarController {
                        if let currentController = tabBarController.currentController {
                            checkController = currentController
                        } else {
                            return false
                        }
                    }
                    if let controller = checkController as? ChatListControllerImpl {
                        if controller.chatListDisplayNode.inlineStackContainerNode?.location == .forum(peerId: peerId) {
                            return true
                        }
                    }
                    return false
                }) {
                    let _ = navigationController.popToViewController(targetController, animated: true)
                } else {
                    let chatController = context.sharedContext.makeChatListController(context: context, location: .forum(peerId: peerId), controlsHistoryPreload: false, hideNetworkActivityStatus: false, previewing: false, enableDebugActions: false)
                    navigationController.replaceController(sourceController, with: chatController, animated: false)
                }
            })))
            items.append(.action(ContextMenuActionItem(text: strings.Chat_ContextViewAsMessages, icon: { theme in
                if isViewingAsTopics {
                    return nil
                }
                return generateTintedImage(image: UIImage(bundleImageName: "Chat/Context Menu/Check"), color: theme.contextMenu.primaryColor)
            }, action: { [weak sourceController] _, a in
                a(.default)

                guard let sourceController = sourceController, let navigationController = sourceController.navigationController as? NavigationController else {
                    return
                }
                
                let chatController = context.sharedContext.makeChatController(context: context, chatLocation: .peer(id: peerId), subject: nil, botStart: nil, mode: .standard(previewing: false))
                
                if let sourceController = sourceController as? ChatListControllerImpl, case .forum(peerId) = sourceController.location {
                    navigationController.replaceController(sourceController, with: chatController, animated: false)
                } else {
                    navigationController.pushViewController(chatController)
                }
            })))
            items.append(.separator)
            
            items.append(.action(ContextMenuActionItem(text: strings.GroupInfo_Title, icon: { theme in
                return generateTintedImage(image: UIImage(bundleImageName: "Chat/Context Menu/Groups"), color: theme.contextMenu.primaryColor)
            }, action: { [weak sourceController] _, f in
                f(.default)
                
                let _ = (context.engine.data.get(
                    TelegramEngine.EngineData.Item.Peer.Peer(id: peerId)
                )
                |> deliverOnMainQueue).start(next: { peer in
                    guard let sourceController = sourceController, let peer = peer, let controller = context.sharedContext.makePeerInfoController(context: context, updatedPresentationData: nil, peer: peer._asPeer(), mode: .generic, avatarInitiallyExpanded: false, fromChat: false, requestsContext: nil) else {
                        return
                    }
                    (sourceController.navigationController as? NavigationController)?.pushViewController(controller)
                })
            })))
            
            if channel.hasPermission(.inviteMembers) {
                items.append(.action(ContextMenuActionItem(text: strings.GroupInfo_AddParticipant, icon: { theme in
                    return generateTintedImage(image: UIImage(bundleImageName: "Chat/Context Menu/AddUser"), color: theme.contextMenu.primaryColor)
                }, action: { [weak sourceController] _, f in
                    f(.default)
                    
                    let _ = (context.engine.data.get(TelegramEngine.EngineData.Item.Peer.Peer(id: peerId))
                             |> deliverOnMainQueue).start(next: { peer in
                        guard let sourceController = sourceController, let peer = peer else {
                            return
                        }
                        let selectAddMemberDisposable = MetaDisposable()
                        let addMemberDisposable = MetaDisposable()
                        context.sharedContext.openAddPeerMembers(context: context, updatedPresentationData: nil, parentController: sourceController, groupPeer: peer._asPeer(), selectAddMemberDisposable: selectAddMemberDisposable, addMemberDisposable: addMemberDisposable)
                    })
                })))
            }
            
            if let sourceController = sourceController as? ChatController {
                items.append(.separator)
                items.append(.action(ContextMenuActionItem(text: strings.Conversation_Search, icon: { theme in
                    return generateTintedImage(image: UIImage(bundleImageName: "Chat/Context Menu/Search"), color: theme.contextMenu.primaryColor)
                }, action: { [weak sourceController] action in
                    action.dismissWithResult(.default)
                    
                    sourceController?.beginMessageSearch("")
                })))
            } else if channel.hasPermission(.createTopics) {
                items.append(.separator)
                
                items.append(.action(ContextMenuActionItem(text: strings.Chat_CreateTopic, icon: { theme in
                    return generateTintedImage(image: UIImage(bundleImageName: "Chat/Context Menu/Edit"), color: theme.contextMenu.primaryColor)
                }, action: { action in
                    action.dismissWithResult(.default)
                    
                    let controller = ForumCreateTopicScreen(context: context, peerId: peerId, mode: .create)
                    controller.navigationPresentation = .modal
                    
                    controller.completion = { [weak controller] title, fileId, _ in
                        controller?.isInProgress = true
                        
                        let _ = (context.engine.peers.createForumChannelTopic(id: peerId, title: title, iconColor: ForumCreateTopicScreen.iconColors.randomElement()!, iconFileId: fileId)
                        |> deliverOnMainQueue).start(next: { topicId in
                            if let navigationController = (sourceController.navigationController as? NavigationController) {
                                let _ = context.sharedContext.navigateToForumThread(context: context, peerId: peerId, threadId: topicId, messageId: nil, navigationController: navigationController, activateInput: .text, keepStack: .never).start()
                            }
                        }, error: { _ in
                            controller?.isInProgress = false
                        })
                    }
                    sourceController.push(controller)
                })))
            }

            let presentationData = context.sharedContext.currentPresentationData.with { $0 }
            let contextController = ContextController(account: context.account, presentationData: presentationData, source: .reference(HeaderContextReferenceContentSource(controller: sourceController, sourceView: sourceView)), items: .single(ContextController.Items(content: .list(items))), gesture: gesture)
            sourceController.presentInGlobalOverlay(contextController)
        })
    }
    
    private var initializedFilters = false
    private func reloadFilters(firstUpdate: (() -> Void)? = nil) {
        let filterItems = chatListFilterItems(context: self.context)
        var notifiedFirstUpdate = false
        self.filterDisposable.set((combineLatest(queue: .mainQueue(),
            filterItems,
            self.context.account.postbox.peerView(id: self.context.account.peerId),
            self.context.engine.data.get(TelegramEngine.EngineData.Item.Configuration.UserLimits(isPremium: false))
        )
        |> deliverOnMainQueue).start(next: { [weak self] countAndFilterItems, peerView, limits in
            guard let strongSelf = self else {
                return
            }
            
            let isPremium = peerView.peers[peerView.peerId]?.isPremium
            strongSelf.isPremium = isPremium ?? false
            
            let (_, items) = countAndFilterItems
            var filterItems: [ChatListFilterTabEntry] = []
            
            for (filter, unreadCount, hasUnmutedUnread) in items {
                switch filter {
                    case .allChats:
                        if let isPremium = isPremium, !isPremium && filterItems.count > 0 {
                            filterItems.insert(.all(unreadCount: 0), at: 0)
                        } else {
                            filterItems.append(.all(unreadCount: 0))
                        }
                    case let .filter(id, title, _, _):
                        filterItems.append(.filter(id: id, text: title, unread: ChatListFilterTabEntryUnreadCount(value: unreadCount, hasUnmuted: hasUnmutedUnread)))
                }
            }
            
            var resolvedItems = filterItems
            if case .chatList(.root) = strongSelf.location {
            } else {
                resolvedItems = []
            }
            
            var wasEmpty = false
            if let tabContainerData = strongSelf.tabContainerData {
                wasEmpty = tabContainerData.0.count <= 1 || tabContainerData.1
            } else {
                wasEmpty = true
            }
            
            let firstItem = countAndFilterItems.1.first?.0 ?? .allChats
            let firstItemEntryId: ChatListFilterTabEntryId
            switch firstItem {
                case .allChats:
                    firstItemEntryId = .all
                case let .filter(id, _, _, _):
                    firstItemEntryId = .filter(id)
            }
            
            var selectedEntryId = !strongSelf.initializedFilters ? firstItemEntryId : strongSelf.chatListDisplayNode.mainContainerNode.currentItemFilter
            var resetCurrentEntry = false
            if !resolvedItems.contains(where: { $0.id == selectedEntryId }) {
                resetCurrentEntry = true
                if let tabContainerData = strongSelf.tabContainerData {
                    var found = false
                    if let index = tabContainerData.0.firstIndex(where: { $0.id == selectedEntryId }) {
                        for i in (0 ..< index - 1).reversed() {
                            if resolvedItems.contains(where: { $0.id == tabContainerData.0[i].id }) {
                                selectedEntryId = tabContainerData.0[i].id
                                found = true
                                break
                            }
                        }
                    }
                    if !found {
                        selectedEntryId = .all
                    }
                } else {
                    selectedEntryId = .all
                }
            }
            let filtersLimit = isPremium == false ? limits.maxFoldersCount : nil
            strongSelf.tabContainerData = (resolvedItems, false, filtersLimit)
            var availableFilters: [ChatListContainerNodeFilter] = []
            var hasAllChats = false
            for item in items {
                switch item.0 {
                    case .allChats:
                        hasAllChats = true
                        if let isPremium = isPremium, !isPremium && availableFilters.count > 0 {
                            availableFilters.insert(.all, at: 0)
                        } else {
                            availableFilters.append(.all)
                        }
                    case .filter:
                        availableFilters.append(.filter(item.0))
                }
            }
            if !hasAllChats {
                availableFilters.insert(.all, at: 0)
            }
            strongSelf.chatListDisplayNode.mainContainerNode.updateAvailableFilters(availableFilters, limit: filtersLimit)
            
            if isPremium == nil && items.isEmpty {
                strongSelf.ready.set(strongSelf.chatListDisplayNode.mainContainerNode.currentItemNode.ready)
            } else if !strongSelf.initializedFilters {
                if selectedEntryId != strongSelf.chatListDisplayNode.mainContainerNode.currentItemFilter {
                    strongSelf.chatListDisplayNode.mainContainerNode.switchToFilter(id: selectedEntryId, animated: false, completion: { [weak self] in
                        if let strongSelf = self {
                            strongSelf.ready.set(strongSelf.chatListDisplayNode.mainContainerNode.currentItemNode.ready)
                        }
                    })
                } else {
                    strongSelf.ready.set(strongSelf.chatListDisplayNode.mainContainerNode.currentItemNode.ready)
                }
                strongSelf.initializedFilters = true
            }
            
            let isEmpty = resolvedItems.count <= 1
            
            let animated = strongSelf.didSetupTabs
            strongSelf.didSetupTabs = true

            if wasEmpty != isEmpty, strongSelf.displayNavigationBar {
                strongSelf.navigationBar?.setSecondaryContentNode(isEmpty ? nil : strongSelf.tabContainerNode, animated: false)
                if let parentController = strongSelf.parent as? TabBarController {
                    parentController.navigationBar?.setSecondaryContentNode(isEmpty ? nil : strongSelf.tabContainerNode, animated: animated)
                }
            }
            
            if let layout = strongSelf.validLayout {
                if wasEmpty != isEmpty {
                    let transition: ContainedViewLayoutTransition = animated ? .animated(duration: 0.2, curve: .easeInOut) : .immediate
                    strongSelf.containerLayoutUpdated(layout, transition: transition)
                    (strongSelf.parent as? TabBarController)?.updateLayout(transition: transition)
                } else {
                    strongSelf.tabContainerNode.update(size: CGSize(width: layout.size.width, height: 46.0), sideInset: layout.safeInsets.left, filters: resolvedItems, selectedFilter: selectedEntryId, isReordering: strongSelf.chatListDisplayNode.isReorderingFilters || (strongSelf.chatListDisplayNode.mainContainerNode.currentItemNode.currentState.editing && !strongSelf.chatListDisplayNode.didBeginSelectingChatsWhileEditing), isEditing: strongSelf.chatListDisplayNode.mainContainerNode.currentItemNode.currentState.editing, canReorderAllChats: strongSelf.isPremium, filtersLimit: filtersLimit, transitionFraction: strongSelf.chatListDisplayNode.mainContainerNode.transitionFraction, presentationData: strongSelf.presentationData, transition: .animated(duration: 0.4, curve: .spring))
                }
            }
            
            if !notifiedFirstUpdate {
                notifiedFirstUpdate = true
                firstUpdate?()
            }
            
            if resetCurrentEntry {
                strongSelf.selectTab(id: selectedEntryId)
            }
        }))
    }
    
    private func selectTab(id: ChatListFilterTabEntryId) {
        if self.parent == nil {
            if let navigationController = self.context.sharedContext.mainWindow?.viewController as? NavigationController {
                for controller in navigationController.viewControllers {
                    if let controller = controller as? TabBarController {
                        if let index = controller.controllers.firstIndex(of: self) {
                            controller.selectedIndex = index
                            break
                        }
                    }
                }
            }
        }
        
        let _ = (self.context.engine.peers.currentChatListFilters()
        |> deliverOnMainQueue).start(next: { [weak self] filters in
            guard let strongSelf = self else {
                return
            }
            let updatedFilter: ChatListFilter?
            switch id {
            case .all:
                updatedFilter = nil
            case let .filter(id):
                var found = false
                var foundValue: ChatListFilter?
                for filter in filters {
                    if filter.id == id {
                        foundValue = filter
                        found = true
                        break
                    }
                }
                if found {
                    updatedFilter = foundValue
                } else {
                    updatedFilter = nil
                }
            }
            if strongSelf.chatListDisplayNode.mainContainerNode.currentItemNode.chatListFilter?.id == updatedFilter?.id {
                strongSelf.scrollToTop?()
            } else {
                if strongSelf.chatListDisplayNode.inlineStackContainerNode != nil {
                    strongSelf.setInlineChatList(location: nil)
                }
                strongSelf.chatListDisplayNode.mainContainerNode.switchToFilter(id: updatedFilter.flatMap { .filter($0.id) } ?? .all)
            }
        })
    }
    
    private func askForFilterRemoval(id: Int32) {
        let actionSheet = ActionSheetController(presentationData: self.presentationData)
        
        actionSheet.setItemGroups([
            ActionSheetItemGroup(items: [
                ActionSheetTextItem(title: self.presentationData.strings.ChatList_RemoveFolderConfirmation),
                ActionSheetButtonItem(title: self.presentationData.strings.ChatList_RemoveFolderAction, color: .destructive, action: { [weak self, weak actionSheet] in
                    actionSheet?.dismissAnimated()
                    
                    guard let strongSelf = self else {
                        return
                    }
                    
                    let commit: () -> Void = {
                        guard let strongSelf = self else {
                            return
                        }
                        
                        if strongSelf.chatListDisplayNode.mainContainerNode.currentItemNode.chatListFilter?.id == id {
                            if strongSelf.chatListDisplayNode.mainContainerNode.currentItemNode.currentState.editing {
                                    strongSelf.donePressed()
                            }
                        }
                        
                        let _ = (strongSelf.context.engine.peers.updateChatListFiltersInteractively { filters in
                            return filters.filter({ $0.id != id })
                        }).start()
                    }
                    
                    if strongSelf.chatListDisplayNode.mainContainerNode.currentItemNode.chatListFilter?.id == id {
                        strongSelf.chatListDisplayNode.mainContainerNode.switchToFilter(id: .all, completion: {
                            commit()
                        })
                    } else {
                        commit()
                    }
                })
            ]),
            ActionSheetItemGroup(items: [
                ActionSheetButtonItem(title: self.presentationData.strings.Common_Cancel, color: .accent, font: .bold, action: { [weak actionSheet] in
                    actionSheet?.dismissAnimated()
                })
            ])
        ])
        self.present(actionSheet, in: .window(.root))
    }
    
    public private(set) var isSearchActive: Bool = false
    public func activateSearch(filter: ChatListSearchFilter = .chats, query: String? = nil) {
        self.activateSearch(filter: filter, query: query, skipScrolling: false)
    }
        
    private func activateSearch(filter: ChatListSearchFilter = .chats, query: String? = nil, skipScrolling: Bool = false) {
        var filter = filter
        if case .forum = self.chatListDisplayNode.effectiveContainerNode.location {
            filter = .topics
        }
        
        if self.displayNavigationBar {
            if !skipScrolling, let searchContentNode = self.searchContentNode, searchContentNode.expansionProgress != 1.0 {
                self.scrollToTop?()
                DispatchQueue.main.asyncAfter(deadline: DispatchTime.now() + 0.2, execute: { [weak self] in
                    self?.activateSearch(filter: filter, query: query, skipScrolling: true)
                })
                return
            }
            
            let _ = (combineLatest(self.chatListDisplayNode.mainContainerNode.currentItemNode.contentsReady |> take(1), self.context.account.postbox.tailChatListView(groupId: .root, count: 16, summaryComponents: ChatListEntrySummaryComponents(components: [:])) |> take(1))
            |> deliverOnMainQueue).start(next: { [weak self] _, chatListView in
                guard let strongSelf = self else {
                    return
                }
                
                if let scrollToTop = strongSelf.scrollToTop {
                    scrollToTop()
                }
                
                let tabsIsEmpty: Bool
                if let (resolvedItems, displayTabsAtBottom, _) = strongSelf.tabContainerData {
                    tabsIsEmpty = resolvedItems.count <= 1 || displayTabsAtBottom
                } else {
                    tabsIsEmpty = true
                }
                
                var displaySearchFilters = true
                if chatListView.0.entries.count < 10 {
                    displaySearchFilters = false
                }
                
                if !tabsIsEmpty, let snapshotView = strongSelf.tabContainerNode.view.snapshotView(afterScreenUpdates: false) {
                    snapshotView.frame = strongSelf.tabContainerNode.frame
                    strongSelf.tabContainerNode.view.superview?.addSubview(snapshotView)
                    
                    snapshotView.layer.animateAlpha(from: 1.0, to: 0.0, duration: 0.2, removeOnCompletion: false, completion: { [weak snapshotView] _ in
                        snapshotView?.removeFromSuperview()
                    })
                }
                
                if let searchContentNode = strongSelf.searchContentNode {                    
                    if let filterContainerNodeAndActivate = strongSelf.chatListDisplayNode.activateSearch(placeholderNode: searchContentNode.placeholderNode, displaySearchFilters: displaySearchFilters, hasDownloads: strongSelf.hasDownloads, initialFilter: filter, navigationController: strongSelf.navigationController as? NavigationController) {
                        let (filterContainerNode, activate) = filterContainerNodeAndActivate
                        if displaySearchFilters {
                            strongSelf.navigationBar?.setSecondaryContentNode(filterContainerNode, animated: false)
                            if let parentController = strongSelf.parent as? TabBarController {
                                parentController.navigationBar?.setSecondaryContentNode(filterContainerNode, animated: true)
                            }
                        }
                        
                        activate(filter != .downloads)
                        
                        if let searchContentNode = strongSelf.chatListDisplayNode.searchDisplayController?.contentNode as? ChatListSearchContainerNode {
                            searchContentNode.search(filter: filter, query: query)
                        }
                        
                        Queue.mainQueue().justDispatch {
                            filterContainerNode.layer.animatePosition(from: CGPoint(x: 0.0, y: 30.0), to: CGPoint(), duration: 0.4, timingFunction: kCAMediaTimingFunctionSpring, additive: true)
                            filterContainerNode.layer.animateAlpha(from: 0.0, to: 1.0, duration: 0.3)
                        }
                    }
                }
                
                let transition: ContainedViewLayoutTransition = .animated(duration: 0.4, curve: .spring)
                strongSelf.setDisplayNavigationBar(false, transition: transition)
                
                (strongSelf.parent as? TabBarController)?.updateIsTabBarHidden(true, transition: .animated(duration: 0.4, curve: .spring))
            })
            
            self.isSearchActive = true
            if let navigationController = self.navigationController as? NavigationController {
                for controller in navigationController.globalOverlayControllers {
                    if let controller = controller as? VoiceChatOverlayController {
                        controller.updateVisibility()
                        break
                    }
                }
            }
        } else if self.isSearchActive {
            if let searchContentNode = self.chatListDisplayNode.searchDisplayController?.contentNode as? ChatListSearchContainerNode {
                searchContentNode.search(filter: filter, query: query)
            }
        }
    }
    
    public func deactivateSearch(animated: Bool) {
        if !self.displayNavigationBar {
            var completion: (() -> Void)?
            
            let tabsIsEmpty: Bool
            if let (resolvedItems, displayTabsAtBottom, _) = self.tabContainerData {
                tabsIsEmpty = resolvedItems.count <= 1 || displayTabsAtBottom
            } else {
                tabsIsEmpty = true
            }
            
            
            var filterContainerNode: ASDisplayNode?
            if animated, let searchContentNode = self.chatListDisplayNode.searchDisplayController?.contentNode as? ChatListSearchContainerNode {
                filterContainerNode = searchContentNode.filterContainerNode
                
                if let filterContainerNode = filterContainerNode, let snapshotView = filterContainerNode.view.snapshotView(afterScreenUpdates: false) {
                    snapshotView.frame = filterContainerNode.frame
                    filterContainerNode.view.superview?.addSubview(snapshotView)
                    
                    snapshotView.layer.animateAlpha(from: 1.0, to: 0.0, duration: 0.3, removeOnCompletion: false, completion: { [weak snapshotView] _ in
                        snapshotView?.removeFromSuperview()
                    })
                    
                    if !tabsIsEmpty {
                        Queue.mainQueue().after(0.01) {
                            self.tabContainerNode.layer.animateAlpha(from: 0.0, to: 1.0, duration: 0.3)
                            self.tabContainerNode.layer.animatePosition(from: CGPoint(x: 0.0, y: -74.0), to: .zero, duration: 0.4, timingFunction: kCAMediaTimingFunctionSpring, additive: true)
                        }
                    }
                }
            }
            
            if let searchContentNode = self.searchContentNode {
                completion = self.chatListDisplayNode.deactivateSearch(placeholderNode: searchContentNode.placeholderNode, animated: animated)
            }
            

            self.navigationBar?.setSecondaryContentNode(tabsIsEmpty ? nil : self.tabContainerNode, animated: false)
            if let parentController = self.parent as? TabBarController {
                parentController.navigationBar?.setSecondaryContentNode(tabsIsEmpty ? nil : self.tabContainerNode, animated: animated)
            }
            
            let transition: ContainedViewLayoutTransition = animated ? .animated(duration: 0.4, curve: .spring) : .immediate
            self.setDisplayNavigationBar(true, transition: transition)
            
            completion?()
            
            (self.parent as? TabBarController)?.updateIsTabBarHidden(false, transition: .animated(duration: 0.4, curve: .spring))
            
            self.isSearchActive = false
            if let navigationController = self.navigationController as? NavigationController {
                for controller in navigationController.globalOverlayControllers {
                    if let controller = controller as? VoiceChatOverlayController {
                        controller.updateVisibility()
                        break
                    }
                }
            }
        }
    }
    
    public func activateCompose() {
        self.composePressed()
    }
    
    @objc fileprivate func composePressed() {
        guard let navigationController = self.navigationController as? NavigationController else {
            return
        }
        var hasComposeController = false
        navigationController.viewControllers.forEach { controller in
            if controller is ComposeController {
                hasComposeController = true
            }
        }
        
        if !hasComposeController {
            let controller = self.context.sharedContext.makeComposeController(context: self.context)
            navigationController.pushViewController(controller)
        }
    }
    
    public override var keyShortcuts: [KeyShortcut] {
        let strings = self.presentationData.strings
        
        let toggleSearch: () -> Void = { [weak self] in
            if let strongSelf = self {
                if strongSelf.displayNavigationBar {
                    strongSelf.activateSearch()
                } else {
                    strongSelf.deactivateSearch(animated: true)
                }
            }
        }
        
        let inputShortcuts: [KeyShortcut] = [
            KeyShortcut(title: strings.KeyCommand_JumpToPreviousChat, input: UIKeyCommand.inputUpArrow, modifiers: [.alternate], action: { [weak self] in
                if let strongSelf = self {
                    strongSelf.chatListDisplayNode.effectiveContainerNode.currentItemNode.selectChat(.previous(unread: false))
                }
            }),
            KeyShortcut(title: strings.KeyCommand_JumpToNextChat, input: UIKeyCommand.inputDownArrow, modifiers: [.alternate], action: { [weak self] in
                if let strongSelf = self {
                    strongSelf.chatListDisplayNode.effectiveContainerNode.currentItemNode.selectChat(.next(unread: false))
                }
            }),
            KeyShortcut(title: strings.KeyCommand_JumpToPreviousUnreadChat, input: UIKeyCommand.inputUpArrow, modifiers: [.alternate, .shift], action: { [weak self] in
                if let strongSelf = self {
                    strongSelf.chatListDisplayNode.effectiveContainerNode.currentItemNode.selectChat(.previous(unread: true))
                }
            }),
            KeyShortcut(title: strings.KeyCommand_JumpToNextUnreadChat, input: UIKeyCommand.inputDownArrow, modifiers: [.alternate, .shift], action: { [weak self] in
                if let strongSelf = self {
                    strongSelf.chatListDisplayNode.effectiveContainerNode.currentItemNode.selectChat(.next(unread: true))
                }
            }),
            KeyShortcut(title: strings.KeyCommand_NewMessage, input: "N", modifiers: [.command], action: { [weak self] in
                if let strongSelf = self {
                    strongSelf.composePressed()
                }
            }),
            KeyShortcut(title: strings.KeyCommand_LockWithPasscode, input: "L", modifiers: [.command], action: { [weak self] in
                if let strongSelf = self {
                    strongSelf.context.sharedContext.appLockContext.lock()
                }
            }),
            KeyShortcut(title: strings.KeyCommand_Find, input: "\t", modifiers: [], action: toggleSearch),
            KeyShortcut(input: UIKeyCommand.inputEscape, modifiers: [], action: toggleSearch)
        ]
        
        let openTab: (Int) -> Void = { [weak self] index in
            if let strongSelf = self {
                let filters = strongSelf.chatListDisplayNode.mainContainerNode.availableFilters
                if index > filters.count - 1 {
                    return
                }
                switch filters[index] {
                    case .all:
                        strongSelf.selectTab(id: .all)
                    case let .filter(filter):
                        strongSelf.selectTab(id: .filter(filter.id))
                }
            }
        }
        
        let openChat: (Int) -> Void = { [weak self] index in
            if let strongSelf = self {
                if index == 0 {
                    strongSelf.chatListDisplayNode.effectiveContainerNode.currentItemNode.selectChat(.peerId(strongSelf.context.account.peerId))
                } else {
                    strongSelf.chatListDisplayNode.effectiveContainerNode.currentItemNode.selectChat(.index(index - 1))
                }
            }
        }
        
        let folderShortcuts: [KeyShortcut] = (0 ... 9).map { index in
            return KeyShortcut(input: "\(index)", modifiers: [.command], action: {
                if index == 0 {
                    openChat(0)
                } else {
                    openTab(index - 1)
                }
            })
        }
        
        let chatShortcuts: [KeyShortcut] = (0 ... 9).map { index in
            return KeyShortcut(input: "\(index)", modifiers: [.command, .alternate], action: {
                openChat(index)
            })
        }
        
        return inputShortcuts + folderShortcuts + chatShortcuts
    }
    
    override public func toolbarActionSelected(action: ToolbarActionOption) {
        let peerIds = self.chatListDisplayNode.effectiveContainerNode.currentItemNode.currentState.selectedPeerIds
        let threadIds = self.chatListDisplayNode.effectiveContainerNode.currentItemNode.currentState.selectedThreadIds
        if case .left = action {
            let signal: Signal<Never, NoError>
            var completion: (() -> Void)?
            if !threadIds.isEmpty, case let .forum(peerId) = self.chatListDisplayNode.effectiveContainerNode.location {
                self.chatListDisplayNode.effectiveContainerNode.currentItemNode.setCurrentRemovingItemId(ChatListNodeState.ItemId(peerId: peerId, threadId: threadIds.first!))
                completion = { [weak self] in
                    self?.chatListDisplayNode.effectiveContainerNode.currentItemNode.setCurrentRemovingItemId(nil)
                }
                signal = self.context.engine.messages.markForumThreadsAsRead(peerId: peerId, threadIds: Array(threadIds))
            } else if !peerIds.isEmpty {
                self.chatListDisplayNode.effectiveContainerNode.currentItemNode.setCurrentRemovingItemId(ChatListNodeState.ItemId(peerId: peerIds.first!, threadId: nil))
                completion = { [weak self] in
                    self?.chatListDisplayNode.effectiveContainerNode.currentItemNode.setCurrentRemovingItemId(nil)
                }
                signal = self.context.engine.messages.togglePeersUnreadMarkInteractively(peerIds: Array(peerIds), setToValue: false)
            } else if case let .chatList(groupId) = self.chatListDisplayNode.effectiveContainerNode.location {
                let filterPredicate: ChatListFilterPredicate?
                if let filter = self.chatListDisplayNode.effectiveContainerNode.currentItemNode.chatListFilter, case let .filter(_, _, _, data) = filter {
                    filterPredicate = chatListFilterPredicate(filter: data)
                } else {
                    filterPredicate = nil
                }
                var markItems: [(groupId: EngineChatList.Group, filterPredicate: ChatListFilterPredicate?)] = []
                markItems.append((groupId, filterPredicate))
                if let filterPredicate = filterPredicate {
                    for additionalGroupId in filterPredicate.includeAdditionalPeerGroupIds {
                        markItems.append((EngineChatList.Group(additionalGroupId), filterPredicate))
                    }
                }
                signal = self.context.engine.messages.markAllChatsAsReadInteractively(items: markItems)
            } else {
                signal = .complete()
            }
            let _ = (signal
            |> deliverOnMainQueue).start(completed: { [weak self] in
                self?.donePressed()
                completion?()
            })
        } else if case .right = action {
            if !threadIds.isEmpty, case let .forum(peerId) = self.chatListDisplayNode.effectiveContainerNode.location {
                let actionSheet = ActionSheetController(presentationData: self.presentationData)
                var items: [ActionSheetItem] = []
                items.append(ActionSheetButtonItem(title: self.presentationData.strings.ChatList_DeleteThreadsConfirmation(Int32(threadIds.count)), color: .destructive, action: { [weak self, weak actionSheet] in
                    actionSheet?.dismissAnimated()
                    
                    guard let strongSelf = self else {
                        return
                    }
                    
                    strongSelf.chatListDisplayNode.effectiveContainerNode.currentItemNode.setCurrentRemovingItemId(ChatListNodeState.ItemId(peerId: peerId, threadId: threadIds.first))
                    strongSelf.chatListDisplayNode.effectiveContainerNode.updateState(onlyCurrent: false, { state in
                        var state = state
                        for threadId in threadIds {
                            state.pendingRemovalItemIds.insert(ChatListNodeState.ItemId(peerId: peerId, threadId: threadId))
                        }
                        return state
                    })
                    
                    let text = strongSelf.presentationData.strings.ChatList_DeletedThreads(Int32(threadIds.count))
                    
                    strongSelf.present(UndoOverlayController(presentationData: strongSelf.context.sharedContext.currentPresentationData.with { $0 }, content: .removedChat(text: text), elevatedLayout: false, animateInAsReplacement: true, action: { value in
                        guard let strongSelf = self else {
                            return false
                        }
                        if value == .commit {
                            let presentationData = strongSelf.presentationData
                            let progressSignal = Signal<Never, NoError> { subscriber in
                                let controller = OverlayStatusController(theme: presentationData.theme, type: .loading(cancelled: nil))
                                self?.present(controller, in: .window(.root))
                                return ActionDisposable { [weak controller] in
                                    Queue.mainQueue().async() {
                                        controller?.dismiss()
                                    }
                                }
                            }
                            |> runOn(Queue.mainQueue())
                            |> delay(0.8, queue: Queue.mainQueue())
                            let progressDisposable = progressSignal.start()
                            
                            let signal: Signal<Never, NoError> = strongSelf.context.engine.peers.removeForumChannelThreads(id: peerId, threadIds: Array(threadIds))
                            |> afterDisposed {
                                Queue.mainQueue().async {
                                    progressDisposable.dispose()
                                }
                            }
                            let _ = (signal
                            |> deliverOnMainQueue).start()
                            
                            strongSelf.chatListDisplayNode.effectiveContainerNode.updateState(onlyCurrent: false, { state in
                                var state = state
                                for threadId in threadIds {
                                    state.selectedThreadIds.remove(threadId)
                                }
                                return state
                            })
                            
                            return true
                        } else if value == .undo {
                            strongSelf.chatListDisplayNode.effectiveContainerNode.currentItemNode.setCurrentRemovingItemId(ChatListNodeState.ItemId(peerId: peerId, threadId: threadIds.first))
                            strongSelf.chatListDisplayNode.effectiveContainerNode.updateState(onlyCurrent: false, { state in
                                var state = state
                                for threadId in threadIds {
                                    state.pendingRemovalItemIds.remove(ChatListNodeState.ItemId(peerId: peerId, threadId: threadId))
                                }
                                return state
                            })
                            self?.chatListDisplayNode.effectiveContainerNode.currentItemNode.setCurrentRemovingItemId(ChatListNodeState.ItemId(peerId: peerId, threadId: threadIds.first))
                            return true
                        }
                        return false
                    }), in: .current)
                    
                    strongSelf.donePressed()
                }))
                
                actionSheet.setItemGroups([
                    ActionSheetItemGroup(items: items),
                    ActionSheetItemGroup(items: [
                        ActionSheetButtonItem(title: self.presentationData.strings.Common_Cancel, color: .accent, font: .bold, action: { [weak actionSheet] in
                            actionSheet?.dismissAnimated()
                        })
                    ])
                ])
                self.present(actionSheet, in: .window(.root))
            } else if !peerIds.isEmpty {
                let actionSheet = ActionSheetController(presentationData: self.presentationData)
                var items: [ActionSheetItem] = []
                items.append(ActionSheetButtonItem(title: self.presentationData.strings.ChatList_DeleteConfirmation(Int32(peerIds.count)), color: .destructive, action: { [weak self, weak actionSheet] in
                    actionSheet?.dismissAnimated()
                    
                    guard let strongSelf = self else {
                        return
                    }
                    
                    strongSelf.chatListDisplayNode.effectiveContainerNode.updateState(onlyCurrent: false, { state in
                        var state = state
                        for peerId in peerIds {
                            state.pendingRemovalItemIds.insert(ChatListNodeState.ItemId(peerId: peerId, threadId: nil))
                        }
                        return state
                    })
                    
                    let text = strongSelf.presentationData.strings.ChatList_DeletedChats(Int32(peerIds.count))
                    
                    strongSelf.present(UndoOverlayController(presentationData: strongSelf.context.sharedContext.currentPresentationData.with { $0 }, content: .removedChat(text: text), elevatedLayout: false, animateInAsReplacement: true, action: { value in
                        guard let strongSelf = self else {
                            return false
                        }
                        if value == .commit {
                            let presentationData = strongSelf.presentationData
                            let progressSignal = Signal<Never, NoError> { subscriber in
                                let controller = OverlayStatusController(theme: presentationData.theme, type: .loading(cancelled: nil))
                                self?.present(controller, in: .window(.root))
                                return ActionDisposable { [weak controller] in
                                    Queue.mainQueue().async() {
                                        controller?.dismiss()
                                    }
                                }
                            }
                            |> runOn(Queue.mainQueue())
                            |> delay(0.8, queue: Queue.mainQueue())
                            let progressDisposable = progressSignal.start()
                            
                            let signal: Signal<Never, NoError> = strongSelf.context.engine.peers.removePeerChats(peerIds: Array(peerIds))
                            |> afterDisposed {
                                Queue.mainQueue().async {
                                    progressDisposable.dispose()
                                }
                            }
                            let _ = (signal
                            |> deliverOnMainQueue).start()
                            
                            strongSelf.chatListDisplayNode.effectiveContainerNode.updateState(onlyCurrent: false, { state in
                                var state = state
                                for peerId in peerIds {
                                    state.selectedPeerIds.remove(peerId)
                                }
                                return state
                            })
                            
                            return true
                        } else if value == .undo {
                            strongSelf.chatListDisplayNode.effectiveContainerNode.currentItemNode.setCurrentRemovingItemId(ChatListNodeState.ItemId(peerId: peerIds.first!, threadId: nil))
                            strongSelf.chatListDisplayNode.effectiveContainerNode.updateState(onlyCurrent: false, { state in
                                var state = state
                                for peerId in peerIds {
                                    state.pendingRemovalItemIds.remove(ChatListNodeState.ItemId(peerId: peerId, threadId: nil))
                                }
                                return state
                            })
                            self?.chatListDisplayNode.effectiveContainerNode.currentItemNode.setCurrentRemovingItemId(ChatListNodeState.ItemId(peerId: peerIds.first!, threadId: nil))
                            return true
                        }
                        return false
                    }), in: .current)
                    
                    strongSelf.donePressed()
                }))
                
                actionSheet.setItemGroups([
                    ActionSheetItemGroup(items: items),
                    ActionSheetItemGroup(items: [
                        ActionSheetButtonItem(title: self.presentationData.strings.Common_Cancel, color: .accent, font: .bold, action: { [weak actionSheet] in
                            actionSheet?.dismissAnimated()
                        })
                    ])
                ])
                self.present(actionSheet, in: .window(.root))
            }
        } else if case .middle = action {
            switch self.chatListDisplayNode.effectiveContainerNode.location {
            case let .chatList(groupId):
                if !peerIds.isEmpty {
                    if groupId == .root {
                        self.donePressed()
                        self.archiveChats(peerIds: Array(peerIds))
                    } else {
                        if !peerIds.isEmpty {
                            self.chatListDisplayNode.effectiveContainerNode.currentItemNode.setCurrentRemovingItemId(ChatListNodeState.ItemId(peerId: peerIds.first!, threadId: nil))
                            let _ = (self.context.engine.peers.updatePeersGroupIdInteractively(peerIds: Array(peerIds), groupId: .root)
                                     |> deliverOnMainQueue).start(completed: { [weak self] in
                                guard let strongSelf = self else {
                                    return
                                }
                                strongSelf.chatListDisplayNode.effectiveContainerNode.currentItemNode.setCurrentRemovingItemId(nil)
                                strongSelf.donePressed()
                            })
                        }
                    }
                }
            case let .forum(peerId):
                self.joinForumDisposable.set((self.context.peerChannelMemberCategoriesContextsManager.join(engine: context.engine, peerId: peerId, hash: nil)
                |> afterDisposed { [weak self] in
                    Queue.mainQueue().async {
                        if let strongSelf = self {
                            let _ = strongSelf
                            /*strongSelf.activityIndicator.isHidden = true
                            strongSelf.activityIndicator.stopAnimating()
                            strongSelf.isJoining = false*/
                        }
                    }
                }).start(error: { [weak self] error in
                    guard let strongSelf = self else {
                        return
                    }
                    let _ = (strongSelf.context.engine.data.get(TelegramEngine.EngineData.Item.Peer.Peer(id: peerId))
                    |> deliverOnMainQueue).start(next: { peer in
                        guard let strongSelf = self, let peer = peer else {
                            return
                        }
                        
                        let presentationData = strongSelf.context.sharedContext.currentPresentationData.with { $0 }
                        
                        let text: String
                        switch error {
                        case .inviteRequestSent:
                            strongSelf.present(UndoOverlayController(presentationData: presentationData, content: .inviteRequestSent(title: presentationData.strings.Group_RequestToJoinSent, text: presentationData.strings.Group_RequestToJoinSentDescriptionGroup ), elevatedLayout: true, animateInAsReplacement: false, action: { _ in return false }), in: .window(.root))
                            return
                        case .tooMuchJoined:
                            (strongSelf.navigationController as? NavigationController)?.pushViewController(oldChannelsController(context: strongSelf.context, intent: .join, completed: { value in
                                if value {
                                    self?.toolbarActionSelected(action: .middle)
                                }
                            }))
                            return
                        case .tooMuchUsers:
                            text = presentationData.strings.Conversation_UsersTooMuchError
                        case .generic:
                            if case let .channel(channel) = peer, case .broadcast = channel.info {
                                text = presentationData.strings.Channel_ErrorAccessDenied
                            } else {
                                text = presentationData.strings.Group_ErrorAccessDenied
                            }
                        }
                        strongSelf.present(textAlertController(context: strongSelf.context, title: nil, text: text, actions: [TextAlertAction(type: .defaultAction, title: presentationData.strings.Common_OK, action: {})]), in: .window(.root))
                    })
                }))
            }
        }
    }
    
    func toggleArchivedFolderHiddenByDefault() {
        var updatedValue = false
        let _ = (updateChatArchiveSettings(engine: self.context.engine, { settings in
            var settings = settings
            settings.isHiddenByDefault = !settings.isHiddenByDefault
            updatedValue = settings.isHiddenByDefault
            return settings
        })
        |> deliverOnMainQueue).start(completed: { [weak self] in
            guard let strongSelf = self else {
                return
            }
            strongSelf.chatListDisplayNode.mainContainerNode.updateState { state in
                var state = state
                if updatedValue {
                    state.hiddenItemShouldBeTemporaryRevealed = false
                }
                state.peerIdWithRevealedOptions = nil
                return state
            }
            strongSelf.forEachController({ controller in
                if let controller = controller as? UndoOverlayController {
                    controller.dismissWithCommitActionAndReplacementAnimation()
                }
                return true
            })
            
            if updatedValue {
                strongSelf.present(UndoOverlayController(presentationData: strongSelf.context.sharedContext.currentPresentationData.with { $0 }, content: .hidArchive(title: strongSelf.presentationData.strings.ChatList_UndoArchiveHiddenTitle, text: strongSelf.presentationData.strings.ChatList_UndoArchiveHiddenText, undo: false), elevatedLayout: false, animateInAsReplacement: true, action: { [weak self] value in
                    guard let strongSelf = self else {
                        return false
                    }
                    if value == .undo {
                        let _ = updateChatArchiveSettings(engine: strongSelf.context.engine, { settings in
                            var settings = settings
                            settings.isHiddenByDefault = false
                            return settings
                        }).start()
                        
                        return true
                    }
                    return false
                }), in: .current)
            } else {
                strongSelf.present(UndoOverlayController(presentationData: strongSelf.context.sharedContext.currentPresentationData.with { $0 }, content: .revealedArchive(title: strongSelf.presentationData.strings.ChatList_UndoArchiveRevealedTitle, text: strongSelf.presentationData.strings.ChatList_UndoArchiveRevealedText, undo: false), elevatedLayout: false, animateInAsReplacement: true, action: { _ in return false
                }), in: .current)
            }
        })
    }
    
    func hidePsa(_ id: PeerId) {
        self.chatListDisplayNode.mainContainerNode.updateState { state in
            var state = state
            state.hiddenPsaPeerId = id
            state.peerIdWithRevealedOptions = nil
            return state
        }
        
        let _ = hideAccountPromoInfoChat(account: self.context.account, peerId: id).start()
    }
    
    func deletePeerChat(peerId: PeerId, joined: Bool) {
        let _ = (self.context.engine.data.get(TelegramEngine.EngineData.Item.Peer.RenderedPeer(id: peerId))
        |> deliverOnMainQueue).start(next: { [weak self] peer in
            guard let strongSelf = self, let peer = peer, let chatPeer = peer.peers[peer.peerId], let mainPeer = peer.chatMainPeer else {
                return
            }
            strongSelf.view.window?.endEditing(true)
            
            var canRemoveGlobally = false
            let limitsConfiguration = strongSelf.context.currentLimitsConfiguration.with { $0 }
            if peer.peerId.namespace == Namespaces.Peer.CloudUser && peer.peerId != strongSelf.context.account.peerId {
                if limitsConfiguration.maxMessageRevokeIntervalInPrivateChats == LimitsConfiguration.timeIntervalForever {
                    canRemoveGlobally = true
                }
            } else if peer.peerId.namespace == Namespaces.Peer.SecretChat {
                canRemoveGlobally = true
            }
            
            if case let .user(user) = chatPeer, user.botInfo == nil, canRemoveGlobally {
                strongSelf.maybeAskForPeerChatRemoval(peer: peer, joined: joined, completion: { _ in }, removed: {})
            } else {
                let actionSheet = ActionSheetController(presentationData: strongSelf.presentationData)
                var items: [ActionSheetItem] = []
                var canClear = true
                var canStop = false
                var canRemoveGlobally = false
                
                var deleteTitle = strongSelf.presentationData.strings.Common_Delete
                if case let .channel(channel) = chatPeer {
                    if case .broadcast = channel.info {
                        canClear = false
                        deleteTitle = strongSelf.presentationData.strings.Channel_LeaveChannel
                        if channel.flags.contains(.isCreator) {
                            canRemoveGlobally = true
                        }
                    } else {
                        deleteTitle = strongSelf.presentationData.strings.Group_DeleteGroup
                        if channel.flags.contains(.isCreator) {
                            canRemoveGlobally = true
                        }
                    }
                    if let addressName = channel.addressName, !addressName.isEmpty {
                        canClear = false
                    }
                } else if case let .legacyGroup(group) = chatPeer {
                    if case .creator = group.role {
                        canRemoveGlobally = true
                    }
                } else if case let .user(user) = chatPeer, user.botInfo != nil {
                    canStop = !user.flags.contains(.isSupport)
                    canClear = user.botInfo == nil
                    deleteTitle = strongSelf.presentationData.strings.ChatList_DeleteChat
                } else if case .secretChat = chatPeer {
                    canClear = true
                    deleteTitle = strongSelf.presentationData.strings.ChatList_DeleteChat
                }
                
                let limitsConfiguration = strongSelf.context.currentLimitsConfiguration.with { $0 }
                if case .user = chatPeer, chatPeer.id != strongSelf.context.account.peerId {
                    if limitsConfiguration.maxMessageRevokeIntervalInPrivateChats == LimitsConfiguration.timeIntervalForever {
                        canRemoveGlobally = true
                    }
                } else if case .secretChat = chatPeer {
                    canRemoveGlobally = true
                }
                
                var isGroupOrChannel = false
                switch mainPeer {
                case .legacyGroup, .channel:
                    isGroupOrChannel = true
                default:
                    break
                }
                
                if canRemoveGlobally && isGroupOrChannel {
                    items.append(DeleteChatPeerActionSheetItem(context: strongSelf.context, peer: mainPeer, chatPeer: chatPeer, action: .deleteAndLeave, strings: strongSelf.presentationData.strings, nameDisplayOrder: strongSelf.presentationData.nameDisplayOrder))
                    
                    items.append(ActionSheetButtonItem(title: strongSelf.presentationData.strings.ChatList_DeleteForCurrentUser, color: .destructive, action: { [weak actionSheet] in
                        actionSheet?.dismissAnimated()
                        self?.schedulePeerChatRemoval(peer: peer, type: .forLocalPeer, deleteGloballyIfPossible: false, completion: {
                        })
                    }))
                    
                    let deleteForAllText: String
                    if case let .channel(channel) = mainPeer, case .broadcast = channel.info {
                        deleteForAllText = strongSelf.presentationData.strings.ChatList_DeleteForAllSubscribers
                    } else {
                        deleteForAllText = strongSelf.presentationData.strings.ChatList_DeleteForAllMembers
                    }
                    
                    items.append(ActionSheetButtonItem(title: deleteForAllText, color: .destructive, action: { [weak actionSheet] in
                        actionSheet?.dismissAnimated()
                        guard let strongSelf = self else {
                            return
                        }
                        
                        let deleteForAllConfirmation: String
                        if case let .channel(channel) = mainPeer, case .broadcast = channel.info {
                            deleteForAllConfirmation = strongSelf.presentationData.strings.ChannelInfo_DeleteChannelConfirmation
                        } else {
                            deleteForAllConfirmation = strongSelf.presentationData.strings.ChannelInfo_DeleteGroupConfirmation
                        }
                        
                        strongSelf.present(standardTextAlertController(theme: AlertControllerTheme(presentationData: strongSelf.presentationData), title: strongSelf.presentationData.strings.ChatList_DeleteForEveryoneConfirmationTitle, text: deleteForAllConfirmation, actions: [
                            TextAlertAction(type: .genericAction, title: strongSelf.presentationData.strings.Common_Cancel, action: {
                            }),
                            TextAlertAction(type: .destructiveAction, title: strongSelf.presentationData.strings.ChatList_DeleteForEveryoneConfirmationAction, action: {
                                self?.schedulePeerChatRemoval(peer: peer, type: .forEveryone, deleteGloballyIfPossible: true, completion: {
                                })
                            })
                        ], parseMarkdown: true), in: .window(.root))
                    }))
                } else {
                    items.append(DeleteChatPeerActionSheetItem(context: strongSelf.context, peer: mainPeer, chatPeer: chatPeer, action: .delete, strings: strongSelf.presentationData.strings, nameDisplayOrder: strongSelf.presentationData.nameDisplayOrder))
                    
                    if canClear {
                        let beginClear: (InteractiveHistoryClearingType) -> Void = { type in
                            guard let strongSelf = self else {
                                return
                            }
                            strongSelf.chatListDisplayNode.effectiveContainerNode.updateState({ state in
                                var state = state
                                state.pendingClearHistoryPeerIds.insert(ChatListNodeState.ItemId(peerId: peer.peerId, threadId: nil))
                                return state
                            })
                            strongSelf.forEachController({ controller in
                                if let controller = controller as? UndoOverlayController {
                                    controller.dismissWithCommitActionAndReplacementAnimation()
                                }
                                return true
                            })
                            
                            strongSelf.present(UndoOverlayController(presentationData: strongSelf.context.sharedContext.currentPresentationData.with { $0 }, content: .removedChat(text: strongSelf.presentationData.strings.Undo_ChatCleared), elevatedLayout: false, animateInAsReplacement: true, action: { value in
                                guard let strongSelf = self else {
                                    return false
                                }
                                if value == .commit {
                                    let _ = strongSelf.context.engine.messages.clearHistoryInteractively(peerId: peerId, threadId: nil, type: type).start(completed: {
                                        guard let strongSelf = self else {
                                            return
                                        }
                                        strongSelf.chatListDisplayNode.effectiveContainerNode.updateState({ state in
                                            var state = state
                                            state.pendingClearHistoryPeerIds.remove(ChatListNodeState.ItemId(peerId: peer.peerId, threadId: nil))
                                            return state
                                        })
                                    })
                                    return true
                                } else if value == .undo {
                                    strongSelf.chatListDisplayNode.effectiveContainerNode.updateState({ state in
                                        var state = state
                                        state.pendingClearHistoryPeerIds.remove(ChatListNodeState.ItemId(peerId: peer.peerId, threadId: nil))
                                        return state
                                    })
                                    return true
                                }
                                return false
                            }), in: .current)
                        }
                        
                        items.append(ActionSheetButtonItem(title: strongSelf.presentationData.strings.DialogList_ClearHistoryConfirmation, color: .accent, action: { [weak actionSheet] in
                            actionSheet?.dismissAnimated()
                            
                            guard let strongSelf = self else {
                                return
                            }
                            
                            if case .secretChat = chatPeer {
                                beginClear(.forEveryone)
                            } else {
                                if canRemoveGlobally {
                                    let actionSheet = ActionSheetController(presentationData: strongSelf.presentationData)
                                    var items: [ActionSheetItem] = []
                                                                
                                    items.append(DeleteChatPeerActionSheetItem(context: strongSelf.context, peer: mainPeer, chatPeer: chatPeer, action: .clearHistory(canClearCache: false), strings: strongSelf.presentationData.strings, nameDisplayOrder: strongSelf.presentationData.nameDisplayOrder))
                                    
                                    if joined || mainPeer.isDeleted {
                                        items.append(ActionSheetButtonItem(title: strongSelf.presentationData.strings.Common_Delete, color: .destructive, action: { [weak actionSheet] in
                                            beginClear(.forEveryone)
                                            actionSheet?.dismissAnimated()
                                        }))
                                    } else {
                                        items.append(ActionSheetButtonItem(title: strongSelf.presentationData.strings.ChatList_DeleteForCurrentUser, color: .destructive, action: { [weak actionSheet] in
                                            beginClear(.forLocalPeer)
                                            actionSheet?.dismissAnimated()
                                        }))
                                        items.append(ActionSheetButtonItem(title: strongSelf.presentationData.strings.ChatList_DeleteForEveryone(mainPeer.compactDisplayTitle).string, color: .destructive, action: { [weak actionSheet] in
                                            beginClear(.forEveryone)
                                            actionSheet?.dismissAnimated()
                                        }))
                                    }
                                    
                                    actionSheet.setItemGroups([
                                        ActionSheetItemGroup(items: items),
                                        ActionSheetItemGroup(items: [
                                            ActionSheetButtonItem(title: strongSelf.presentationData.strings.Common_Cancel, color: .accent, font: .bold, action: { [weak actionSheet] in
                                                actionSheet?.dismissAnimated()
                                            })
                                        ])
                                    ])
                                    strongSelf.present(actionSheet, in: .window(.root))
                                } else {
                                    strongSelf.present(standardTextAlertController(theme: AlertControllerTheme(presentationData: strongSelf.presentationData), title: strongSelf.presentationData.strings.ChatList_DeleteSavedMessagesConfirmationTitle, text: strongSelf.presentationData.strings.ChatList_DeleteSavedMessagesConfirmationText, actions: [
                                        TextAlertAction(type: .genericAction, title: strongSelf.presentationData.strings.Common_Cancel, action: {
                                        }),
                                        TextAlertAction(type: .destructiveAction, title: strongSelf.presentationData.strings.ChatList_DeleteSavedMessagesConfirmationAction, action: {
                                            beginClear(.forLocalPeer)
                                        })
                                    ], parseMarkdown: true), in: .window(.root))
                                }
                            }
                        }))
                    }
                    
                    if case .secretChat = chatPeer {
                        items.append(ActionSheetButtonItem(title: strongSelf.presentationData.strings.ChatList_DeleteForEveryone(mainPeer.compactDisplayTitle).string, color: .destructive, action: { [weak actionSheet] in
                            actionSheet?.dismissAnimated()
                            guard let strongSelf = self else {
                                return
                            }
                            strongSelf.schedulePeerChatRemoval(peer: peer, type: .forEveryone, deleteGloballyIfPossible: true, completion: {
                            })
                        }))
                    } else {
                        items.append(ActionSheetButtonItem(title: deleteTitle, color: .destructive, action: { [weak actionSheet] in
                            actionSheet?.dismissAnimated()
                            guard let strongSelf = self else {
                                return
                            }
                            
                            var isGroupOrChannel = false
                            switch mainPeer {
                            case .legacyGroup, .channel:
                                isGroupOrChannel = true
                            default:
                                break
                            }
                            
                            if canRemoveGlobally && isGroupOrChannel {
                                let actionSheet = ActionSheetController(presentationData: strongSelf.presentationData)
                                var items: [ActionSheetItem] = []
                                
                                items.append(DeleteChatPeerActionSheetItem(context: strongSelf.context, peer: mainPeer, chatPeer: chatPeer, action: .deleteAndLeave, strings: strongSelf.presentationData.strings, nameDisplayOrder: strongSelf.presentationData.nameDisplayOrder))
                                
                                items.append(ActionSheetButtonItem(title: strongSelf.presentationData.strings.ChatList_DeleteForCurrentUser, color: .destructive, action: { [weak actionSheet] in
                                    actionSheet?.dismissAnimated()
                                    self?.schedulePeerChatRemoval(peer: peer, type: .forLocalPeer, deleteGloballyIfPossible: false, completion: {
                                    })
                                }))
                                
                                let deleteForAllText: String
                                if case let .channel(channel) = mainPeer, case .broadcast = channel.info {
                                    deleteForAllText = strongSelf.presentationData.strings.ChatList_DeleteForAllSubscribers
                                } else {
                                    deleteForAllText = strongSelf.presentationData.strings.ChatList_DeleteForAllMembers
                                }
                                
                                items.append(ActionSheetButtonItem(title: deleteForAllText, color: .destructive, action: { [weak actionSheet] in
                                    actionSheet?.dismissAnimated()
                                    guard let strongSelf = self else {
                                        return
                                    }
                                    
                                    let deleteForAllConfirmation: String
                                    if case let .channel(channel) = mainPeer, case .broadcast = channel.info {
                                        deleteForAllConfirmation = strongSelf.presentationData.strings.ChatList_DeleteForAllSubscribersConfirmationText
                                    } else {
                                        deleteForAllConfirmation = strongSelf.presentationData.strings.ChatList_DeleteForAllMembersConfirmationText
                                    }
                                    
                                    strongSelf.present(standardTextAlertController(theme: AlertControllerTheme(presentationData: strongSelf.presentationData), title: strongSelf.presentationData.strings.ChatList_DeleteForEveryoneConfirmationTitle, text: deleteForAllConfirmation, actions: [
                                        TextAlertAction(type: .genericAction, title: strongSelf.presentationData.strings.Common_Cancel, action: {
                                        }),
                                        TextAlertAction(type: .destructiveAction, title: strongSelf.presentationData.strings.ChatList_DeleteForEveryoneConfirmationAction, action: {
                                            self?.schedulePeerChatRemoval(peer: peer, type: .forEveryone, deleteGloballyIfPossible: true, completion: {
                                            })
                                        })
                                    ], parseMarkdown: true), in: .window(.root))
                                }))
                                    
                                actionSheet.setItemGroups([
                                    ActionSheetItemGroup(items: items),
                                    ActionSheetItemGroup(items: [
                                        ActionSheetButtonItem(title: strongSelf.presentationData.strings.Common_Cancel, color: .accent, font: .bold, action: { [weak actionSheet] in
                                            actionSheet?.dismissAnimated()
                                        })
                                    ])
                                ])
                                strongSelf.present(actionSheet, in: .window(.root))
                            } else {
                                strongSelf.maybeAskForPeerChatRemoval(peer: peer, completion: { _ in }, removed: {})
                            }
                        }))
                    }
                }
                
                if canStop {
                    items.append(ActionSheetButtonItem(title: strongSelf.presentationData.strings.DialogList_DeleteBotConversationConfirmation, color: .destructive, action: { [weak actionSheet] in
                        actionSheet?.dismissAnimated()
                        
                        if let strongSelf = self {
                            strongSelf.maybeAskForPeerChatRemoval(peer: peer, completion: { _ in
                            }, removed: {
                                guard let strongSelf = self else {
                                    return
                                }
                                let _ = strongSelf.context.engine.privacy.requestUpdatePeerIsBlocked(peerId: peer.peerId, isBlocked: true).start()
                            })
                        }
                    }))
                }
                
                actionSheet.setItemGroups([ActionSheetItemGroup(items: items),
                        ActionSheetItemGroup(items: [
                        ActionSheetButtonItem(title: strongSelf.presentationData.strings.Common_Cancel, color: .accent, font: .bold, action: { [weak actionSheet] in
                            actionSheet?.dismissAnimated()
                        })
                    ])
                ])
                strongSelf.present(actionSheet, in: .window(.root))
            }
        })
    }
    
    func deletePeerThread(peerId: EnginePeer.Id, threadId: Int64) {
        let actionSheet = ActionSheetController(presentationData: self.presentationData)
        var items: [ActionSheetItem] = []
        
        items.append(ActionSheetTextItem(title: self.presentationData.strings.ChatList_DeleteTopicConfirmationText, parseMarkdown: true))
        items.append(ActionSheetButtonItem(title: self.presentationData.strings.ChatList_DeleteTopicConfirmationAction, color: .destructive, action: { [weak self, weak actionSheet] in
            actionSheet?.dismissAnimated()
            self?.commitDeletePeerThread(peerId: peerId, threadId: threadId, completion: {})
        }))
        
        actionSheet.setItemGroups([ActionSheetItemGroup(items: items),
                ActionSheetItemGroup(items: [
                ActionSheetButtonItem(title: self.presentationData.strings.Common_Cancel, color: .accent, font: .bold, action: { [weak actionSheet] in
                    actionSheet?.dismissAnimated()
                })
            ])
        ])
        self.present(actionSheet, in: .window(.root))
    }
    
    func selectPeerThread(peerId: EnginePeer.Id, threadId: Int64) {
        self.chatListDisplayNode.effectiveContainerNode.updateState({ state in
            var state = state
            state.selectedThreadIds.insert(threadId)
            return state
        })
        self.chatListDisplayNode.effectiveContainerNode.didBeginSelectingChats?()
    }
    
    private func commitDeletePeerThread(peerId: EnginePeer.Id, threadId: Int64, completion: @escaping () -> Void) {
        self.forEachController({ controller in
            if let controller = controller as? UndoOverlayController {
                controller.dismissWithCommitActionAndReplacementAnimation()
            }
            return true
        })
        
        self.chatListDisplayNode.effectiveContainerNode.currentItemNode.setCurrentRemovingItemId(ChatListNodeState.ItemId(peerId: peerId, threadId: threadId))
        self.chatListDisplayNode.effectiveContainerNode.updateState({ state in
            var state = state
            state.pendingRemovalItemIds.insert(ChatListNodeState.ItemId(peerId: peerId, threadId: threadId))
            return state
        })
        
        let statusText = self.presentationData.strings.Undo_DeletedTopic
        
        self.present(UndoOverlayController(presentationData: self.context.sharedContext.currentPresentationData.with { $0 }, content: .removedChat(text: statusText), elevatedLayout: false, animateInAsReplacement: true, action: { [weak self] value in
            guard let self else {
                return false
            }
            if value == .commit {
                self.chatListDisplayNode.effectiveContainerNode.currentItemNode.setCurrentRemovingItemId(ChatListNodeState.ItemId(peerId: peerId, threadId: threadId))
                
                let _ = self.context.engine.peers.removeForumChannelThread(id: peerId, threadId: threadId).start(completed: { [weak self] in
                    guard let self else {
                        return
                    }
                    self.chatListDisplayNode.effectiveContainerNode.updateState({ state in
                        var state = state
                        state.pendingRemovalItemIds.remove(ChatListNodeState.ItemId(peerId: peerId, threadId: threadId))
                        return state
                    })
                    self.chatListDisplayNode.effectiveContainerNode.currentItemNode.setCurrentRemovingItemId(nil)
                })
                
                self.chatListDisplayNode.effectiveContainerNode.updateState({ state in
                    var state = state
                    state.selectedThreadIds.remove(threadId)
                    return state
                })
                
                completion()
                return true
            } else if value == .undo {
                self.chatListDisplayNode.effectiveContainerNode.currentItemNode.setCurrentRemovingItemId(ChatListNodeState.ItemId(peerId: peerId, threadId: threadId))
                self.chatListDisplayNode.effectiveContainerNode.updateState({ state in
                    var state = state
                    state.pendingRemovalItemIds.remove(ChatListNodeState.ItemId(peerId: peerId, threadId: threadId))
                    return state
                })
                self.chatListDisplayNode.effectiveContainerNode.currentItemNode.setCurrentRemovingItemId(nil)
                return true
            }
            return false
        }), in: .current)
    }
    
    private func setPeerThreadStopped(peerId: EnginePeer.Id, threadId: Int64, isStopped: Bool) {
        self.actionDisposables.add(self.context.engine.peers.setForumChannelTopicClosed(id: peerId, threadId: threadId, isClosed: isStopped).start())
    }
    
    private func setPeerThreadPinned(peerId: EnginePeer.Id, threadId: Int64, isPinned: Bool) {
        self.actionDisposables.add(self.context.engine.peers.toggleForumChannelTopicPinned(id: peerId, threadId: threadId).start())
    }
    
    private func setPeerThreadHidden(peerId: EnginePeer.Id, threadId: Int64, isHidden: Bool) {
        self.actionDisposables.add((self.context.engine.peers.setForumChannelTopicHidden(id: peerId, threadId: threadId, isHidden: isHidden)
        |> deliverOnMainQueue).start(completed: { [weak self] in
            if let strongSelf = self {
                strongSelf.chatListDisplayNode.effectiveContainerNode.updateState { state in
                    var state = state
                    state.hiddenItemShouldBeTemporaryRevealed = false
                    return state
                }
                
                if isHidden {
                    //TODO:localize
                    strongSelf.present(UndoOverlayController(presentationData: strongSelf.context.sharedContext.currentPresentationData.with { $0 }, content: .hidArchive(title: "General hidden", text: "Pull down to see the general topic.", undo: false), elevatedLayout: false, animateInAsReplacement: true, action: { [weak self] value in
                        guard let strongSelf = self else {
                            return false
                        }
                        if value == .undo {
                            strongSelf.setPeerThreadHidden(peerId: peerId, threadId: threadId, isHidden: false)
                            return true
                        }
                        return false
                    }), in: .current)
                } else {
                    strongSelf.present(UndoOverlayController(presentationData: strongSelf.context.sharedContext.currentPresentationData.with { $0 }, content: .revealedArchive(title: "General unhidden", text: "Swipe left on the general topic to hide it.", undo: false), elevatedLayout: false, animateInAsReplacement: true, action: { _ in return false
                    }), in: .current)
                }
            }
        }))
    }
    
    public func maybeAskForPeerChatRemoval(peer: EngineRenderedPeer, joined: Bool = false, deleteGloballyIfPossible: Bool = false, completion: @escaping (Bool) -> Void, removed: @escaping () -> Void) {
        guard let chatPeer = peer.peers[peer.peerId], let mainPeer = peer.chatMainPeer else {
            completion(false)
            return
        }
        var canRemoveGlobally = false
        let limitsConfiguration = self.context.currentLimitsConfiguration.with { $0 }
        if peer.peerId.namespace == Namespaces.Peer.CloudUser && peer.peerId != self.context.account.peerId {
            if limitsConfiguration.maxMessageRevokeIntervalInPrivateChats == LimitsConfiguration.timeIntervalForever {
                canRemoveGlobally = true
            }
        }
        if case let .user(user) = chatPeer, user.botInfo != nil {
            canRemoveGlobally = false
        }
        if case .secretChat = chatPeer {
            canRemoveGlobally = true
        }
        
        if canRemoveGlobally {
            let actionSheet = ActionSheetController(presentationData: self.presentationData)
            var items: [ActionSheetItem] = []
            
            items.append(DeleteChatPeerActionSheetItem(context: self.context, peer: mainPeer, chatPeer: chatPeer, action: .delete, strings: self.presentationData.strings, nameDisplayOrder: self.presentationData.nameDisplayOrder))
            
            if joined || mainPeer.isDeleted {
                items.append(ActionSheetButtonItem(title: self.presentationData.strings.Common_Delete, color: .destructive, action: { [weak self, weak actionSheet] in
                    actionSheet?.dismissAnimated()
                    self?.schedulePeerChatRemoval(peer: peer, type: .forEveryone, deleteGloballyIfPossible: deleteGloballyIfPossible, completion: {
                        removed()
                    })
                    completion(true)
                }))
            } else {
                items.append(ActionSheetButtonItem(title: self.presentationData.strings.ChatList_DeleteForCurrentUser, color: .destructive, action: { [weak self, weak actionSheet] in
                    actionSheet?.dismissAnimated()
                    self?.schedulePeerChatRemoval(peer: peer, type: .forLocalPeer, deleteGloballyIfPossible: deleteGloballyIfPossible, completion: {
                        removed()
                    })
                    completion(true)
                }))
                items.append(ActionSheetButtonItem(title: self.presentationData.strings.ChatList_DeleteForEveryone(mainPeer.compactDisplayTitle).string, color: .destructive, action: { [weak self, weak actionSheet] in
                    actionSheet?.dismissAnimated()
                    guard let strongSelf = self else {
                        return
                    }
                    strongSelf.present(standardTextAlertController(theme: AlertControllerTheme(presentationData: strongSelf.presentationData), title: strongSelf.presentationData.strings.ChatList_DeleteForEveryoneConfirmationTitle, text: strongSelf.presentationData.strings.ChatList_DeleteForEveryoneConfirmationText, actions: [
                        TextAlertAction(type: .genericAction, title: strongSelf.presentationData.strings.Common_Cancel, action: {
                            completion(false)
                        }),
                        TextAlertAction(type: .destructiveAction, title: strongSelf.presentationData.strings.ChatList_DeleteForEveryoneConfirmationAction, action: {
                            self?.schedulePeerChatRemoval(peer: peer, type: .forEveryone, deleteGloballyIfPossible: deleteGloballyIfPossible, completion: {
                                removed()
                            })
                            completion(true)
                        })
                    ], parseMarkdown: true), in: .window(.root))
                }))
            }
            actionSheet.setItemGroups([
                ActionSheetItemGroup(items: items),
                ActionSheetItemGroup(items: [
                    ActionSheetButtonItem(title: self.presentationData.strings.Common_Cancel, color: .accent, font: .bold, action: { [weak actionSheet] in
                        actionSheet?.dismissAnimated()
                        completion(false)
                    })
                ])
            ])
            self.present(actionSheet, in: .window(.root))
        } else if peer.peerId == self.context.account.peerId {
            self.present(standardTextAlertController(theme: AlertControllerTheme(presentationData: self.presentationData), title: self.presentationData.strings.ChatList_DeleteSavedMessagesConfirmationTitle, text: self.presentationData.strings.ChatList_DeleteSavedMessagesConfirmationText, actions: [
                TextAlertAction(type: .genericAction, title: self.presentationData.strings.Common_Cancel, action: {
                    completion(false)
                }),
                TextAlertAction(type: .destructiveAction, title: self.presentationData.strings.ChatList_DeleteSavedMessagesConfirmationAction, action: { [weak self] in
                    self?.schedulePeerChatRemoval(peer: peer, type: .forEveryone, deleteGloballyIfPossible: deleteGloballyIfPossible, completion: {
                        removed()
                    })
                    completion(true)
                })
            ], parseMarkdown: true), in: .window(.root))
        } else {
            completion(true)
            self.schedulePeerChatRemoval(peer: peer, type: .forLocalPeer, deleteGloballyIfPossible: deleteGloballyIfPossible, completion: {
                removed()
            })
        }
    }
    
    func archiveChats(peerIds: [PeerId]) {
        guard !peerIds.isEmpty else {
            return
        }
        let engine = self.context.engine
        self.chatListDisplayNode.mainContainerNode.currentItemNode.setCurrentRemovingItemId(ChatListNodeState.ItemId(peerId: peerIds[0], threadId: nil))
        let _ = (ApplicationSpecificNotice.incrementArchiveChatTips(accountManager: self.context.sharedContext.accountManager, count: 1)
        |> deliverOnMainQueue).start(next: { [weak self] previousHintCount in
            let _ = (engine.peers.updatePeersGroupIdInteractively(peerIds: peerIds, groupId: .archive)
            |> deliverOnMainQueue).start(completed: {
                guard let strongSelf = self else {
                    return
                }
                strongSelf.chatListDisplayNode.mainContainerNode.currentItemNode.setCurrentRemovingItemId(nil)
        
                for peerId in peerIds {
                    deleteSendMessageIntents(peerId: peerId)
                }
                
                let action: (UndoOverlayAction) -> Bool = { value in
                    guard let strongSelf = self else {
                        return false
                    }
                    if value == .undo {
                        strongSelf.chatListDisplayNode.effectiveContainerNode.currentItemNode.setCurrentRemovingItemId(ChatListNodeState.ItemId(peerId: peerIds[0], threadId: nil))
                        let _ = (engine.peers.updatePeersGroupIdInteractively(peerIds: peerIds, groupId: .root)
                        |> deliverOnMainQueue).start(completed: {
                            guard let strongSelf = self else {
                                return
                            }
                            strongSelf.chatListDisplayNode.effectiveContainerNode.currentItemNode.setCurrentRemovingItemId(nil)
                        })
                        return true
                    } else {
                        return false
                    }
                }
        
                strongSelf.forEachController({ controller in
                    if let controller = controller as? UndoOverlayController {
                        controller.dismissWithCommitActionAndReplacementAnimation()
                    }
                    return true
                })
        
                var title = peerIds.count == 1 ? strongSelf.presentationData.strings.ChatList_UndoArchiveTitle : strongSelf.presentationData.strings.ChatList_UndoArchiveMultipleTitle
                let text: String
                let undo: Bool
                switch previousHintCount {
                    case 0:
                        text = strongSelf.presentationData.strings.ChatList_UndoArchiveText1
                        undo = false
                    default:
                        text = title
                        title = ""
                        undo = true
                }
                let controller = UndoOverlayController(presentationData: strongSelf.context.sharedContext.currentPresentationData.with { $0 }, content: .archivedChat(peerId: peerIds[0].toInt64(), title: title, text: text, undo: undo), elevatedLayout: false, animateInAsReplacement: true, action: action)
                strongSelf.present(controller, in: .current)
                
                strongSelf.chatListDisplayNode.playArchiveAnimation()
            })
        })
    }
    
    private func schedulePeerChatRemoval(peer: EngineRenderedPeer, type: InteractiveMessagesDeletionType, deleteGloballyIfPossible: Bool, completion: @escaping () -> Void) {
        guard let chatPeer = peer.peers[peer.peerId] else {
            return
        }
        
        var deleteGloballyIfPossible = deleteGloballyIfPossible
        if case .forEveryone = type {
            deleteGloballyIfPossible = true
        }
        
        let peerId = peer.peerId
        self.chatListDisplayNode.effectiveContainerNode.currentItemNode.setCurrentRemovingItemId(ChatListNodeState.ItemId(peerId: peerId, threadId: nil))
        self.chatListDisplayNode.effectiveContainerNode.updateState({ state in
            var state = state
            state.pendingRemovalItemIds.insert(ChatListNodeState.ItemId(peerId: peer.peerId, threadId: nil))
            return state
        })
        self.chatListDisplayNode.effectiveContainerNode.currentItemNode.setCurrentRemovingItemId(nil)
        let statusText: String
        if case let .channel(channel) = chatPeer {
            if deleteGloballyIfPossible {
                if case .broadcast = channel.info {
                    statusText = self.presentationData.strings.Undo_DeletedChannel
                } else {
                    statusText = self.presentationData.strings.Undo_DeletedGroup
                }
            } else {
                if case .broadcast = channel.info {
                    statusText = self.presentationData.strings.Undo_LeftChannel
                } else {
                    statusText = self.presentationData.strings.Undo_LeftGroup
                }
            }
        } else if case .legacyGroup = chatPeer {
            if deleteGloballyIfPossible {
                statusText = self.presentationData.strings.Undo_DeletedGroup
            } else {
                statusText = self.presentationData.strings.Undo_LeftGroup
            }
        } else if case .secretChat = chatPeer {
            statusText = self.presentationData.strings.Undo_SecretChatDeleted
        } else {
            if case .forEveryone = type {
                statusText = self.presentationData.strings.Undo_ChatDeletedForBothSides
            } else {
                statusText = self.presentationData.strings.Undo_ChatDeleted
            }
        }
        
        self.forEachController({ controller in
            if let controller = controller as? UndoOverlayController {
                controller.dismissWithCommitActionAndReplacementAnimation()
            }
            return true
        })
        
        self.present(UndoOverlayController(presentationData: self.context.sharedContext.currentPresentationData.with { $0 }, content: .removedChat(text: statusText), elevatedLayout: false, animateInAsReplacement: true, action: { [weak self] value in
            guard let strongSelf = self else {
                return false
            }
            if value == .commit {
                strongSelf.chatListDisplayNode.effectiveContainerNode.currentItemNode.setCurrentRemovingItemId(ChatListNodeState.ItemId(peerId: peerId, threadId: nil))
                if case let .channel(channel) = chatPeer {
                    strongSelf.context.peerChannelMemberCategoriesContextsManager.externallyRemoved(peerId: channel.id, memberId: strongSelf.context.account.peerId)
                }
                let _ = strongSelf.context.engine.peers.removePeerChat(peerId: peerId, reportChatSpam: false, deleteGloballyIfPossible: deleteGloballyIfPossible).start(completed: {
                    guard let strongSelf = self else {
                        return
                    }
                    strongSelf.chatListDisplayNode.effectiveContainerNode.updateState({ state in
                        var state = state
                        state.pendingRemovalItemIds.remove(ChatListNodeState.ItemId(peerId: peer.peerId, threadId: nil))
                        return state
                    })
                    strongSelf.chatListDisplayNode.effectiveContainerNode.currentItemNode.setCurrentRemovingItemId(nil)
                    
                    deleteSendMessageIntents(peerId: peerId)
                })
                
                strongSelf.chatListDisplayNode.effectiveContainerNode.updateState({ state in
                    var state = state
                    state.selectedPeerIds.remove(peerId)
                    return state
                })
                
                completion()
                return true
            } else if value == .undo {
                strongSelf.chatListDisplayNode.effectiveContainerNode.currentItemNode.setCurrentRemovingItemId(ChatListNodeState.ItemId(peerId: peerId, threadId: nil))
                strongSelf.chatListDisplayNode.effectiveContainerNode.updateState({ state in
                    var state = state
                    state.pendingRemovalItemIds.remove(ChatListNodeState.ItemId(peerId: peer.peerId, threadId: nil))
                    return state
                })
                strongSelf.chatListDisplayNode.effectiveContainerNode.currentItemNode.setCurrentRemovingItemId(nil)
                return true
            }
            return false
        }), in: .current)
    }
    
    override public func setToolbar(_ toolbar: Toolbar?, transition: ContainedViewLayoutTransition) {
        if case .chatList(.root) = self.chatListDisplayNode.mainContainerNode.location {
            super.setToolbar(toolbar, transition: transition)
        } else {
            self.chatListDisplayNode.toolbar = toolbar
            self.requestLayout(transition: transition)
        }
    }
    
    public var lockViewFrame: CGRect? {
        if let titleView = self.findTitleView(), let lockViewFrame = titleView.lockViewFrame {
            return titleView.convert(lockViewFrame, to: self.view)
        } else {
            return nil
        }
    }
    
    private func openFilterSettings() {
        self.chatListDisplayNode.mainContainerNode.updateEnableAdjacentFilterLoading(false)
        if let navigationController = self.context.sharedContext.mainWindow?.viewController as? NavigationController {
            navigationController.pushViewController(chatListFilterPresetListController(context: self.context, mode: .modal, dismissed: { [weak self] in
                self?.chatListDisplayNode.mainContainerNode.updateEnableAdjacentFilterLoading(true)
            }))
        }
    }
    
    override public func tabBarDisabledAction() {
        self.donePressed()
    }
    
    override public func tabBarItemContextAction(sourceNode: ContextExtractedContentContainingNode, gesture: ContextGesture) {
        let _ = (combineLatest(queue: .mainQueue(),
            self.context.engine.peers.currentChatListFilters(),
            chatListFilterItems(context: self.context)
            |> take(1),
            context.engine.data.get(
                TelegramEngine.EngineData.Item.Peer.Peer(id: context.account.peerId),
                TelegramEngine.EngineData.Item.Configuration.UserLimits(isPremium: false),
                TelegramEngine.EngineData.Item.Configuration.UserLimits(isPremium: true)
            )
        )
        |> deliverOnMainQueue).start(next: { [weak self] presetList, filterItemsAndTotalCount, result in
            guard let strongSelf = self else {
                return
            }
            
            let (accountPeer, limits, _) = result
            let isPremium = accountPeer?.isPremium ?? false
            
            
            let _ = strongSelf.context.engine.peers.markChatListFeaturedFiltersAsSeen().start()
            let (_, filterItems) = filterItemsAndTotalCount
            
            var items: [ContextMenuItem] = []
            items.append(.action(ContextMenuActionItem(text: presetList.isEmpty ? strongSelf.presentationData.strings.ChatList_AddFolder : strongSelf.presentationData.strings.ChatList_EditFolders, icon: { theme in
                return generateTintedImage(image: UIImage(bundleImageName: presetList.isEmpty ? "Chat/Context Menu/Add" : "Chat/Context Menu/ItemList"), color: theme.contextMenu.primaryColor)
            }, action: { c, f in
                c.dismiss(completion: {
                    guard let strongSelf = self else {
                        return
                    }
                    strongSelf.openFilterSettings()
                })
            })))
            
            if strongSelf.chatListDisplayNode.effectiveContainerNode.currentItemNode.chatListFilter != nil {
                items.append(.action(ContextMenuActionItem(text: strongSelf.presentationData.strings.ChatList_FolderAllChats, icon: { theme in
                    return nil
                }, action: { c, f in
                    f(.dismissWithoutContent)
                    guard let strongSelf = self else {
                        return
                    }
                    strongSelf.selectTab(id: .all)
                })))
            }
            
            if !presetList.isEmpty {
                if presetList.count > 1 {
                    items.append(.separator)
                }
                var filterCount = 0
                for case let .filter(id, title, _, data) in presetList {
                    let filterType = chatListFilterType(data)
                    var badge: ContextMenuActionBadge?
                    var isDisabled = false
                    if !isPremium && filterCount >= limits.maxFoldersCount {
                        isDisabled = true
                    }
                    
                    for item in filterItems {
                        if item.0.id == id && item.1 != 0 {
                            badge = ContextMenuActionBadge(value: "\(item.1)", color: item.2 ? .accent : .inactive)
                        }
                    }
                    items.append(.action(ContextMenuActionItem(text: title, badge: badge, icon: { theme in
                        let imageName: String
                        if isDisabled {
                            imageName = "Chat/Context Menu/Lock"
                        } else {
                            switch filterType {
                            case .generic:
                                imageName = "Chat/Context Menu/List"
                            case .unmuted:
                                imageName = "Chat/Context Menu/Unmute"
                            case .unread:
                                imageName = "Chat/Context Menu/MarkAsUnread"
                            case .channels:
                                imageName = "Chat/Context Menu/Channels"
                            case .groups:
                                imageName = "Chat/Context Menu/Groups"
                            case .bots:
                                imageName = "Chat/Context Menu/Bots"
                            case .contacts:
                                imageName = "Chat/Context Menu/User"
                            case .nonContacts:
                                imageName = "Chat/Context Menu/UnknownUser"
                            }
                        }
                        return generateTintedImage(image: UIImage(bundleImageName: imageName), color: theme.contextMenu.primaryColor)
                    }, action: { _, f in
                        f(.dismissWithoutContent)
                        guard let strongSelf = self else {
                            return
                        }
                        if isDisabled {
                            let context = strongSelf.context
                            var replaceImpl: ((ViewController) -> Void)?
                            let controller = PremiumLimitScreen(context: context, subject: .folders, count: strongSelf.tabContainerNode.filtersCount, action: {
                                let controller = PremiumIntroScreen(context: context, source: .folders)
                                replaceImpl?(controller)
                            })
                            replaceImpl = { [weak controller] c in
                                controller?.replace(with: c)
                            }
                            if let navigationController = strongSelf.context.sharedContext.mainWindow?.viewController as? NavigationController {
                                navigationController.pushViewController(controller)
                            }
                        } else {
                            strongSelf.selectTab(id: .filter(id))
                        }
                    })))
                    
                    filterCount += 1
                }
            }
            
            let controller = ContextController(account: strongSelf.context.account, presentationData: strongSelf.presentationData, source: .extracted(ChatListTabBarContextExtractedContentSource(controller: strongSelf, sourceNode: sourceNode)), items: .single(ContextController.Items(content: .list(items))), recognizer: nil, gesture: gesture)
            strongSelf.context.sharedContext.mainWindow?.presentInGlobalOverlay(controller)
        })
    }
    
    private var playedSignUpCompletedAnimation = false
    public func playSignUpCompletedAnimation() {
        guard !self.playedSignUpCompletedAnimation else {
            return
        }
        self.playedSignUpCompletedAnimation = true
        Queue.mainQueue().after(0.3) {
            self.view.addSubview(ConfettiView(frame: self.view.bounds))
        }
    }
}

private final class ChatListTabBarContextExtractedContentSource: ContextExtractedContentSource {
    let keepInPlace: Bool = true
    let ignoreContentTouches: Bool = true
    let blurBackground: Bool = true
    let actionsHorizontalAlignment: ContextActionsHorizontalAlignment = .center
    
    private let controller: ChatListController
    private let sourceNode: ContextExtractedContentContainingNode
    
    init(controller: ChatListController, sourceNode: ContextExtractedContentContainingNode) {
        self.controller = controller
        self.sourceNode = sourceNode
    }
    
    func takeView() -> ContextControllerTakeViewInfo? {
        return ContextControllerTakeViewInfo(containingItem: .node(self.sourceNode), contentAreaInScreenSpace: UIScreen.main.bounds)
    }
    
    func putBack() -> ContextControllerPutBackViewInfo? {
        return ContextControllerPutBackViewInfo(contentAreaInScreenSpace: UIScreen.main.bounds)
    }
}

private final class ChatListHeaderBarContextExtractedContentSource: ContextExtractedContentSource {
    let keepInPlace: Bool
    let ignoreContentTouches: Bool = true
    let blurBackground: Bool = true
    
    private let controller: ChatListController
    private let sourceNode: ContextExtractedContentContainingNode
    
    init(controller: ChatListController, sourceNode: ContextExtractedContentContainingNode, keepInPlace: Bool) {
        self.controller = controller
        self.sourceNode = sourceNode
        self.keepInPlace = keepInPlace
    }
    
    func takeView() -> ContextControllerTakeViewInfo? {
        return ContextControllerTakeViewInfo(containingItem: .node(self.sourceNode), contentAreaInScreenSpace: UIScreen.main.bounds)
    }
    
    func putBack() -> ContextControllerPutBackViewInfo? {
        return ContextControllerPutBackViewInfo(contentAreaInScreenSpace: UIScreen.main.bounds)
    }
}

private final class ChatListContextLocationContentSource: ContextLocationContentSource {    
    private let controller: ViewController
    private let location: CGPoint
    
    init(controller: ViewController, location: CGPoint) {
        self.controller = controller
        self.location = location
    }
    
    func transitionInfo() -> ContextControllerLocationViewInfo? {
        return ContextControllerLocationViewInfo(location: self.location, contentAreaInScreenSpace: UIScreen.main.bounds)
    }
}

private final class HeaderContextReferenceContentSource: ContextReferenceContentSource {
    private let controller: ViewController
    private let sourceView: UIView

    init(controller: ViewController, sourceView: UIView) {
        self.controller = controller
        self.sourceView = sourceView
    }

    func transitionInfo() -> ContextControllerReferenceViewInfo? {
        return ContextControllerReferenceViewInfo(referenceView: self.sourceView, contentAreaInScreenSpace: UIScreen.main.bounds)
    }
}

private final class ChatListLocationContext {
    let context: AccountContext
    let location: ChatListControllerLocation
    weak var parentController: ChatListControllerImpl?
    
    private var proxyUnavailableTooltipController: TooltipController?
    private var didShowProxyUnavailableTooltipController = false
    
    private var titleDisposable: Disposable?
    
    private(set) var title: String = ""
    private(set) var chatTitleComponent: ChatTitleComponent?
    private(set) var chatListTitle: NetworkStatusTitle?
    
    var leftButton: AnyComponentWithIdentity<NavigationButtonComponentEnvironment>?
    var rightButton: AnyComponentWithIdentity<NavigationButtonComponentEnvironment>?
    var proxyButton: AnyComponentWithIdentity<NavigationButtonComponentEnvironment>?
    
    var rightButtons: [AnyComponentWithIdentity<NavigationButtonComponentEnvironment>] {
        var result: [AnyComponentWithIdentity<NavigationButtonComponentEnvironment>] = []
        if let rightButton = self.rightButton {
            result.append(rightButton)
        }
        if let proxyButton = self.proxyButton {
            result.append(proxyButton)
        }
        return result
    }
    
    private(set) var toolbar: Toolbar?
    
    private let previousEditingAndNetworkStateValue = Atomic<(Bool, AccountNetworkState)?>(value: nil)
    
    private var didSetReady: Bool = false
    let ready = Promise<Bool>()
    
    private var stateDisposable: Disposable?
    
    init(
        context: AccountContext,
        location: ChatListControllerLocation,
        parentController: ChatListControllerImpl,
        hideNetworkActivityStatus: Bool,
        containerNode: ChatListContainerNode,
        isReorderingTabs: Signal<Bool, NoError>
    ) {
        self.context = context
        self.location = location
        self.parentController = parentController
        
        let hasProxy = context.sharedContext.accountManager.sharedData(keys: [SharedDataKeys.proxySettings])
        |> map { sharedData -> (Bool, Bool) in
            if let settings = sharedData.entries[SharedDataKeys.proxySettings]?.get(ProxySettings.self) {
                return (!settings.servers.isEmpty, settings.enabled)
            } else {
                return (false, false)
            }
        }
        |> distinctUntilChanged(isEqual: { lhs, rhs in
            return lhs == rhs
        })
        
        let passcode = context.sharedContext.accountManager.accessChallengeData()
        |> map { view -> (Bool, Bool) in
            let data = view.data
            return (data.isLockable, false)
        }
        
        let peerStatus: Signal<NetworkStatusTitle.Status?, NoError>
        switch self.location {
        case .chatList(.root):
            peerStatus = context.engine.data.subscribe(TelegramEngine.EngineData.Item.Peer.Peer(id: context.account.peerId))
            |> map { peer -> NetworkStatusTitle.Status? in
                guard case let .user(user) = peer else {
                    return nil
                }
                if let emojiStatus = user.emojiStatus {
                    return .emoji(emojiStatus)
                } else if user.isPremium {
                    return .premium
                } else {
                    return nil
                }
            }
            |> distinctUntilChanged
        default:
            peerStatus = .single(nil)
        }
        
        switch location {
        case .chatList:
            if !hideNetworkActivityStatus {
                self.titleDisposable = combineLatest(queue: .mainQueue(),
                    context.account.networkState,
                    hasProxy,
                    passcode,
                    containerNode.currentItemState,
                    isReorderingTabs,
                    peerStatus,
                    parentController.updatedPresentationData.1
                ).start(next: { [weak self] networkState, proxy, passcode, stateAndFilterId, isReorderingTabs, peerStatus, presentationData in
                    guard let self else {
                        return
                    }
                    self.updateChatList(
                        networkState: networkState,
                        proxy: proxy,
                        passcode: passcode,
                        stateAndFilterId: stateAndFilterId,
                        isReorderingTabs: isReorderingTabs,
                        peerStatus: peerStatus,
                        presentationData: presentationData
                    )
                })
            } else {
                self.didSetReady = true
                self.ready.set(.single(true))
            }
        case let .forum(peerId):     
            let peerView = Promise<PeerView>()
            peerView.set(context.account.viewTracker.peerView(peerId))
            
            var onlineMemberCount: Signal<Int32?, NoError> = .single(nil)
            
            let recentOnlineSignal: Signal<Int32?, NoError> = peerView.get()
            |> map { view -> Bool? in
                if let cachedData = view.cachedData as? CachedChannelData, let peer = peerViewMainPeer(view) as? TelegramChannel {
                    if case .broadcast = peer.info {
                        return nil
                    } else if let memberCount = cachedData.participantsSummary.memberCount, memberCount > 50 {
                        return true
                    } else {
                        return false
                    }
                } else {
                    return false
                }
            }
            |> distinctUntilChanged
            |> mapToSignal { isLarge -> Signal<Int32?, NoError> in
                if let isLarge = isLarge {
                    if isLarge {
                        return context.peerChannelMemberCategoriesContextsManager.recentOnline(account: context.account, accountPeerId: context.account.peerId, peerId: peerId)
                        |> map(Optional.init)
                    } else {
                        return context.peerChannelMemberCategoriesContextsManager.recentOnlineSmall(engine: context.engine, postbox: context.account.postbox, network: context.account.network, accountPeerId: context.account.peerId, peerId: peerId)
                        |> map(Optional.init)
                    }
                } else {
                    return .single(nil)
                }
            }
            onlineMemberCount = recentOnlineSignal
            
            self.titleDisposable = (combineLatest(queue: Queue.mainQueue(),
                peerView.get(),
                onlineMemberCount,
                containerNode.currentItemState,
                parentController.updatedPresentationData.1
            )
            |> deliverOnMainQueue).start(next: { [weak self] peerView, onlineMemberCount, stateAndFilterId, presentationData in
                guard let self else {
                    return
                }
                self.updateForum(
                    peerId: peerId,
                    peerView: peerView,
                    onlineMemberCount: onlineMemberCount,
                    stateAndFilterId: stateAndFilterId,
                    presentationData: presentationData
                )
            })
        }
        
        let context = self.context
        let location = self.location
        let peerIdsAndOptions: Signal<(ChatListSelectionOptions, Set<PeerId>, Set<Int64>)?, NoError> = containerNode.currentItemState
        |> map { state, filterId -> (Set<PeerId>, Set<Int64>, Int32?)? in
            if !state.editing {
                return nil
            }
            return (state.selectedPeerIds, state.selectedThreadIds, filterId)
        }
        |> distinctUntilChanged(isEqual: { lhs, rhs in
            if lhs?.0 != rhs?.0 {
                return false
            }
            if lhs?.1 != rhs?.1 {
                return false
            }
            if lhs?.2 != rhs?.2 {
                return false
            }
            return true
        })
        |> mapToSignal { selectedPeerIdsAndFilterId -> Signal<(ChatListSelectionOptions, Set<PeerId>, Set<Int64>)?, NoError> in
            if let (selectedPeerIds, selectedThreadIds, filterId) = selectedPeerIdsAndFilterId {
                switch location {
                case .chatList:
                    return chatListSelectionOptions(context: context, peerIds: selectedPeerIds, filterId: filterId)
                    |> map { options -> (ChatListSelectionOptions, Set<PeerId>, Set<Int64>)? in
                        return (options, selectedPeerIds, selectedThreadIds)
                    }
                case let .forum(peerId):
                    return forumSelectionOptions(context: context, peerId: peerId, threadIds: selectedThreadIds)
                    |> map { options -> (ChatListSelectionOptions, Set<PeerId>, Set<Int64>)? in
                        return (options, selectedPeerIds, selectedThreadIds)
                    }
                }
                
            } else {
                return .single(nil)
            }
        }
        
        let peerView: Signal<PeerView?, NoError>
        if case let .forum(peerId) = location {
            peerView = context.account.viewTracker.peerView(peerId)
            |> map(Optional.init)
        } else {
            peerView = .single(nil)
        }
        
        let previousToolbarValue = Atomic<Toolbar?>(value: nil)
        self.stateDisposable = combineLatest(queue: .mainQueue(),
            parentController.updatedPresentationData.1,
            peerIdsAndOptions,
            peerView
        ).start(next: { [weak self, weak containerNode] presentationData, peerIdsAndOptions, peerView in
            guard let strongSelf = self, let containerNode = containerNode, let parentController = strongSelf.parentController else {
                return
            }
            var toolbar: Toolbar?
            if let (options, peerIds, _) = peerIdsAndOptions {
                if case .chatList(.root) = location {
                    let leftAction: ToolbarAction
                    switch options.read {
                    case let .all(enabled):
                        leftAction = ToolbarAction(title: presentationData.strings.ChatList_ReadAll, isEnabled: enabled)
                    case let .selective(enabled):
                        leftAction = ToolbarAction(title: presentationData.strings.ChatList_Read, isEnabled: enabled)
                    }
                    var archiveEnabled = options.delete
                    var displayArchive = true
                    if let filter = containerNode.currentItemNode.chatListFilter, case let .filter(_, _, _, data) = filter {
                        if !data.excludeArchived {
                            displayArchive = false
                        }
                    }
                    if archiveEnabled {
                        for peerId in peerIds {
                            if peerId == PeerId(namespace: Namespaces.Peer.CloudUser, id: PeerId.Id._internalFromInt64Value(777000)) {
                                archiveEnabled = false
                                break
                            } else if peerId == strongSelf.context.account.peerId {
                                archiveEnabled = false
                                break
                            }
                        }
                    }
                    toolbar = Toolbar(leftAction: leftAction, rightAction: ToolbarAction(title: presentationData.strings.Common_Delete, isEnabled: options.delete), middleAction: displayArchive ? ToolbarAction(title: presentationData.strings.ChatList_ArchiveAction, isEnabled: archiveEnabled) : nil)
                } else if case .forum = strongSelf.location {
                    let leftAction: ToolbarAction
                    switch options.read {
                    case .all:
                        leftAction = ToolbarAction(title: presentationData.strings.ChatList_Read, isEnabled: false)
                    case let .selective(enabled):
                        leftAction = ToolbarAction(title: presentationData.strings.ChatList_Read, isEnabled: enabled)
                    }
                    toolbar = Toolbar(leftAction: leftAction, rightAction: ToolbarAction(title: presentationData.strings.Common_Delete, isEnabled: options.delete), middleAction: nil)
                } else {
                    let middleAction = ToolbarAction(title: presentationData.strings.ChatList_UnarchiveAction, isEnabled: !peerIds.isEmpty)
                    let leftAction: ToolbarAction
                    switch options.read {
                    case .all:
                        leftAction = ToolbarAction(title: presentationData.strings.ChatList_Read, isEnabled: false)
                    case let .selective(enabled):
                        leftAction = ToolbarAction(title: presentationData.strings.ChatList_Read, isEnabled: enabled)
                    }
                    toolbar = Toolbar(leftAction: leftAction, rightAction: ToolbarAction(title: presentationData.strings.Common_Delete, isEnabled: options.delete), middleAction: middleAction)
                }
            } else if let peerView = peerView, let channel = peerView.peers[peerView.peerId] as? TelegramChannel {
                switch channel.participationStatus {
                case .member:
                    toolbar = nil
                default:
                    let actionTitle: String
                    if channel.flags.contains(.requestToJoin) {
                        actionTitle = presentationData.strings.Group_ApplyToJoin
                    } else {
                        actionTitle = presentationData.strings.Channel_JoinChannel
                    }
                    toolbar = Toolbar(leftAction: nil, rightAction: nil, middleAction: ToolbarAction(title: actionTitle, isEnabled: true))
                }
            }
            var transition: ContainedViewLayoutTransition = .immediate
            let previousToolbar = previousToolbarValue.swap(toolbar)
            if (previousToolbar == nil) != (toolbar == nil) {
                transition = .animated(duration: 0.4, curve: .spring)
            }
            if strongSelf.toolbar != toolbar {
                strongSelf.toolbar = toolbar
                if parentController.effectiveContext === strongSelf {
                    parentController.setToolbar(toolbar, transition: transition)
                }
            }
        })
    }
                                
    deinit {
        self.titleDisposable?.dispose()
        self.stateDisposable?.dispose()
    }
    
    private func updateChatList(
        networkState: AccountNetworkState,
        proxy: (Bool, Bool),
        passcode: (Bool, Bool),
        stateAndFilterId: (state: ChatListNodeState, filterId: Int32?),
        isReorderingTabs: Bool,
        peerStatus: NetworkStatusTitle.Status?,
        presentationData: PresentationData
    ) {
        let defaultTitle: String
        switch location {
        case let .chatList(groupId):
            if groupId == .root {
                defaultTitle = presentationData.strings.DialogList_Title
            } else {
                defaultTitle = presentationData.strings.ChatList_ArchivedChatsTitle
            }
        case .forum:
            defaultTitle = ""
        }
        let previousEditingAndNetworkState = self.previousEditingAndNetworkStateValue.swap((stateAndFilterId.state.editing, networkState))
        
        var titleContent: NetworkStatusTitle
        
        if stateAndFilterId.state.editing {
            if case .chatList(.root) = self.location {
                self.rightButton = nil
            }
            let title = !stateAndFilterId.state.selectedPeerIds.isEmpty ? presentationData.strings.ChatList_SelectedChats(Int32(stateAndFilterId.state.selectedPeerIds.count)) : defaultTitle
            
            var animated = false
            if let (previousEditing, previousNetworkState) = previousEditingAndNetworkState {
                if previousEditing != stateAndFilterId.state.editing, previousNetworkState == networkState, case .online = networkState {
                    animated = true
                }
            }
            titleContent = NetworkStatusTitle(text: title, activity: false, hasProxy: false, connectsViaProxy: false, isPasscodeSet: false, isManuallyLocked: false, peerStatus: peerStatus)
            let _ = animated
        } else if isReorderingTabs {
            if case .chatList(.root) = self.location {
                self.rightButton = nil
            }
            self.leftButton = AnyComponentWithIdentity(id: "done", component: AnyComponent(NavigationButtonComponent(
                content: .text(title: presentationData.strings.Common_Done, isBold: true),
                pressed: { [weak self] _ in
                    self?.parentController?.reorderingDonePressed()
                }
            )))
            
            let (_, connectsViaProxy) = proxy
            
            switch networkState {
            case .waitingForNetwork:
                titleContent = NetworkStatusTitle(text: presentationData.strings.State_WaitingForNetwork, activity: true, hasProxy: false, connectsViaProxy: connectsViaProxy, isPasscodeSet: false, isManuallyLocked: false, peerStatus: peerStatus)
            case let .connecting(proxy):
                let text = presentationData.strings.State_Connecting
                let _ = proxy
                /*if let layout = strongSelf.validLayout, proxy != nil && layout.metrics.widthClass != .regular && layout.size.width > 320.0 {
                    text = self.presentationData.strings.State_ConnectingToProxy
                }*/
                titleContent = NetworkStatusTitle(text: text, activity: true, hasProxy: false, connectsViaProxy: connectsViaProxy, isPasscodeSet: false, isManuallyLocked: false, peerStatus: peerStatus)
            case .updating:
                titleContent = NetworkStatusTitle(text: presentationData.strings.State_Updating, activity: true, hasProxy: false, connectsViaProxy: connectsViaProxy, isPasscodeSet: false, isManuallyLocked: false, peerStatus: peerStatus)
            case .online:
                titleContent = NetworkStatusTitle(text: defaultTitle, activity: false, hasProxy: false, connectsViaProxy: connectsViaProxy, isPasscodeSet: false, isManuallyLocked: false, peerStatus: peerStatus)
            }
        } else {
            var isRoot = false
            if case .chatList(.root) = self.location {
                isRoot = true
                
                if isReorderingTabs {
                    self.rightButton = AnyComponentWithIdentity(id: "done", component: AnyComponent(NavigationButtonComponent(
                        content: .text(title: presentationData.strings.Common_Done, isBold: true),
                        pressed: { [weak self] _ in
                            self?.parentController?.editPressed()
                        }
                    )))
                } else {
                    self.rightButton = AnyComponentWithIdentity(id: "compose", component: AnyComponent(NavigationButtonComponent(
                        content: .icon(imageName: "Chat List/ComposeIcon"),
                        pressed: { [weak self] _ in
                            self?.parentController?.composePressed()
                        }
                    )))
                }
                
                if isReorderingTabs {
                    self.leftButton = AnyComponentWithIdentity(id: "done", component: AnyComponent(NavigationButtonComponent(
                        content: .text(title: presentationData.strings.Common_Done, isBold: true),
                        pressed: { [weak self] _ in
                            self?.parentController?.reorderingDonePressed()
                        }
                    )))
                } else {
                    if stateAndFilterId.state.editing {
                        self.leftButton = AnyComponentWithIdentity(id: "done", component: AnyComponent(NavigationButtonComponent(
                            content: .text(title: presentationData.strings.Common_Done, isBold: true),
                            pressed: { [weak self] _ in
                                self?.parentController?.donePressed()
                            }
                        )))
                    } else {
                        self.leftButton = AnyComponentWithIdentity(id: "edit", component: AnyComponent(NavigationButtonComponent(
                            content: .text(title: presentationData.strings.Common_Edit, isBold: false),
                            pressed: { [weak self] _ in
                                self?.parentController?.editPressed()
                            }
                        )))
                    }
                }
            } else {
                self.rightButton = AnyComponentWithIdentity(id: "edit", component: AnyComponent(NavigationButtonComponent(
                    content: .text(title: presentationData.strings.Common_Edit, isBold: false),
                    pressed: { [weak self] _ in
                        self?.parentController?.editPressed()
                    }
                )))
            }
            
            let (hasProxy, connectsViaProxy) = proxy
            let (isPasscodeSet, isManuallyLocked) = passcode
            var checkProxy = false
            switch networkState {
            case .waitingForNetwork:
                titleContent = NetworkStatusTitle(text: presentationData.strings.State_WaitingForNetwork, activity: true, hasProxy: false, connectsViaProxy: connectsViaProxy, isPasscodeSet: isRoot && isPasscodeSet, isManuallyLocked: isRoot && isManuallyLocked, peerStatus: peerStatus)
            case let .connecting(proxy):
                let text = presentationData.strings.State_Connecting
                /*if let layout = strongSelf.validLayout, proxy != nil && layout.metrics.widthClass != .regular && layout.size.width > 320.0 {*/
                    //text = self.presentationData.strings.State_ConnectingToProxy
                //}
                if let proxy = proxy, proxy.hasConnectionIssues {
                    checkProxy = true
                }
                titleContent = NetworkStatusTitle(text: text, activity: true, hasProxy: isRoot && hasProxy, connectsViaProxy: connectsViaProxy, isPasscodeSet: isRoot && isPasscodeSet, isManuallyLocked: isRoot && isManuallyLocked, peerStatus: peerStatus)
            case .updating:
                titleContent = NetworkStatusTitle(text: presentationData.strings.State_Updating, activity: true, hasProxy: isRoot && hasProxy, connectsViaProxy: connectsViaProxy, isPasscodeSet: isRoot && isPasscodeSet, isManuallyLocked: isRoot && isManuallyLocked, peerStatus: peerStatus)
            case .online:
                titleContent = NetworkStatusTitle(text: defaultTitle, activity: false, hasProxy: isRoot && hasProxy, connectsViaProxy: connectsViaProxy, isPasscodeSet: isRoot && isPasscodeSet, isManuallyLocked: isRoot && isManuallyLocked, peerStatus: peerStatus)
            }
            
            if titleContent.hasProxy {
                let proxyStatus: ChatTitleProxyStatus
                if titleContent.connectsViaProxy {
                    proxyStatus = titleContent.activity ? .connecting : .connected
                } else {
                    proxyStatus = .available
                }
                
                self.proxyButton = AnyComponentWithIdentity(id: "proxy", component: AnyComponent(NavigationButtonComponent(
                    content: .proxy(status: proxyStatus),
                    pressed: { [weak self] _ in
                        guard let self, let parentController = self.parentController else {
                            return
                        }
                        (parentController.navigationController as? NavigationController)?.pushViewController(self.context.sharedContext.makeProxySettingsController(context: self.context))
                    }
                )))
                
                titleContent.hasProxy = false
                titleContent.connectsViaProxy = false
            } else {
                self.proxyButton = nil
            }
            
            self.chatListTitle = titleContent
            
            if case .chatList(.root) = self.location, checkProxy {
                if self.proxyUnavailableTooltipController == nil, !self.didShowProxyUnavailableTooltipController, let parentController = self.parentController, parentController.isNodeLoaded, parentController.displayNode.view.window != nil, parentController.navigationController?.topViewController == nil {
                    self.didShowProxyUnavailableTooltipController = true
                    let tooltipController = TooltipController(content: .text(presentationData.strings.Proxy_TooltipUnavailable), baseFontSize: presentationData.listsFontSize.baseDisplaySize, timeout: 60.0, dismissByTapOutside: true)
                    self.proxyUnavailableTooltipController = tooltipController
                    tooltipController.dismissed = { [weak self, weak tooltipController] _ in
                        if let strongSelf = self, let tooltipController = tooltipController, strongSelf.proxyUnavailableTooltipController === tooltipController {
                            strongSelf.proxyUnavailableTooltipController = nil
                        }
                    }
                    self.parentController?.present(tooltipController, in: .window(.root), with: TooltipControllerPresentationArguments(sourceViewAndRect: { [weak self] in
                        if let strongSelf = self, let titleView = strongSelf.parentController?.self.findTitleView(), let rect = titleView.proxyButtonFrame {
                            return (titleView, rect.insetBy(dx: 0.0, dy: -4.0))
                        }
                        return nil
                    }))
                }
            } else {
                self.didShowProxyUnavailableTooltipController = false
                if let proxyUnavailableTooltipController = self.proxyUnavailableTooltipController {
                    self.proxyUnavailableTooltipController = nil
                    proxyUnavailableTooltipController.dismiss()
                }
            }
        }
        
        if !self.didSetReady {
            self.didSetReady = true
            self.ready.set(.single(true))
        }
        
        self.parentController?.requestUpdateHeaderContent(transition: .immediate)
    }
    
    private func updateForum(
        peerId: EnginePeer.Id,
        peerView: PeerView,
        onlineMemberCount: Int32?,
        stateAndFilterId: (state: ChatListNodeState, filterId: Int32?),
        presentationData: PresentationData
    ) {
        if stateAndFilterId.state.editing && stateAndFilterId.state.selectedThreadIds.count > 0 {
            self.chatTitleComponent = ChatTitleComponent(
                context: self.context,
                theme: presentationData.theme,
                strings: presentationData.strings,
                dateTimeFormat: presentationData.dateTimeFormat,
                nameDisplayOrder: presentationData.nameDisplayOrder,
                content: .custom(presentationData.strings.ChatList_SelectedTopics(Int32(stateAndFilterId.state.selectedThreadIds.count)), nil, false),
                tapped: {
                },
                longTapped: {
                }
            )
            self.rightButton = AnyComponentWithIdentity(id: "done", component: AnyComponent(NavigationButtonComponent(
                content: .text(title: presentationData.strings.Common_Done, isBold: true),
                pressed: { [weak self] _ in
                    self?.parentController?.donePressed()
                }
            )))
        } else {
            self.chatTitleComponent = ChatTitleComponent(
                context: self.context,
                theme: presentationData.theme,
                strings: presentationData.strings,
                dateTimeFormat: presentationData.dateTimeFormat,
                nameDisplayOrder: presentationData.nameDisplayOrder,
                content: .peer(peerView: peerView, customTitle: nil, onlineMemberCount: onlineMemberCount, isScheduledMessages: false, isMuted: nil, customMessageCount: nil),
                tapped: { [weak self] in
                    guard let self else {
                        return
                    }
                    let _ = (self.context.engine.data.get(
                        TelegramEngine.EngineData.Item.Peer.Peer(id: peerId)
                    )
                    |> deliverOnMainQueue).start(next: { [weak self] peer in
                        guard let self, let peer = peer, let controller = self.context.sharedContext.makePeerInfoController(context: self.context, updatedPresentationData: nil, peer: peer._asPeer(), mode: .generic, avatarInitiallyExpanded: false, fromChat: false, requestsContext: nil) else {
                            return
                        }
                        (self.parentController?.navigationController as? NavigationController)?.pushViewController(controller)
                    })
                },
                longTapped: { [weak self] in
                    guard let self else {
                        return
                    }
                    self.parentController?.activateSearch()
                }
            )
            
            self.rightButton = AnyComponentWithIdentity(id: "more", component: AnyComponent(NavigationButtonComponent(
                content: .more,
                pressed: { [weak self] sourceView in
                    guard let self, let parentController = self.parentController else {
                        return
                    }
                    ChatListControllerImpl.openMoreMenu(context: self.context, peerId: peerId, sourceController: parentController, isViewingAsTopics: true, sourceView: sourceView, gesture: nil)
                },
                contextAction: { [weak self] sourceView, gesture in
                    guard let self, let parentController = self.parentController else {
                        return
                    }
                    ChatListControllerImpl.openMoreMenu(context: self.context, peerId: peerId, sourceController: parentController, isViewingAsTopics: true, sourceView: sourceView, gesture: gesture)
                }
            )))
        }
        
        if !self.didSetReady {
            self.didSetReady = true
            self.ready.set(.single(true))
        }
        
        if let channel = peerView.peers[peerView.peerId] as? TelegramChannel, !channel.flags.contains(.isForum) {
            if let parentController = self.parentController, let navigationController = parentController.navigationController as? NavigationController {
                let chatController = self.context.sharedContext.makeChatController(context: self.context, chatLocation: .peer(id: peerId), subject: nil, botStart: nil, mode: .standard(previewing: false))
                navigationController.replaceController(parentController, with: chatController, animated: true)
            }
        } else {
            self.parentController?.requestUpdateHeaderContent(transition: .immediate)
        }
    }
}<|MERGE_RESOLUTION|>--- conflicted
+++ resolved
@@ -1181,18 +1181,14 @@
             }
         }
         
-        self.chatListDisplayNode.emptyListAction = { [weak self] forumPeerId in
+        self.chatListDisplayNode.emptyListAction = { [weak self] _ in
             guard let strongSelf = self, let navigationController = strongSelf.navigationController as? NavigationController else {
                 return
             }
             if let filter = strongSelf.chatListDisplayNode.effectiveContainerNode.currentItemNode.chatListFilter {
                 strongSelf.push(chatListFilterPresetController(context: strongSelf.context, currentPreset: filter, updated: { _ in }))
             } else {
-<<<<<<< HEAD
-                if let peerId = forumPeerId {
-=======
                 if case let .forum(peerId) = strongSelf.chatListDisplayNode.effectiveContainerNode.location {
->>>>>>> 9ef6dd2b
                     let context = strongSelf.context
                     let controller = ForumCreateTopicScreen(context: context, peerId: peerId, mode: .create)
                     controller.navigationPresentation = .modal
