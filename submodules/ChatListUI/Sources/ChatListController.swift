--- conflicted
+++ resolved
@@ -2585,16 +2585,12 @@
                     if premiumNeeded {
                         text = self.presentationData.strings.StoryFeed_TooltipPremiumPosting
                     } else if reachedCountLimit {
-<<<<<<< HEAD
-                        text = "You can't post more than **\(storiesCountLimit)** stories in **24 hours**."
-                    } else if hasActiveCall {
-                        text = "You can't post stories during a call."
-                    } else if hasActiveGroupCall {
-                        text = "You can't post stories during a voice chat."
-=======
                         let valueText = self.presentationData.strings.StoryFeed_TooltipStoryLimitValue(Int32(storiesCountLimit))
                         text = self.presentationData.strings.StoryFeed_TooltipStoryLimit(valueText).string
->>>>>>> 27479010
+                    } else if hasActiveCall {
+                        text = self.presentationData.strings.StoryFeed_TooltipPostingDuringCall
+                    } else if hasActiveGroupCall {
+                        text = self.presentationData.strings.StoryFeed_TooltipPostingDuringGroupCall
                     } else {
                         text = ""
                     }
