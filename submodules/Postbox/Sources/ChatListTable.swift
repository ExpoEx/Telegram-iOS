import Foundation

enum ChatListOperation {
    case InsertEntry(ChatListIndex, MessageIndex?)
    case InsertHole(ChatListHole)
    case RemoveEntry([ChatListIndex])
    case RemoveHoles([ChatListIndex])
}

enum ChatListEntryInfo {
    case message(ChatListIndex, MessageIndex?)
    case hole(ChatListHole)
    
    var index: ChatListIndex {
        switch self {
            case let .message(index, _):
                return index
            case let .hole(hole):
                return ChatListIndex(pinningIndex: nil, messageIndex: hole.index)
        }
    }
}

enum ChatListIntermediateEntry {
    case message(ChatListIndex, MessageIndex?)
    case hole(ChatListHole)
    
    var index: ChatListIndex {
        switch self {
        case let .message(index, _):
            return index
        case let .hole(hole):
            return ChatListIndex(pinningIndex: nil, messageIndex: hole.index)
        }
    }
}

public enum ChatListRelativePosition {
    case later(than: ChatListIndex?)
    case earlier(than: ChatListIndex?)
}

private enum ChatListEntryType: Int8 {
    case message = 1
    case hole = 2
}

func chatListPinningIndexFromKeyValue(_ value: UInt16) -> UInt16? {
    if value == 0 {
        return nil
    } else {
        return UInt16.max - 1 - value
    }
}

func keyValueForChatListPinningIndex(_ index: UInt16?) -> UInt16 {
    if let index = index {
        return UInt16.max - 1 - index
    } else {
        return 0
    }
}

private func extractKey(_ key: ValueBoxKey) -> (groupId: PeerGroupId, pinningIndex: UInt16?, index: MessageIndex, type: Int8) {
    let groupIdValue = key.getInt32(0)
    return (
        groupId: PeerGroupId(rawValue: groupIdValue),
        pinningIndex: chatListPinningIndexFromKeyValue(key.getUInt16(4)),
        index: MessageIndex(
            id: MessageId(
                peerId: PeerId(key.getInt64(4 + 2 + 4 + 1 + 4)),
                namespace: Int32(key.getInt8(4 + 2 + 4)),
                id: key.getInt32(4 + 2 + 4 + 1)
            ),
            timestamp: key.getInt32(4 + 2)
        ),
        type: key.getInt8(4 + 2 + 4 + 1 + 4 + 8)
    )
}

private func readEntry(groupId: PeerGroupId, key: ValueBoxKey, value: ReadBuffer) -> ChatListIntermediateEntry {
    let (keyGroupId, pinningIndex, messageIndex, type) = extractKey(key)
    assert(groupId == keyGroupId)
    let index = ChatListIndex(pinningIndex: pinningIndex, messageIndex: messageIndex)
    if type == ChatListEntryType.message.rawValue {
        var messageIndex: MessageIndex?
        if value.length != 0 {
            var idNamespace: Int32 = 0
            value.read(&idNamespace, offset: 0, length: 4)
            var idId: Int32 = 0
            value.read(&idId, offset: 0, length: 4)
            var indexTimestamp: Int32 = 0
            value.read(&indexTimestamp, offset: 0, length: 4)
            
            messageIndex = MessageIndex(id: MessageId(peerId: index.messageIndex.id.peerId, namespace: idNamespace, id: idId), timestamp: indexTimestamp)
        }
        return .message(index, messageIndex)
    } else if type == ChatListEntryType.hole.rawValue {
        return .hole(ChatListHole(index: index.messageIndex))
    } else {
        preconditionFailure()
    }
}

private func addOperation(_ operation: ChatListOperation, groupId: PeerGroupId, to operations: inout [PeerGroupId: [ChatListOperation]]) {
    if operations[groupId] == nil {
        operations[groupId] = []
    }
    operations[groupId]!.append(operation)
}

public enum ChatListNamespaceEntry {
    case peer(index: ChatListIndex, readState: PeerReadState?, topMessageAttributes: [MessageAttribute], tagSummary: MessageHistoryTagNamespaceSummary?, interfaceState: StoredPeerChatInterfaceState?)
    case hole(MessageIndex)
    
    public var index: ChatListIndex {
        switch self {
            case let .peer(index, _, _, _, _):
                return index
            case let .hole(index):
                return ChatListIndex(pinningIndex: nil, messageIndex: index)
        }
    }
}

final class ChatListTable: Table {
    static func tableSpec(_ id: Int32) -> ValueBoxTable {
        return ValueBoxTable(id: id, keyType: .binary, compactValuesOnCreation: true)
    }
    
    let indexTable: ChatListIndexTable
    let emptyMemoryBuffer = MemoryBuffer()
    let metadataTable: MessageHistoryMetadataTable
    let seedConfiguration: SeedConfiguration
    
    init(valueBox: ValueBox, table: ValueBoxTable, useCaches: Bool, indexTable: ChatListIndexTable, metadataTable: MessageHistoryMetadataTable, seedConfiguration: SeedConfiguration) {
        self.indexTable = indexTable
        self.metadataTable = metadataTable
        self.seedConfiguration = seedConfiguration
        
        super.init(valueBox: valueBox, table: table, useCaches: useCaches)
    }
    
    private func key(groupId: PeerGroupId, index: ChatListIndex, type: ChatListEntryType) -> ValueBoxKey {
        let key = ValueBoxKey(length: 4 + 2 + 4 + 1 + 4 + 8 + 1)
        key.setInt32(0, value: groupId.rawValue)
        key.setUInt16(4, value: keyValueForChatListPinningIndex(index.pinningIndex))
        key.setInt32(4 + 2, value: index.messageIndex.timestamp)
        key.setInt8(4 + 2 + 4, value: Int8(index.messageIndex.id.namespace))
        key.setInt32(4 + 2 + 4 + 1, value: index.messageIndex.id.id)
        key.setInt64(4 + 2 + 4 + 1 + 4, value: index.messageIndex.id.peerId.toInt64())
        key.setInt8(4 + 2 + 4 + 1 + 4 + 8, value: type.rawValue)
        return key
    }
    
    private func lowerBound(groupId: PeerGroupId) -> ValueBoxKey {
        let key = ValueBoxKey(length: 4 + 2 + 4)
        key.setInt32(0, value: groupId.rawValue)
        key.setUInt16(4, value: 0)
        key.setInt32(4 + 2, value: 0)
        return key
    }
    
    private func upperBound(groupId: PeerGroupId) -> ValueBoxKey {
        let key = ValueBoxKey(length: 4 + 2 + 4)
        key.setInt32(0, value: groupId.rawValue)
        key.setUInt16(4, value: UInt16.max)
        key.setInt32(4 + 2, value: Int32.max)
        return key
    }
    
    private func ensureInitialized(groupId: PeerGroupId) {
        if !self.metadataTable.isInitializedChatList(groupId: groupId) {
            let hole: ChatListHole?
            switch groupId {
                case .root:
                    hole = self.seedConfiguration.initializeChatListWithHole.topLevel
                case .group:
                    hole = self.seedConfiguration.initializeChatListWithHole.groups
            }
            
            if let hole = hole {
                self.justInsertHole(groupId: groupId, hole: hole)
            }
            self.metadataTable.setInitializedChatList(groupId: groupId)
        }
    }
    
    func updateInclusion(peerId: PeerId, updatedChatListInclusions: inout [PeerId: PeerChatListInclusion], _ f: (PeerChatListInclusion) -> PeerChatListInclusion) {
        let currentInclusion: PeerChatListInclusion
        if let updated = updatedChatListInclusions[peerId] {
            currentInclusion = updated
        } else {
            currentInclusion = self.indexTable.get(peerId: peerId).inclusion
        }
        let updatedInclusion = f(currentInclusion)
        if currentInclusion != updatedInclusion {
            updatedChatListInclusions[peerId] = updatedInclusion
        }
    }
    
    func getPinnedItemIds(groupId: PeerGroupId, messageHistoryTable: MessageHistoryTable, peerChatInterfaceStateTable: PeerChatInterfaceStateTable) -> [(id: PinnedItemId, rank: Int)] {
        var itemIds: [(id: PinnedItemId, rank: Int)] = []
        self.valueBox.range(self.table, start: self.upperBound(groupId: groupId), end: self.key(groupId: groupId, index: ChatListIndex(pinningIndex: UInt16.max - 1, messageIndex: MessageIndex.absoluteUpperBound()), type: .message).successor, values: { key, value in
            let keyIndex = extractKey(key)
            let entry = readEntry(groupId: groupId, key: key, value: value)
            switch entry {
                case let .message(index, _):
                    itemIds.append((.peer(index.messageIndex.id.peerId), Int(keyIndex.pinningIndex ?? 0)))
                default:
                    break
            }
            return true
        }, limit: 0)
        return itemIds
    }
    
    func setPinnedItemIds(groupId: PeerGroupId, itemIds: [PinnedItemId], updatedChatListInclusions: inout [PeerId: PeerChatListInclusion], messageHistoryTable: MessageHistoryTable, peerChatInterfaceStateTable: PeerChatInterfaceStateTable) {
        let updatedIds = Set(itemIds)
        for (itemId, _) in self.getPinnedItemIds(groupId: groupId, messageHistoryTable: messageHistoryTable, peerChatInterfaceStateTable: peerChatInterfaceStateTable) {
            if !updatedIds.contains(itemId) {
                switch itemId {
                    case let .peer(peerId):
                        self.updateInclusion(peerId: peerId, updatedChatListInclusions: &updatedChatListInclusions, { inclusion in
                            return inclusion.withoutPinningIndex()
                        })
                }
            }
        }
        for i in 0 ..< itemIds.count {
            switch itemIds[i] {
                case let .peer(peerId):
                    self.updateInclusion(peerId: peerId, updatedChatListInclusions: &updatedChatListInclusions, { inclusion in
                        return inclusion.withPinningIndex(groupId: groupId, pinningIndex: UInt16(i))
                    })
            }
        }
    }
    
    func getPeerChatListIndex(peerId: PeerId) -> (PeerGroupId, ChatListIndex)? {
        if let (groupId, index) = self.indexTable.get(peerId: peerId).includedIndex(peerId: peerId) {
            return (groupId, index)
        } else {
            return nil
        }
    }
    
<<<<<<< HEAD
    func getUnreadChatListPeerIds(postbox: PostboxImpl, groupId: PeerGroupId, filterPredicate: ChatListFilterPredicate?) -> [PeerId] {
        let globalNotificationSettings = postbox.getGlobalNotificationSettings()
=======
    func getUnreadChatListPeerIds(postbox: Postbox, currentTransaction: Transaction, groupId: PeerGroupId, filterPredicate: ChatListFilterPredicate?) -> [PeerId] {
        let globalNotificationSettings = postbox.getGlobalNotificationSettings(transaction: currentTransaction)
>>>>>>> f55ba47e
        
        var result: [PeerId] = []
        self.valueBox.range(self.table, start: self.upperBound(groupId: groupId), end: self.lowerBound(groupId: groupId), keys: { key in
            let (_, _, messageIndex, _) = extractKey(key)
            if let state = postbox.readStateTable.getCombinedState(messageIndex.id.peerId), state.isUnread {
                let passFilter: Bool
                if let filterPredicate = filterPredicate {
                    if let peer = postbox.peerTable.get(messageIndex.id.peerId) {
                        let isUnread = postbox.readStateTable.getCombinedState(messageIndex.id.peerId)?.isUnread ?? false
                        let isContact = postbox.contactsTable.isContact(peerId: messageIndex.id.peerId)
                        
                        let isRemovedFromTotalUnreadCount = resolvedIsRemovedFromTotalUnreadCount(globalSettings: globalNotificationSettings, peer: peer, peerSettings: postbox.peerNotificationSettingsTable.getEffective(messageIndex.id.peerId))
                        
                        let messageTagSummaryResult = resolveChatListMessageTagSummaryResultCalculation(postbox: postbox, peerId: peer.id, calculation: filterPredicate.messageTagSummary)
                        
                        if filterPredicate.pinnedPeerIds.contains(peer.id) {
                            passFilter = true
                        } else if filterPredicate.includes(peer: peer, groupId: groupId, isRemovedFromTotalUnreadCount: isRemovedFromTotalUnreadCount, isUnread: isUnread, isContact: isContact, messageTagSummaryResult: messageTagSummaryResult) {
                            passFilter = true
                        } else {
                            passFilter = false
                        }
                    } else {
                        passFilter = false
                    }
                } else {
                    passFilter = true
                }
                
                if passFilter {
                    result.append(messageIndex.id.peerId)
                }
            }
            return true
        }, limit: 0)
        return result
    }
    
    private func topGroupMessageIndex(groupId: PeerGroupId) -> MessageIndex? {
        var result: MessageIndex?
        self.valueBox.range(self.table, start: self.upperBound(groupId: groupId), end: self.lowerBound(groupId: groupId), keys: { key in
            result = extractKey(key).index
            return true
        }, limit: 1)
        return result
    }
    
    func replay(historyOperationsByPeerId: [PeerId: [MessageHistoryOperation]], updatedPeerChatListEmbeddedStates: Set<PeerId>, updatedChatListInclusions: [PeerId: PeerChatListInclusion], messageHistoryTable: MessageHistoryTable, peerChatInterfaceStateTable: PeerChatInterfaceStateTable, operations: inout [PeerGroupId: [ChatListOperation]]) {
        var changedPeerIds = Set<PeerId>()
        for peerId in historyOperationsByPeerId.keys {
            changedPeerIds.insert(peerId)
        }
        for peerId in updatedPeerChatListEmbeddedStates {
            changedPeerIds.insert(peerId)
        }
        for peerId in updatedChatListInclusions.keys {
            changedPeerIds.insert(peerId)
        }
        
        self.ensureInitialized(groupId: .root)
        
        for peerId in changedPeerIds {
            let currentGroupAndIndex = self.indexTable.get(peerId: peerId).includedIndex(peerId: peerId)
            if let (groupId, _) = currentGroupAndIndex {
                self.ensureInitialized(groupId: groupId)
            }
            
            let topMessage = messageHistoryTable.topIndex(peerId: peerId)
            let embeddedChatStateOverrideTimestamp = peerChatInterfaceStateTable.get(peerId)?.overrideChatTimestamp
            
            let rawTopMessageIndex: MessageIndex?
            let topMessageIndex: MessageIndex?
            if let topMessage = topMessage {
                var updatedTimestamp = topMessage.timestamp
                rawTopMessageIndex = MessageIndex(id: topMessage.id, timestamp: topMessage.timestamp)
                if let embeddedChatStateOverrideTimestamp = embeddedChatStateOverrideTimestamp {
                    updatedTimestamp = max(updatedTimestamp, embeddedChatStateOverrideTimestamp)
                }
                topMessageIndex = MessageIndex(id: topMessage.id, timestamp: updatedTimestamp)
            } else if let embeddedChatStateOverrideTimestamp = embeddedChatStateOverrideTimestamp, embeddedChatStateOverrideTimestamp != 0 {
                topMessageIndex = MessageIndex(id: MessageId(peerId: peerId, namespace: 0, id: 1), timestamp: embeddedChatStateOverrideTimestamp)
                rawTopMessageIndex = nil
            } else {
                topMessageIndex = nil
                rawTopMessageIndex = nil
            }
            
            var updatedIndex = self.indexTable.setTopMessageIndex(peerId: peerId, index: topMessageIndex)
            if let updatedInclusion = updatedChatListInclusions[peerId] {
                updatedIndex = self.indexTable.setInclusion(peerId: peerId, inclusion: updatedInclusion)
            }
            
            if let (updatedGroupId, updatedOrderingIndex) = updatedIndex.includedIndex(peerId: peerId) {
                if let (currentGroupId, currentOrderingIndex) = currentGroupAndIndex {
                    if currentGroupId != updatedGroupId || currentOrderingIndex != updatedOrderingIndex {
                        self.justRemoveMessageIndex(groupId: currentGroupId, index: currentOrderingIndex)
                    }
                    addOperation(.RemoveEntry([currentOrderingIndex]), groupId: currentGroupId, to: &operations)
                }
                self.justInsertIndex(groupId: updatedGroupId, index: updatedOrderingIndex, topMessageIndex: rawTopMessageIndex)
                addOperation(.InsertEntry(updatedOrderingIndex, topMessage), groupId: updatedGroupId, to: &operations)
            } else {
                if let (currentGroupId, currentOrderingIndex) = currentGroupAndIndex {
                    self.justRemoveMessageIndex(groupId: currentGroupId, index: currentOrderingIndex)
                    addOperation(.RemoveEntry([currentOrderingIndex]), groupId: currentGroupId, to: &operations)
                }
            }
        }
    }
    
    func addHole(groupId: PeerGroupId, hole: ChatListHole, operations: inout [PeerGroupId: [ChatListOperation]]) {
        self.ensureInitialized(groupId: groupId)
        
        if self.valueBox.get(self.table, key: self.key(groupId: groupId, index: ChatListIndex(pinningIndex: nil, messageIndex: hole.index), type: .hole)) == nil {
            self.justInsertHole(groupId: groupId, hole: hole)
            addOperation(.InsertHole(hole), groupId: groupId, to: &operations)
        }
    }
    
    func replaceHole(groupId: PeerGroupId, index: MessageIndex, hole: ChatListHole?, operations: inout [PeerGroupId: [ChatListOperation]]) {
        self.ensureInitialized(groupId: groupId)
        
        if self.valueBox.get(self.table, key: self.key(groupId: groupId, index: ChatListIndex(pinningIndex: nil, messageIndex: index), type: .hole)) != nil {
            if let hole = hole {
                if hole.index != index {
                    self.justRemoveHole(groupId: groupId, index: index)
                    self.justInsertHole(groupId: groupId, hole: hole)
                    addOperation(.RemoveHoles([ChatListIndex(pinningIndex: nil, messageIndex: index)]), groupId: groupId, to: &operations)
                    addOperation(.InsertHole(hole), groupId: groupId, to: &operations)
                }
            } else{
                self.justRemoveHole(groupId: groupId, index: index)
                addOperation(.RemoveHoles([ChatListIndex(pinningIndex: nil, messageIndex: index)]), groupId: groupId, to: &operations)
            }
        }
    }
    
    private func justInsertIndex(groupId: PeerGroupId, index: ChatListIndex, topMessageIndex: MessageIndex?) {
        let buffer = WriteBuffer()
        if let topMessageIndex = topMessageIndex {
            var idNamespace = topMessageIndex.id.namespace
            buffer.write(&idNamespace, offset: 0, length: 4)
            var idId = topMessageIndex.id.id
            buffer.write(&idId, offset: 0, length: 4)
            var indexTimestamp = topMessageIndex.timestamp
            buffer.write(&indexTimestamp, offset: 0, length: 4)
        }
        self.valueBox.set(self.table, key: self.key(groupId: groupId, index: index, type: .message), value: buffer)
    }
    
    private func justRemoveMessageIndex(groupId: PeerGroupId, index: ChatListIndex) {
        self.valueBox.remove(self.table, key: self.key(groupId: groupId, index: index, type: .message), secure: false)
    }
    
    private func justInsertHole(groupId: PeerGroupId, hole: ChatListHole) {
        self.valueBox.set(self.table, key: self.key(groupId: groupId, index: ChatListIndex(pinningIndex: nil, messageIndex: hole.index), type: .hole), value: self.emptyMemoryBuffer)
    }
    
    private func justRemoveHole(groupId: PeerGroupId, index: MessageIndex) {
        self.valueBox.remove(self.table, key: self.key(groupId: groupId, index: ChatListIndex(pinningIndex: nil, messageIndex: index), type: .hole), secure: false)
    }
    
    func entriesAround(groupId: PeerGroupId, index: ChatListIndex, messageHistoryTable: MessageHistoryTable, peerChatInterfaceStateTable: PeerChatInterfaceStateTable, count: Int, predicate: ((ChatListIntermediateEntry) -> Bool)?) -> (entries: [ChatListIntermediateEntry], lower: ChatListIntermediateEntry?, upper: ChatListIntermediateEntry?) {
        self.ensureInitialized(groupId: groupId)
        
        var lowerEntries: [ChatListIntermediateEntry] = []
        var upperEntries: [ChatListIntermediateEntry] = []
        var lower: ChatListIntermediateEntry?
        var upper: ChatListIntermediateEntry?
        
        self.valueBox.filteredRange(self.table, start: self.key(groupId: groupId, index: index, type: .message), end: self.lowerBound(groupId: groupId), values: { key, value in
            let entry = readEntry(groupId: groupId, key: key, value: value)
            if let predicate = predicate {
                if predicate(entry) {
                    lowerEntries.append(entry)
                    return .accept
                } else {
                    return .skip
                }
            } else {
                lowerEntries.append(entry)
                return .accept
            }
        }, limit: count + 1)
        if lowerEntries.count >= count + 1 {
            lower = lowerEntries.last
            lowerEntries.removeLast()
        }
        
        self.valueBox.filteredRange(self.table, start: self.key(groupId: groupId, index: index, type: .message).predecessor, end: self.upperBound(groupId: groupId), values: { key, value in
            let entry = readEntry(groupId: groupId, key: key, value: value)
            if let predicate = predicate {
                if predicate(entry) {
                    upperEntries.append(entry)
                    return .accept
                } else {
                    return .skip
                }
            } else {
                upperEntries.append(entry)
                return .accept
            }
        }, limit: count + 1)
        if upperEntries.count >= count + 1 {
            upper = upperEntries.last
            upperEntries.removeLast()
        }
        
        var entries: [ChatListIntermediateEntry] = []
        entries.append(contentsOf: lowerEntries.reversed())
        entries.append(contentsOf: upperEntries)
        return (entries: entries, lower: lower, upper: upper)
    }
    
    func topPeerIds(groupId: PeerGroupId, count: Int) -> [PeerId] {
        var peerIds: [PeerId] = []
        while true {
            var completed = true
            self.valueBox.range(self.table, start: self.upperBound(groupId: groupId), end: self.lowerBound(groupId: groupId), keys: { key in
                let (keyGroupId, _, messageIndex, type) = extractKey(key)
                assert(groupId == keyGroupId)
                
                if type == ChatListEntryType.message.rawValue {
                    peerIds.append(messageIndex.id.peerId)
                }
                completed = false
                return true
            }, limit: count)
            if completed || peerIds.count >= count {
                break
            }
        }
        return peerIds
    }
    
    func topMessageIndices(groupId: PeerGroupId, count: Int) -> [ChatListIndex] {
        var indices: [ChatListIndex] = []
        var startKey = self.upperBound(groupId: groupId)
        while true {
            var completed = true
            self.valueBox.range(self.table, start: startKey, end: self.lowerBound(groupId: groupId), keys: { key in
                startKey = key
                
                let (keyGroupId, pinningIndex, messageIndex, type) = extractKey(key)
                assert(groupId == keyGroupId)
                
                let index = ChatListIndex(pinningIndex: pinningIndex, messageIndex: messageIndex)
                
                if type == ChatListEntryType.message.rawValue {
                    indices.append(index)
                }
                completed = false
                return true
            }, limit: indices.isEmpty ? count : 1)
            if completed || indices.count >= count {
                break
            }
        }
        return indices
    }
    
    func existingGroups() -> [PeerGroupId] {
        var result: [PeerGroupId] = []
        var lowerBound = self.lowerBound(groupId: PeerGroupId(rawValue: 1))
        let upperBound = self.upperBound(groupId: PeerGroupId(rawValue: Int32.max - 1))
        while true {
            var groupId: PeerGroupId?
            self.valueBox.range(self.table, start: lowerBound, end: upperBound, keys: { key in
                groupId = extractKey(key).groupId
                return false
            }, limit: 1)
            if let groupId = groupId {
                result.append(groupId)
                lowerBound = self.lowerBound(groupId: PeerGroupId(rawValue: groupId.rawValue + 1))
            } else {
                break
            }
        }
        return result
    }

    func entries(groupId: PeerGroupId, from fromIndex: (ChatListIndex, Bool), to toIndex: (ChatListIndex, Bool), peerChatInterfaceStateTable: PeerChatInterfaceStateTable, count: Int, predicate: ((ChatListIntermediateEntry) -> Bool)?) -> [ChatListIntermediateEntry] {
        self.ensureInitialized(groupId: groupId)
        
        var entries: [ChatListIntermediateEntry] = []
        let fromKey = self.key(groupId: groupId, index: fromIndex.0, type: fromIndex.1 ? .message : .hole)
        let toKey = self.key(groupId: groupId, index: toIndex.0, type: toIndex.1 ? .message : .hole)
        
        self.valueBox.filteredRange(self.table, start: fromKey, end: toKey, values: { key, value in
            let entry = readEntry(groupId: groupId, key: key, value: value)
            if let predicate = predicate {
                if predicate(entry) {
                    entries.append(entry)
                    return .accept
                } else {
                    return .skip
                }
            } else {
                entries.append(entry)
                return .accept
            }
        }, limit: count)
        assert(entries.count <= count)
        return entries
    }
    
    func earlierEntries(groupId: PeerGroupId, index: (ChatListIndex, Bool)?, messageHistoryTable: MessageHistoryTable, peerChatInterfaceStateTable: PeerChatInterfaceStateTable, count: Int, predicate: ((ChatListIntermediateEntry) -> Bool)?) -> [ChatListIntermediateEntry] {
        self.ensureInitialized(groupId: groupId)
        
        var entries: [ChatListIntermediateEntry] = []
        let key: ValueBoxKey
        if let (index, message) = index {
            key = self.key(groupId: groupId, index: index, type: message ? .message : .hole)
        } else {
            key = self.upperBound(groupId: groupId)
        }
        
        self.valueBox.filteredRange(self.table, start: key, end: self.lowerBound(groupId: groupId), values: { key, value in
            let entry = readEntry(groupId: groupId, key: key, value: value)
            if let predicate = predicate {
                if predicate(entry) {
                    entries.append(entry)
                    return .accept
                } else {
                    return .skip
                }
            } else {
                entries.append(entry)
                return .accept
            }
        }, limit: count)
        return entries
    }
    
    func earlierEntryInfos(groupId: PeerGroupId, index: (ChatListIndex, Bool)?, messageHistoryTable: MessageHistoryTable, peerChatInterfaceStateTable: PeerChatInterfaceStateTable, count: Int) -> [ChatListEntryInfo] {
        self.ensureInitialized(groupId: groupId)
        
        var entries: [ChatListEntryInfo] = []
        let key: ValueBoxKey
        if let (index, message) = index {
            key = self.key(groupId: groupId, index: index, type: message ? .message : .hole)
        } else {
            key = self.upperBound(groupId: groupId)
        }
        
        self.valueBox.range(self.table, start: key, end: self.lowerBound(groupId: groupId), values: { key, value in
            let (keyGroupId, pinningIndex, messageIndex, type) = extractKey(key)
            assert(groupId == keyGroupId)
            
            let index = ChatListIndex(pinningIndex: pinningIndex, messageIndex: messageIndex)
            if type == ChatListEntryType.message.rawValue {
                var messageIndex: MessageIndex?
                if value.length != 0 {
                    var idNamespace: Int32 = 0
                    value.read(&idNamespace, offset: 0, length: 4)
                    var idId: Int32 = 0
                    value.read(&idId, offset: 0, length: 4)
                    var indexTimestamp: Int32 = 0
                    value.read(&indexTimestamp, offset: 0, length: 4)
                    messageIndex = MessageIndex(id: MessageId(peerId: index.messageIndex.id.peerId, namespace: idNamespace, id: idId), timestamp: indexTimestamp)
                }
                entries.append(.message(index, messageIndex))
            } else if type == ChatListEntryType.hole.rawValue {
                entries.append(.hole(ChatListHole(index: index.messageIndex)))
            }
            return true
        }, limit: count)
        return entries
    }
    
    func laterEntries(groupId: PeerGroupId, index: (ChatListIndex, Bool)?, messageHistoryTable: MessageHistoryTable, peerChatInterfaceStateTable: PeerChatInterfaceStateTable, count: Int, predicate: ((ChatListIntermediateEntry) -> Bool)?) -> [ChatListIntermediateEntry] {
        self.ensureInitialized(groupId: groupId)
        
        var entries: [ChatListIntermediateEntry] = []
        let key: ValueBoxKey
        if let (index, message) = index {
            key = self.key(groupId: groupId, index: index, type: message ? .message : .hole)
        } else {
            key = self.lowerBound(groupId: groupId)
        }
        
        self.valueBox.filteredRange(self.table, start: key, end: self.upperBound(groupId: groupId), values: { key, value in
            let entry = readEntry(groupId: groupId, key: key, value: value)
            if let predicate = predicate {
                if predicate(entry) {
                    entries.append(entry)
                    return .accept
                } else {
                    return .skip
                }
            } else {
                entries.append(entry)
                return .accept
            }
        }, limit: count)
        return entries
    }
    
    func countWithPredicate(groupId: PeerGroupId, predicate: (PeerId) -> Bool) -> Int {
        var result = 0
        self.valueBox.filteredRange(self.table, start: self.lowerBound(groupId: groupId), end: self.upperBound(groupId: groupId), keys: { key in
            let (_, _, messageIndex, type) = extractKey(key)
            
            if type == ChatListEntryType.message.rawValue {
                if predicate(messageIndex.id.peerId) {
                    result += 1
                    return .accept
                } else {
                    return .skip
                }
            } else {
                return .skip
            }
        }, limit: 10000)
        return result
    }
    
    func getStandalone(peerId: PeerId, messageHistoryTable: MessageHistoryTable, includeIfNoHistory: Bool) -> ChatListIntermediateEntry? {
        let index = self.indexTable.get(peerId: peerId)
        switch index.inclusion {
            case .ifHasMessagesOrOneOf:
                return nil
            default:
                break
        }
        if let topMessageIndex = index.topMessageIndex {
            return ChatListIntermediateEntry.message(ChatListIndex(pinningIndex: nil, messageIndex: topMessageIndex), topMessageIndex)
        } else if includeIfNoHistory {
            return ChatListIntermediateEntry.message(ChatListIndex(pinningIndex: nil, messageIndex: MessageIndex(id: MessageId(peerId: peerId, namespace: 0, id: 1), timestamp: 1)), nil)
        } else {
            return nil
        }
    }
    
    func getEntry(groupId: PeerGroupId, peerId: PeerId, messageHistoryTable: MessageHistoryTable, peerChatInterfaceStateTable: PeerChatInterfaceStateTable) -> ChatListIntermediateEntry? {
        if let (peerGroupId, index) = self.getPeerChatListIndex(peerId: peerId), peerGroupId == groupId {
            let key = self.key(groupId: groupId, index: index, type: .message)
            if let value = self.valueBox.get(self.table, key: key) {
                return readEntry(groupId: groupId, key: key, value: value)
            } else {
                return nil
            }
        } else {
            return nil
        }
    }
    
    func getEntry(peerId: PeerId, messageHistoryTable: MessageHistoryTable, peerChatInterfaceStateTable: PeerChatInterfaceStateTable) -> ChatListIntermediateEntry? {
        if let (peerGroupId, index) = self.getPeerChatListIndex(peerId: peerId) {
            let key = self.key(groupId: peerGroupId, index: index, type: .message)
            if let value = self.valueBox.get(self.table, key: key) {
                return readEntry(groupId: peerGroupId, key: key, value: value)
            } else {
                return nil
            }
        } else {
            return nil
        }
    }
    
    func allEntries(groupId: PeerGroupId) -> [ChatListEntryInfo] {
        var entries: [ChatListEntryInfo] = []
        self.valueBox.range(self.table, start: self.upperBound(groupId: groupId), end: self.lowerBound(groupId: groupId), values: { key, value in
            let (keyGroupId, pinningIndex, messageIndex, type) = extractKey(key)
            assert(groupId == keyGroupId)
            
            let index = ChatListIndex(pinningIndex: pinningIndex, messageIndex: messageIndex)
            if type == ChatListEntryType.message.rawValue {
                var messageIndex: MessageIndex?
                if value.length != 0 {
                    var idNamespace: Int32 = 0
                    value.read(&idNamespace, offset: 0, length: 4)
                    var idId: Int32 = 0
                    value.read(&idId, offset: 0, length: 4)
                    var indexTimestamp: Int32 = 0
                    value.read(&indexTimestamp, offset: 0, length: 4)
                    messageIndex = MessageIndex(id: MessageId(peerId: index.messageIndex.id.peerId, namespace: idNamespace, id: idId), timestamp: indexTimestamp)
                }
                entries.append(.message(index, messageIndex))
            } else if type == ChatListEntryType.hole.rawValue {
                entries.append(.hole(ChatListHole(index: index.messageIndex)))
            } else {
                assertionFailure()
            }
            return true
        }, limit: 0)
        return entries
    }
    
    func allPeerIds(groupId: PeerGroupId) -> [PeerId] {
        var peerIds: [PeerId] = []
        self.valueBox.range(self.table, start: self.lowerBound(groupId: groupId), end: self.upperBound(groupId: groupId), keys: { key in
            let (_, _, messageIndex, type) = extractKey(key)
            if type == ChatListEntryType.message.rawValue {
                peerIds.append(messageIndex.id.peerId)
            }
            return true
        }, limit: 0)
        return peerIds
    }
    
    func allHoles(groupId: PeerGroupId) -> [ChatListHole] {
        var entries: [ChatListHole] = []
        self.valueBox.range(self.table, start: self.upperBound(groupId: groupId), end: self.lowerBound(groupId: groupId), keys: { key in
            let (keyGroupId, pinningIndex, messageIndex, type) = extractKey(key)
            assert(groupId == keyGroupId)
            if type == ChatListEntryType.hole.rawValue {
                let index = ChatListIndex(pinningIndex: pinningIndex, messageIndex: messageIndex)
                entries.append(ChatListHole(index: index.messageIndex))
            }
            return true
        }, limit: 0)
        return entries
    }
    
    func entriesInRange(groupId: PeerGroupId, upperBound: ChatListIndex, lowerBound: ChatListIndex) -> [ChatListEntryInfo] {
        var entries: [ChatListEntryInfo] = []
        let upperBoundKey: ValueBoxKey
        if upperBound.messageIndex.timestamp == Int32.max {
            upperBoundKey = self.upperBound(groupId: groupId)
        } else {
            upperBoundKey = self.key(groupId: groupId, index: upperBound, type: .message).successor
        }
        self.valueBox.range(self.table, start: upperBoundKey, end: self.key(groupId: groupId, index: lowerBound, type: .message).predecessor, values: { key, value in
            let (keyGroupId, pinningIndex, messageIndex, type) = extractKey(key)
            assert(groupId == keyGroupId)
            
            let index = ChatListIndex(pinningIndex: pinningIndex, messageIndex: messageIndex)
            if type == ChatListEntryType.message.rawValue {
                var messageIndex: MessageIndex?
                if value.length != 0 {
                    var idNamespace: Int32 = 0
                    value.read(&idNamespace, offset: 0, length: 4)
                    var idId: Int32 = 0
                    value.read(&idId, offset: 0, length: 4)
                    var indexTimestamp: Int32 = 0
                    value.read(&indexTimestamp, offset: 0, length: 4)
                    messageIndex = MessageIndex(id: MessageId(peerId: index.messageIndex.id.peerId, namespace: idNamespace, id: idId), timestamp: indexTimestamp)
                }
                entries.append(.message(index, messageIndex))
            } else if type == ChatListEntryType.hole.rawValue {
                entries.append(.hole(ChatListHole(index: index.messageIndex)))
            } else {
                assertionFailure()
            }
            return true
        }, limit: 0)
        return entries
    }
    
<<<<<<< HEAD
    func getRelativeUnreadChatListIndex(postbox: PostboxImpl, filtered: Bool, position: ChatListRelativePosition, groupId: PeerGroupId) -> ChatListIndex? {
=======
    func getRelativeUnreadChatListIndex(postbox: Postbox, currentTransaction: Transaction, filtered: Bool, position: ChatListRelativePosition, groupId: PeerGroupId) -> ChatListIndex? {
>>>>>>> f55ba47e
        var result: ChatListIndex?
        
        let lower: ValueBoxKey
        let upper: ValueBoxKey
        
        let globalNotificationSettings = postbox.getGlobalNotificationSettings(transaction: currentTransaction)
        
        switch position {
            case let .earlier(index):
                upper = self.upperBound(groupId: groupId)
                if let index = index {
                    lower = self.key(groupId: groupId, index: index, type: .message)
                } else {
                    lower = self.lowerBound(groupId: groupId)
                }
            case let .later(index):
                upper = self.lowerBound(groupId: groupId)
                if let index = index {
                    lower = self.key(groupId: groupId, index: index, type: .message)
                } else {
                    lower = self.upperBound(groupId: groupId)
            }
        }
        
        self.valueBox.range(self.table, start: lower, end: upper, values: { key, value in
            let (keyGroupId, pinningIndex, messageIndex, type) = extractKey(key)
            assert(groupId == keyGroupId)
            
            let index = ChatListIndex(pinningIndex: pinningIndex, messageIndex: messageIndex)
            if type == ChatListEntryType.message.rawValue {
                let peerId = index.messageIndex.id.peerId
                if let readState = postbox.readStateTable.getCombinedState(peerId), readState.isUnread {
                    if filtered {
                        if let peer = postbox.peerTable.get(peerId) {
                            let notificationSettingsPeerId = peer.notificationSettingsPeerId ?? peerId
                            let notificationSettings = postbox.peerNotificationSettingsTable.getEffective(notificationSettingsPeerId)
                            let isRemovedFromTotalUnreadCount = resolvedIsRemovedFromTotalUnreadCount(globalSettings: globalNotificationSettings, peer: peer, peerSettings: notificationSettings)
                            
                            if !isRemovedFromTotalUnreadCount {
                                result = index
                                return false
                            }
                        }
                    } else {
                        result = index
                        return false
                    }
                }
            }
            return true
        }, limit: 0)
        return result
    }
    
    func debugList(groupId: PeerGroupId, messageHistoryTable: MessageHistoryTable, peerChatInterfaceStateTable: PeerChatInterfaceStateTable) -> [ChatListIntermediateEntry] {
        return self.laterEntries(groupId: groupId, index: (ChatListIndex.absoluteLowerBound, true), messageHistoryTable: messageHistoryTable, peerChatInterfaceStateTable: peerChatInterfaceStateTable, count: 1000, predicate: nil)
    }
    
    func getNamespaceEntries(groupId: PeerGroupId, namespace: MessageId.Namespace, summaryTag: MessageTags?, messageIndexTable: MessageHistoryIndexTable, messageHistoryTable: MessageHistoryTable, peerChatInterfaceStateTable: PeerChatInterfaceStateTable, readStateTable: MessageHistoryReadStateTable, summaryTable: MessageHistoryTagsSummaryTable) -> [ChatListNamespaceEntry] {
        var result: [ChatListNamespaceEntry] = []
        self.valueBox.range(self.table, start: self.upperBound(groupId: groupId), end: self.lowerBound(groupId: groupId), keys: { key in
            let keyComponents = extractKey(key)
            if keyComponents.type == ChatListEntryType.hole.rawValue {
                if keyComponents.index.id.namespace == namespace {
                    result.append(.hole(keyComponents.index))
                }
            } else {
                var topMessage: IntermediateMessage?
                var peerIndex: ChatListIndex?
                if let pinningIndex = keyComponents.pinningIndex {
                    if keyComponents.index.id.namespace == namespace {
                        peerIndex = ChatListIndex(pinningIndex: pinningIndex, messageIndex: keyComponents.index)
                    }
                } else if keyComponents.index.id.namespace == namespace {
                    peerIndex = ChatListIndex(pinningIndex: nil, messageIndex: keyComponents.index)
                } else {
                    if let index = messageIndexTable.top(keyComponents.index.id.peerId, namespace: namespace) {
                        peerIndex = ChatListIndex(pinningIndex: nil, messageIndex: index)
                        topMessage = messageHistoryTable.getMessage(index)
                    }
                }
                if topMessage == nil {
                    if let index = messageIndexTable.top(keyComponents.index.id.peerId, namespace: namespace) {
                        topMessage = messageHistoryTable.getMessage(index)
                    }
                }
                if let peerIndex = peerIndex {
                    var readState: PeerReadState?
                    if let combinedState = readStateTable.getCombinedState(peerIndex.messageIndex.id.peerId) {
                        for item in combinedState.states {
                            if item.0 == namespace {
                                readState = item.1
                            }
                        }
                    }
                    var tagSummary: MessageHistoryTagNamespaceSummary?
                    if let summaryTag = summaryTag {
                        tagSummary = summaryTable.get(MessageHistoryTagsSummaryKey(tag: summaryTag, peerId: peerIndex.messageIndex.id.peerId, namespace: namespace))
                    }
                    var topMessageAttributes: [MessageAttribute] = []
                    if let topMessage = topMessage {
                        topMessageAttributes = MessageHistoryTable.renderMessageAttributes(topMessage)
                    }
                    result.append(.peer(index: peerIndex, readState: readState, topMessageAttributes: topMessageAttributes, tagSummary: tagSummary, interfaceState: peerChatInterfaceStateTable.get(peerIndex.messageIndex.id.peerId)))
                }
            }
            return true
        }, limit: 0)
        return result.sorted(by: { lhs, rhs in
            return lhs.index > rhs.index
        })
    }
    
    func doesGroupContainHoles(groupId: PeerGroupId) -> Bool {
        var result = false
        self.valueBox.range(self.table, start: self.lowerBound(groupId: groupId), end: self.upperBound(groupId: groupId), keys: { key in
            if extractKey(key).type == ChatListEntryType.hole.rawValue {
                result = true
                return false
            } else {
                return true
            }
        }, limit: 0)
        return result
    }
    
    func forEachPeer(groupId: PeerGroupId, _ f: (PeerId) -> Void) {
        self.valueBox.range(self.table, start: self.lowerBound(groupId: groupId), end: self.upperBound(groupId: groupId), keys: { key in
            let extracted = extractKey(key)
            if extracted.type == ChatListEntryType.message.rawValue {
                f(extracted.index.id.peerId)
            }
            return true
        }, limit: 0)
    }
}<|MERGE_RESOLUTION|>--- conflicted
+++ resolved
@@ -245,13 +245,8 @@
         }
     }
     
-<<<<<<< HEAD
-    func getUnreadChatListPeerIds(postbox: PostboxImpl, groupId: PeerGroupId, filterPredicate: ChatListFilterPredicate?) -> [PeerId] {
-        let globalNotificationSettings = postbox.getGlobalNotificationSettings()
-=======
-    func getUnreadChatListPeerIds(postbox: Postbox, currentTransaction: Transaction, groupId: PeerGroupId, filterPredicate: ChatListFilterPredicate?) -> [PeerId] {
+    func getUnreadChatListPeerIds(postbox: PostboxImpl, currentTransaction: Transaction, groupId: PeerGroupId, filterPredicate: ChatListFilterPredicate?) -> [PeerId] {
         let globalNotificationSettings = postbox.getGlobalNotificationSettings(transaction: currentTransaction)
->>>>>>> f55ba47e
         
         var result: [PeerId] = []
         self.valueBox.range(self.table, start: self.upperBound(groupId: groupId), end: self.lowerBound(groupId: groupId), keys: { key in
@@ -802,11 +797,7 @@
         return entries
     }
     
-<<<<<<< HEAD
-    func getRelativeUnreadChatListIndex(postbox: PostboxImpl, filtered: Bool, position: ChatListRelativePosition, groupId: PeerGroupId) -> ChatListIndex? {
-=======
-    func getRelativeUnreadChatListIndex(postbox: Postbox, currentTransaction: Transaction, filtered: Bool, position: ChatListRelativePosition, groupId: PeerGroupId) -> ChatListIndex? {
->>>>>>> f55ba47e
+    func getRelativeUnreadChatListIndex(postbox: PostboxImpl, currentTransaction: Transaction, filtered: Bool, position: ChatListRelativePosition, groupId: PeerGroupId) -> ChatListIndex? {
         var result: ChatListIndex?
         
         let lower: ValueBoxKey
