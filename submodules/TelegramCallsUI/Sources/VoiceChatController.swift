--- conflicted
+++ resolved
@@ -2006,19 +2006,6 @@
                     }
                 }
 
-<<<<<<< HEAD
-//                items.append(.action(ContextMenuActionItem(text: strongSelf.isNoiseSuppressionEnabled ? "Disable Noise Suppression" : "Enable Noise Suppression", textColor: .primary, icon: { theme in
-//                    return generateTintedImage(image: UIImage(bundleImageName: "Chat/Context Menu/Unmute"), color: theme.actionSheet.primaryTextColor)
-//                }, action: { _, f in
-//                    f(.dismissWithoutContent)
-//
-//                    guard let strongSelf = self else {
-//                        return
-//                    }
-//
-//                    strongSelf.call.setIsNoiseSuppressionEnabled(!strongSelf.isNoiseSuppressionEnabled)
-//                })))
-=======
                 /*items.append(.action(ContextMenuActionItem(text: strongSelf.isNoiseSuppressionEnabled ? "Disable Noise Suppression" : "Enable Noise Suppression", textColor: .primary, icon: { theme in
                     return generateTintedImage(image: UIImage(bundleImageName: "Chat/Context Menu/Unmute"), color: theme.actionSheet.primaryTextColor)
                 }, action: { _, f in
@@ -2030,7 +2017,6 @@
 
                     strongSelf.call.setIsNoiseSuppressionEnabled(!strongSelf.isNoiseSuppressionEnabled)
                 })))*/
->>>>>>> 0b9c938e
 
                 if let callState = strongSelf.callState, callState.canManageCall {
                     items.append(.action(ContextMenuActionItem(text: strongSelf.presentationData.strings.VoiceChat_EndVoiceChat, textColor: .destructive, icon: { theme in
