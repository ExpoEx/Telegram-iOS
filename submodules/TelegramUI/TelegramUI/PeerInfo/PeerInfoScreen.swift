import Foundation
import UIKit
import Display
import AsyncDisplayKit
import Postbox
import TelegramCore
import SyncCore
import SwiftSignalKit
import AccountContext
import TelegramPresentationData
import TelegramUIPreferences
import AvatarNode
import TelegramStringFormatting
import PhoneNumberFormat
import AppBundle
import PresentationDataUtils
import NotificationMuteSettingsUI
import NotificationSoundSelectionUI
import OverlayStatusController
import ShareController
import PhotoResources
import PeerAvatarGalleryUI
import TelegramIntents
import PeerInfoUI
import SearchBarNode
import SearchUI
import ContextUI
import OpenInExternalAppUI
import SafariServices
import GalleryUI
import LegacyUI
import MapResourceToAvatarSizes
import LegacyComponents
import WebSearchUI
import LocationResources
import LocationUI
import Geocoding
import TextFormat

protocol PeerInfoScreenItem: class {
    var id: AnyHashable { get }
    func node() -> PeerInfoScreenItemNode
}

class PeerInfoScreenItemNode: ASDisplayNode {
    var bringToFrontForHighlight: (() -> Void)?
    
    func update(width: CGFloat, presentationData: PresentationData, item: PeerInfoScreenItem, topItem: PeerInfoScreenItem?, bottomItem: PeerInfoScreenItem?, transition: ContainedViewLayoutTransition) -> CGFloat {
        preconditionFailure()
    }
}

private final class PeerInfoScreenItemSectionContainerNode: ASDisplayNode {
    private let backgroundNode: ASDisplayNode
    private let topSeparatorNode: ASDisplayNode
    private let bottomSeparatorNode: ASDisplayNode
    private let itemContainerNode: ASDisplayNode
    
    private var currentItems: [PeerInfoScreenItem] = []
    private var itemNodes: [AnyHashable: PeerInfoScreenItemNode] = [:]
    
    override init() {
        self.backgroundNode = ASDisplayNode()
        self.backgroundNode.isLayerBacked = true
        
        self.topSeparatorNode = ASDisplayNode()
        self.topSeparatorNode.isLayerBacked = true
        
        self.bottomSeparatorNode = ASDisplayNode()
        self.bottomSeparatorNode.isLayerBacked = true
        
        self.itemContainerNode = ASDisplayNode()
        self.itemContainerNode.clipsToBounds = true
        
        super.init()
        
        self.addSubnode(self.backgroundNode)
        self.addSubnode(self.itemContainerNode)
        self.addSubnode(self.topSeparatorNode)
        self.addSubnode(self.bottomSeparatorNode)
    }
    
    func update(width: CGFloat, presentationData: PresentationData, items: [PeerInfoScreenItem], transition: ContainedViewLayoutTransition) -> CGFloat {
        self.backgroundNode.backgroundColor = presentationData.theme.list.itemBlocksBackgroundColor
        self.topSeparatorNode.backgroundColor = presentationData.theme.list.itemBlocksSeparatorColor
        self.bottomSeparatorNode.backgroundColor = presentationData.theme.list.itemBlocksSeparatorColor
        
        var contentHeight: CGFloat = 0.0
        var contentWithBackgroundHeight: CGFloat = 0.0
        var contentWithBackgroundOffset: CGFloat = 0.0
        
        for i in 0 ..< items.count {
            let item = items[i]
            
            let itemNode: PeerInfoScreenItemNode
            var wasAdded = false
            if let current = self.itemNodes[item.id] {
                itemNode = current
            } else {
                wasAdded = true
                itemNode = item.node()
                self.itemNodes[item.id] = itemNode
                self.itemContainerNode.addSubnode(itemNode)
                itemNode.bringToFrontForHighlight = { [weak self, weak itemNode] in
                    guard let strongSelf = self, let itemNode = itemNode else {
                        return
                    }
                    strongSelf.view.bringSubviewToFront(itemNode.view)
                }
            }
            
            let itemTransition: ContainedViewLayoutTransition = wasAdded ? .immediate : transition
            
            let topItem: PeerInfoScreenItem?
            if i == 0 {
                topItem = nil
            } else if items[i - 1] is PeerInfoScreenHeaderItem {
                topItem = nil
            } else {
                topItem = items[i - 1]
            }
            
            let bottomItem: PeerInfoScreenItem?
            if i == items.count - 1 {
                bottomItem = nil
            } else if items[i + 1] is PeerInfoScreenCommentItem {
                bottomItem = nil
            } else {
                bottomItem = items[i + 1]
            }
            
            let itemHeight = itemNode.update(width: width, presentationData: presentationData, item: item, topItem: topItem, bottomItem: bottomItem, transition: itemTransition)
            let itemFrame = CGRect(origin: CGPoint(x: 0.0, y: contentHeight), size: CGSize(width: width, height: itemHeight))
            itemTransition.updateFrame(node: itemNode, frame: itemFrame)
            if wasAdded {
                itemNode.alpha = 0.0
                transition.updateAlpha(node: itemNode, alpha: 1.0)
            }
            
            if item is PeerInfoScreenCommentItem {
            } else {
                contentWithBackgroundHeight += itemHeight
            }
            contentHeight += itemHeight
            
            if item is PeerInfoScreenHeaderItem {
                contentWithBackgroundOffset = contentHeight
            }
        }
        
        var removeIds: [AnyHashable] = []
        for (id, _) in self.itemNodes {
            if !items.contains(where: { $0.id == id }) {
                removeIds.append(id)
            }
        }
        for id in removeIds {
            if let itemNode = self.itemNodes.removeValue(forKey: id) {
                itemNode.view.superview?.sendSubviewToBack(itemNode.view)
                transition.updateAlpha(node: itemNode, alpha: 0.0, completion: { [weak itemNode] _ in
                    itemNode?.removeFromSupernode()
                })
            }
        }
        
        transition.updateFrame(node: self.itemContainerNode, frame: CGRect(origin: CGPoint(), size: CGSize(width: width, height: contentHeight)))
        transition.updateFrame(node: self.backgroundNode, frame: CGRect(origin: CGPoint(x: 0.0, y: contentWithBackgroundOffset), size: CGSize(width: width, height: max(0.0, contentWithBackgroundHeight - contentWithBackgroundOffset))))
        transition.updateFrame(node: self.topSeparatorNode, frame: CGRect(origin: CGPoint(x: 0.0, y: contentWithBackgroundOffset - UIScreenPixel), size: CGSize(width: width, height: UIScreenPixel)))
        transition.updateFrame(node: self.bottomSeparatorNode, frame: CGRect(origin: CGPoint(x: 0.0, y: contentWithBackgroundHeight), size: CGSize(width: width, height: UIScreenPixel)))
        
        if contentHeight.isZero {
            transition.updateAlpha(node: self.topSeparatorNode, alpha: 0.0)
            transition.updateAlpha(node: self.bottomSeparatorNode, alpha: 0.0)
        } else {
            transition.updateAlpha(node: self.topSeparatorNode, alpha: 1.0)
            transition.updateAlpha(node: self.bottomSeparatorNode, alpha: 1.0)
        }
        
        return contentHeight
    }
}

private final class PeerInfoScreenDynamicItemSectionContainerNode: ASDisplayNode {
    private let backgroundNode: ASDisplayNode
    private let topSeparatorNode: ASDisplayNode
    private let bottomSeparatorNode: ASDisplayNode
    
    private var currentItems: [PeerInfoScreenItem] = []
    private var itemNodes: [AnyHashable: PeerInfoScreenItemNode] = [:]
    
    override init() {
        self.backgroundNode = ASDisplayNode()
        self.backgroundNode.isLayerBacked = true
        
        self.topSeparatorNode = ASDisplayNode()
        self.topSeparatorNode.isLayerBacked = true
        
        self.bottomSeparatorNode = ASDisplayNode()
        self.bottomSeparatorNode.isLayerBacked = true
        
        super.init()
        
        self.addSubnode(self.backgroundNode)
        self.addSubnode(self.topSeparatorNode)
        self.addSubnode(self.bottomSeparatorNode)
    }
    
    func update(width: CGFloat, presentationData: PresentationData, items: [PeerInfoScreenItem], transition: ContainedViewLayoutTransition) -> CGFloat {
        self.backgroundNode.backgroundColor = presentationData.theme.list.itemBlocksBackgroundColor
        self.topSeparatorNode.backgroundColor = presentationData.theme.list.itemBlocksSeparatorColor
        self.bottomSeparatorNode.backgroundColor = presentationData.theme.list.itemBlocksSeparatorColor
        
        var contentHeight: CGFloat = 0.0
        var contentWithBackgroundHeight: CGFloat = 0.0
        var contentWithBackgroundOffset: CGFloat = 0.0
        
        for i in 0 ..< items.count {
            let item = items[i]
            
            let itemNode: PeerInfoScreenItemNode
            var wasAdded = false
            if let current = self.itemNodes[item.id] {
                itemNode = current
            } else {
                wasAdded = true
                itemNode = item.node()
                self.itemNodes[item.id] = itemNode
                self.addSubnode(itemNode)
                itemNode.bringToFrontForHighlight = { [weak self, weak itemNode] in
                    guard let strongSelf = self, let itemNode = itemNode else {
                        return
                    }
                    strongSelf.view.bringSubviewToFront(itemNode.view)
                }
            }
            
            let itemTransition: ContainedViewLayoutTransition = wasAdded ? .immediate : transition
            
            let topItem: PeerInfoScreenItem?
            if i == 0 {
                topItem = nil
            } else if items[i - 1] is PeerInfoScreenHeaderItem {
                topItem = nil
            } else {
                topItem = items[i - 1]
            }
            
            let bottomItem: PeerInfoScreenItem?
            if i == items.count - 1 {
                bottomItem = nil
            } else if items[i + 1] is PeerInfoScreenCommentItem {
                bottomItem = nil
            } else {
                bottomItem = items[i + 1]
            }
            
            let itemHeight = itemNode.update(width: width, presentationData: presentationData, item: item, topItem: topItem, bottomItem: bottomItem, transition: itemTransition)
            let itemFrame = CGRect(origin: CGPoint(x: 0.0, y: contentHeight), size: CGSize(width: width, height: itemHeight))
            itemTransition.updateFrame(node: itemNode, frame: itemFrame)
            if wasAdded {
                itemNode.alpha = 0.0
                transition.updateAlpha(node: itemNode, alpha: 1.0)
            }
            
            if item is PeerInfoScreenCommentItem {
            } else {
                contentWithBackgroundHeight += itemHeight
            }
            contentHeight += itemHeight
            
            if item is PeerInfoScreenHeaderItem {
                contentWithBackgroundOffset = contentHeight
            }
        }
        
        var removeIds: [AnyHashable] = []
        for (id, _) in self.itemNodes {
            if !items.contains(where: { $0.id == id }) {
                removeIds.append(id)
            }
        }
        for id in removeIds {
            if let itemNode = self.itemNodes.removeValue(forKey: id) {
                transition.updateAlpha(node: itemNode, alpha: 0.0, completion: { [weak itemNode] _ in
                    itemNode?.removeFromSupernode()
                })
            }
        }
        
        transition.updateFrame(node: self.backgroundNode, frame: CGRect(origin: CGPoint(x: 0.0, y: contentWithBackgroundOffset), size: CGSize(width: width, height: max(0.0, contentWithBackgroundHeight - contentWithBackgroundOffset))))
        transition.updateFrame(node: self.topSeparatorNode, frame: CGRect(origin: CGPoint(x: 0.0, y: contentWithBackgroundOffset - UIScreenPixel), size: CGSize(width: width, height: UIScreenPixel)))
        transition.updateFrame(node: self.bottomSeparatorNode, frame: CGRect(origin: CGPoint(x: 0.0, y: contentWithBackgroundHeight), size: CGSize(width: width, height: UIScreenPixel)))
        
        if contentHeight.isZero {
            transition.updateAlpha(node: self.topSeparatorNode, alpha: 0.0)
            transition.updateAlpha(node: self.bottomSeparatorNode, alpha: 0.0)
        } else {
            transition.updateAlpha(node: self.topSeparatorNode, alpha: 1.0)
            transition.updateAlpha(node: self.bottomSeparatorNode, alpha: 1.0)
        }
        
        return contentHeight
    }
    
    func updateVisibleItems(in rect: CGRect) {
        
    }
}

final class PeerInfoSelectionPanelNode: ASDisplayNode {
    private let context: AccountContext
    private let peerId: PeerId
    
    private let deleteMessages: () -> Void
    private let shareMessages: () -> Void
    private let forwardMessages: () -> Void
    private let reportMessages: () -> Void
    
    let selectionPanel: ChatMessageSelectionInputPanelNode
    let separatorNode: ASDisplayNode
    let backgroundNode: ASDisplayNode
    
    init(context: AccountContext, peerId: PeerId, deleteMessages: @escaping () -> Void, shareMessages: @escaping () -> Void, forwardMessages: @escaping () -> Void, reportMessages: @escaping () -> Void) {
        self.context = context
        self.peerId = peerId
        self.deleteMessages = deleteMessages
        self.shareMessages = shareMessages
        self.forwardMessages = forwardMessages
        self.reportMessages = reportMessages
        
        let presentationData = context.sharedContext.currentPresentationData.with { $0 }
        
        self.separatorNode = ASDisplayNode()
        self.backgroundNode = ASDisplayNode()
        
        self.selectionPanel = ChatMessageSelectionInputPanelNode(theme: presentationData.theme, strings: presentationData.strings, peerMedia: true)
        self.selectionPanel.context = context
        self.selectionPanel.backgroundColor = presentationData.theme.chat.inputPanel.panelBackgroundColor
        
        let interfaceInteraction = ChatPanelInterfaceInteraction(setupReplyMessage: { _, _ in
        }, setupEditMessage: { _, _ in
        }, beginMessageSelection: { _, _ in
        }, deleteSelectedMessages: {
            deleteMessages()
        }, reportSelectedMessages: {
            reportMessages()
        }, reportMessages: { _, _ in
        }, deleteMessages: { _, _, f in
            f(.default)
        }, forwardSelectedMessages: {
            forwardMessages()
        }, forwardCurrentForwardMessages: {
        }, forwardMessages: { _ in
        }, shareSelectedMessages: {
            shareMessages()
        }, updateTextInputStateAndMode: { _ in
        }, updateInputModeAndDismissedButtonKeyboardMessageId: { _ in
        }, openStickers: {
        }, editMessage: {
        }, beginMessageSearch: { _, _ in
        }, dismissMessageSearch: {
        }, updateMessageSearch: { _ in
        }, openSearchResults: {
        }, navigateMessageSearch: { _ in
        }, openCalendarSearch: {
        }, toggleMembersSearch: { _ in
        }, navigateToMessage: { _ in
        }, navigateToChat: { _ in
        }, openPeerInfo: {
        }, togglePeerNotifications: {
        }, sendContextResult: { _, _, _, _ in
            return false
        }, sendBotCommand: { _, _ in
        }, sendBotStart: { _ in
        }, botSwitchChatWithPayload: { _, _ in
        }, beginMediaRecording: { _ in
        }, finishMediaRecording: { _ in
        }, stopMediaRecording: {
        }, lockMediaRecording: {
        }, deleteRecordedMedia: {
        }, sendRecordedMedia: {
        }, displayRestrictedInfo: { _, _ in
        }, displayVideoUnmuteTip: { _ in
        }, switchMediaRecordingMode: {
        }, setupMessageAutoremoveTimeout: {
        }, sendSticker: { _, _, _ in
            return false
        }, unblockPeer: {
        }, pinMessage: { _ in
        }, unpinMessage: {
        }, shareAccountContact: {
        }, reportPeer: {
        }, presentPeerContact: {
        }, dismissReportPeer: {
        }, deleteChat: {
        }, beginCall: {
        }, toggleMessageStickerStarred: { _ in
        }, presentController: { _, _ in
        }, getNavigationController: {
            return nil
        }, presentGlobalOverlayController: { _, _ in
        }, navigateFeed: {
        }, openGrouping: {
        }, toggleSilentPost: {
        }, requestUnvoteInMessage: { _ in
        }, requestStopPollInMessage: { _ in
        }, updateInputLanguage: { _ in
        }, unarchiveChat: {
        }, openLinkEditing: {
        }, reportPeerIrrelevantGeoLocation: {
        }, displaySlowmodeTooltip: { _, _ in
        }, displaySendMessageOptions: { _, _ in
        }, openScheduledMessages: {
        }, displaySearchResultsTooltip: { _, _ in
        }, statuses: nil)
        
        self.selectionPanel.interfaceInteraction = interfaceInteraction
        
        super.init()
        
        self.addSubnode(self.backgroundNode)
        self.addSubnode(self.separatorNode)
        self.addSubnode(self.selectionPanel)
    }
    
    func update(layout: ContainerViewLayout, presentationData: PresentationData, transition: ContainedViewLayoutTransition) -> CGFloat {
        self.backgroundNode.backgroundColor = presentationData.theme.rootController.navigationBar.backgroundColor
        self.separatorNode.backgroundColor = presentationData.theme.rootController.navigationBar.separatorColor
        
        let interfaceState = ChatPresentationInterfaceState(chatWallpaper: .color(0), theme: presentationData.theme, strings: presentationData.strings, dateTimeFormat: presentationData.dateTimeFormat, nameDisplayOrder: presentationData.nameDisplayOrder, limitsConfiguration: .defaultValue, fontSize: .regular, bubbleCorners: PresentationChatBubbleCorners(mainRadius: 16.0, auxiliaryRadius: 8.0, mergeBubbleCorners: true), accountPeerId: self.context.account.peerId, mode: .standard(previewing: false), chatLocation: .peer(self.peerId), isScheduledMessages: false)
        let panelHeight = self.selectionPanel.updateLayout(width: layout.size.width, leftInset: layout.safeInsets.left, rightInset: layout.safeInsets.right, maxHeight: 0.0, isSecondary: false, transition: transition, interfaceState: interfaceState, metrics: layout.metrics)
        
        transition.updateFrame(node: self.selectionPanel, frame: CGRect(origin: CGPoint(), size: CGSize(width: layout.size.width, height: panelHeight)))
        
        let panelHeightWithInset = panelHeight + layout.intrinsicInsets.bottom
        
        transition.updateFrame(node: self.backgroundNode, frame: CGRect(origin: CGPoint(), size: CGSize(width: layout.size.width, height: panelHeightWithInset)))
        transition.updateFrame(node: self.separatorNode, frame: CGRect(origin: CGPoint(x: 0.0, y: -UIScreenPixel), size: CGSize(width: layout.size.width, height: UIScreenPixel)))
        
        return panelHeightWithInset
    }
}

private enum PeerInfoBotCommand {
    case settings
    case help
    case privacy
}

private enum PeerInfoParticipantsSection {
    case members
    case admins
    case banned
}

private enum PeerInfoMemberAction {
    case promote
    case restrict
    case remove
}

private enum PeerInfoContextSubject {
    case bio
    case phone(String)
    case link
}

private final class PeerInfoInteraction {
    let openChat: () -> Void
    let openUsername: (String) -> Void
    let openPhone: (String) -> Void
    let editingOpenNotificationSettings: () -> Void
    let editingOpenSoundSettings: () -> Void
    let editingToggleShowMessageText: (Bool) -> Void
    let requestDeleteContact: () -> Void
    let openChat: () -> Void
    let openAddContact: () -> Void
    let updateBlocked: (Bool) -> Void
    let openReport: (Bool) -> Void
    let openShareBot: () -> Void
    let openAddBotToGroup: () -> Void
    let performBotCommand: (PeerInfoBotCommand) -> Void
    let editingOpenPublicLinkSetup: () -> Void
    let editingOpenDiscussionGroupSetup: () -> Void
    let editingToggleMessageSignatures: (Bool) -> Void
    let openParticipantsSection: (PeerInfoParticipantsSection) -> Void
    let editingOpenPreHistorySetup: () -> Void
    let openPermissions: () -> Void
    let editingOpenStickerPackSetup: () -> Void
    let openLocation: () -> Void
    let editingOpenSetupLocation: () -> Void
    let openPeerInfo: (Peer) -> Void
    let performMemberAction: (PeerInfoMember, PeerInfoMemberAction) -> Void
    let openPeerInfoContextMenu: (PeerInfoContextSubject, ASDisplayNode) -> Void
    let performBioLinkAction: (TextLinkItemActionType, TextLinkItem) -> Void
    
    init(
        openChat: @escaping () -> Void,
        openUsername: @escaping (String) -> Void,
        openPhone: @escaping (String) -> Void,
        editingOpenNotificationSettings: @escaping () -> Void,
        editingOpenSoundSettings: @escaping () -> Void,
        editingToggleShowMessageText: @escaping (Bool) -> Void,
        requestDeleteContact: @escaping () -> Void,
        openChat: @escaping () -> Void,
        openAddContact: @escaping () -> Void,
        updateBlocked: @escaping (Bool) -> Void,
        openReport: @escaping (Bool) -> Void,
        openShareBot: @escaping () -> Void,
        openAddBotToGroup: @escaping () -> Void,
        performBotCommand: @escaping (PeerInfoBotCommand) -> Void,
        editingOpenPublicLinkSetup: @escaping () -> Void,
        editingOpenDiscussionGroupSetup: @escaping () -> Void,
        editingToggleMessageSignatures: @escaping (Bool) -> Void,
        openParticipantsSection: @escaping (PeerInfoParticipantsSection) -> Void,
        editingOpenPreHistorySetup: @escaping () -> Void,
        openPermissions: @escaping () -> Void,
        editingOpenStickerPackSetup: @escaping () -> Void,
        openLocation: @escaping () -> Void,
        editingOpenSetupLocation: @escaping () -> Void,
        openPeerInfo: @escaping (Peer) -> Void,
        performMemberAction: @escaping (PeerInfoMember, PeerInfoMemberAction) -> Void,
        openPeerInfoContextMenu: @escaping (PeerInfoContextSubject, ASDisplayNode) -> Void,
        performBioLinkAction: @escaping (TextLinkItemActionType, TextLinkItem) -> Void
    ) {
        self.openChat = openChat
        self.openUsername = openUsername
        self.openPhone = openPhone
        self.editingOpenNotificationSettings = editingOpenNotificationSettings
        self.editingOpenSoundSettings = editingOpenSoundSettings
        self.editingToggleShowMessageText = editingToggleShowMessageText
        self.requestDeleteContact = requestDeleteContact
        self.openChat = openChat
        self.openAddContact = openAddContact
        self.updateBlocked = updateBlocked
        self.openReport = openReport
        self.openShareBot = openShareBot
        self.openAddBotToGroup = openAddBotToGroup
        self.performBotCommand = performBotCommand
        self.editingOpenPublicLinkSetup = editingOpenPublicLinkSetup
        self.editingOpenDiscussionGroupSetup = editingOpenDiscussionGroupSetup
        self.editingToggleMessageSignatures = editingToggleMessageSignatures
        self.openParticipantsSection = openParticipantsSection
        self.editingOpenPreHistorySetup = editingOpenPreHistorySetup
        self.openPermissions = openPermissions
        self.editingOpenStickerPackSetup = editingOpenStickerPackSetup
        self.openLocation = openLocation
        self.editingOpenSetupLocation = editingOpenSetupLocation
        self.openPeerInfo = openPeerInfo
        self.performMemberAction = performMemberAction
        self.openPeerInfoContextMenu = openPeerInfoContextMenu
        self.performBioLinkAction = performBioLinkAction
    }
}

private let enabledBioEntities: EnabledEntityTypes = [.url, .mention, .hashtag]

<<<<<<< HEAD
private func infoItems(data: PeerInfoScreenData?, mainAction: PeerInfoScreenMainAction, context: AccountContext, presentationData: PresentationData, interaction: PeerInfoInteraction) -> [(AnyHashable, [PeerInfoScreenItem])] {
=======
private func infoItems(data: PeerInfoScreenData?, context: AccountContext, presentationData: PresentationData, interaction: PeerInfoInteraction, nearbyPeer: Bool) -> [(AnyHashable, [PeerInfoScreenItem])] {
>>>>>>> 7ffa03a3
    guard let data = data else {
        return []
    }
    
    enum Section: Int, CaseIterable {
        case groupLocation
        case peerInfo
        case peerMembers
    }
    
    var items: [Section: [PeerInfoScreenItem]] = [:]
    for section in Section.allCases {
        items[section] = []
    }
    
    let bioContextAction: (ASDisplayNode) -> Void = { sourceNode in
        interaction.openPeerInfoContextMenu(.bio, sourceNode)
    }
    let bioLinkAction: (TextLinkItemActionType, TextLinkItem) -> Void = { action, item in
        interaction.performBioLinkAction(action, item)
    }
    
    if let user = data.peer as? TelegramUser {
        if let phone = user.phone {
            let formattedPhone = formatPhoneNumber(phone)
            items[.peerInfo]!.append(PeerInfoScreenLabeledValueItem(id: 2, label: presentationData.strings.ContactInfo_PhoneLabelMobile, text: formattedPhone, textColor: .accent, action: {
                interaction.openPhone(phone)
            }, longTapAction: { sourceNode in
                interaction.openPeerInfoContextMenu(.phone(formattedPhone), sourceNode)
            }))
        }
        if let username = user.username {
            items[.peerInfo]!.append(PeerInfoScreenLabeledValueItem(id: 1, label: presentationData.strings.Profile_Username, text: "@\(username)", textColor: .accent, action: {
                interaction.openUsername(username)
            }, longTapAction: { sourceNode in
                interaction.openPeerInfoContextMenu(.link, sourceNode)
            }))
        }
        if let cachedData = data.cachedData as? CachedUserData {
            if user.isScam {
                items[.peerInfo]!.append(PeerInfoScreenLabeledValueItem(id: 0, label: user.botInfo == nil ? presentationData.strings.Profile_About : presentationData.strings.Channel_AboutItem, text: user.botInfo != nil ? presentationData.strings.UserInfo_ScamBotWarning : presentationData.strings.UserInfo_ScamUserWarning, textColor: .primary, textBehavior: .multiLine(maxLines: 100, enabledEntities: user.botInfo != nil ? enabledBioEntities : []), action: nil))
            } else if let about = cachedData.about, !about.isEmpty {
                items[.peerInfo]!.append(PeerInfoScreenLabeledValueItem(id: 0, label: user.botInfo == nil ? presentationData.strings.Profile_About : presentationData.strings.Channel_AboutItem, text: about, textColor: .primary, textBehavior: .multiLine(maxLines: 100, enabledEntities: enabledBioEntities), action: nil, longTapAction: bioContextAction, linkItemAction: bioLinkAction))
            }
        }
<<<<<<< HEAD
        if !data.isContact {
            if user.botInfo == nil {
                switch mainAction {
                case .addContact:
                    items[.peerInfo]!.append(PeerInfoScreenActionItem(id: 3, text: presentationData.strings.UserInfo_AddContact, action: {
                        interaction.openAddContact()
                    }))
                case .message:
                    items[.peerInfo]!.append(PeerInfoScreenActionItem(id: 3, text: presentationData.strings.UserInfo_SendMessage, action: {
                        interaction.openChat()
                    }))
=======
        if nearbyPeer {
            items[.peerInfo]!.append(PeerInfoScreenActionItem(id: 3, text: presentationData.strings.UserInfo_SendMessage, action: {
                interaction.openChat()
            }))
            
            items[.peerInfo]!.append(PeerInfoScreenActionItem(id: 4, text: presentationData.strings.ReportPeer_Report, color: .destructive, action: {
                interaction.openReport(true)
            }))
        } else {
            if !data.isContact {
                if user.botInfo == nil {
                    items[.peerInfo]!.append(PeerInfoScreenActionItem(id: 3, text: presentationData.strings.UserInfo_AddContact, action: {
                        interaction.openAddContact()
                    }))
>>>>>>> 7ffa03a3
                }
            }
        
            if let cachedData = data.cachedData as? CachedUserData {
                if cachedData.isBlocked {
                    items[.peerInfo]!.append(PeerInfoScreenActionItem(id: 4, text: user.botInfo != nil ? presentationData.strings.Bot_Unblock : presentationData.strings.Conversation_Unblock, action: {
                        interaction.updateBlocked(false)
                    }))
                } else {
                    if user.flags.contains(.isSupport) || data.isContact {
                    } else {
                        items[.peerInfo]!.append(PeerInfoScreenActionItem(id: 4, text: user.botInfo != nil ? presentationData.strings.Bot_Stop : presentationData.strings.Conversation_BlockUser, color: .destructive, action: {
                            interaction.updateBlocked(true)
                        }))
                    }
                }
            }
        }
        
        if user.botInfo != nil, !user.isVerified {
            items[.peerInfo]!.append(PeerInfoScreenActionItem(id: 5, text: presentationData.strings.ReportPeer_Report, action: {
                interaction.openReport(false)
            }))
        }
    } else if let channel = data.peer as? TelegramChannel {
        let ItemUsername = 1
        let ItemAbout = 2
        let ItemAdmins = 3
        let ItemMembers = 4
        let ItemBanned = 5
        let ItemReport = 6
        let ItemLocationHeader = 7
        let ItemLocation = 8
        
        if let location = (data.cachedData as? CachedChannelData)?.peerGeoLocation {
            items[.groupLocation]!.append(PeerInfoScreenHeaderItem(id: ItemLocationHeader, text: presentationData.strings.GroupInfo_Location.uppercased()))
            
            let imageSignal = chatMapSnapshotImage(account: context.account, resource: MapSnapshotMediaResource(latitude: location.latitude, longitude: location.longitude, width: 90, height: 90))
            items[.groupLocation]!.append(PeerInfoScreenAddressItem(
                id: ItemLocation,
                label: "",
                text: location.address.replacingOccurrences(of: ", ", with: "\n"),
                imageSignal: imageSignal,
                action: {
                    interaction.openLocation()
                }
            ))
        }
        
        if let username = channel.username {
            items[.peerInfo]!.append(PeerInfoScreenLabeledValueItem(id: ItemUsername, label: presentationData.strings.Channel_LinkItem, text: "https://t.me/\(username)", textColor: .accent, action: {
                interaction.openUsername(username)
            }, longTapAction: { sourceNode in
                interaction.openPeerInfoContextMenu(.link, sourceNode)
            }))
        }
        if let cachedData = data.cachedData as? CachedChannelData {
            if channel.isScam {
                items[.peerInfo]!.append(PeerInfoScreenLabeledValueItem(id: ItemAbout, label: presentationData.strings.Channel_AboutItem, text: presentationData.strings.GroupInfo_ScamGroupWarning, textColor: .primary, textBehavior: .multiLine(maxLines: 100, enabledEntities: enabledBioEntities), action: nil))
            } else if let about = cachedData.about, !about.isEmpty {
                items[.peerInfo]!.append(PeerInfoScreenLabeledValueItem(id: ItemAbout, label: presentationData.strings.Channel_AboutItem, text: about, textColor: .primary, textBehavior: .multiLine(maxLines: 100, enabledEntities: enabledBioEntities), action: nil, longTapAction: bioContextAction, linkItemAction: bioLinkAction))
            }
            
            if case .broadcast = channel.info {
                var canEditMembers = false
                if channel.hasPermission(.banMembers) {
                    canEditMembers = true
                }
                if canEditMembers {
                    if channel.adminRights != nil || channel.flags.contains(.isCreator) {
                        let adminCount = cachedData.participantsSummary.adminCount ?? 0
                        let memberCount = cachedData.participantsSummary.memberCount ?? 0
                        let bannedCount = cachedData.participantsSummary.kickedCount ?? 0
                        
                        items[.peerInfo]!.append(PeerInfoScreenDisclosureItem(id: ItemAdmins, label: "\(adminCount == 0 ? "" : "\(presentationStringsFormattedNumber(adminCount, presentationData.dateTimeFormat.groupingSeparator))")", text: presentationData.strings.GroupInfo_Administrators, action: {
                            interaction.openParticipantsSection(.admins)
                        }))
                        items[.peerInfo]!.append(PeerInfoScreenDisclosureItem(id: ItemMembers, label: "\(memberCount == 0 ? "" : "\(presentationStringsFormattedNumber(memberCount, presentationData.dateTimeFormat.groupingSeparator))")", text: presentationData.strings.Channel_Info_Subscribers, action: {
                            interaction.openParticipantsSection(.members)
                        }))
                        items[.peerInfo]!.append(PeerInfoScreenDisclosureItem(id: ItemBanned, label: "\(bannedCount == 0 ? "" : "\(presentationStringsFormattedNumber(bannedCount, presentationData.dateTimeFormat.groupingSeparator))")", text: presentationData.strings.GroupInfo_Permissions_Removed, action: {
                            interaction.openParticipantsSection(.banned)
                        }))
                    }
                }
            }
        }
    } else if let group = data.peer as? TelegramGroup {
        if let cachedData = data.cachedData as? CachedGroupData {
            if group.isScam {
                items[.peerInfo]!.append(PeerInfoScreenLabeledValueItem(id: 0, label: presentationData.strings.Channel_AboutItem, text: presentationData.strings.GroupInfo_ScamGroupWarning, textColor: .primary, textBehavior: .multiLine(maxLines: 100, enabledEntities: enabledBioEntities), action: nil))
            } else if let about = cachedData.about, !about.isEmpty {
                items[.peerInfo]!.append(PeerInfoScreenLabeledValueItem(id: 0, label: presentationData.strings.Channel_AboutItem, text: about, textColor: .primary, textBehavior: .multiLine(maxLines: 100, enabledEntities: enabledBioEntities), action: nil, longTapAction: bioContextAction, linkItemAction: bioLinkAction))
            }
        }
    }
    
    if let peer = data.peer, let members = data.members, case let .shortList(_, memberList) = members {
        for member in memberList {
            var presence = member.presence
            let isAccountPeer = member.id == context.account.peerId
            if isAccountPeer {
                presence = TelegramUserPresence(status: .present(until: Int32.max - 1), lastActivity: 0)
            }
            items[.peerMembers]!.append(PeerInfoScreenMemberItem(id: member.id, context: context, enclosingPeer: peer, member: member, action: isAccountPeer ? nil : { action in
                switch action {
                case .open:
                    interaction.openPeerInfo(member.peer)
                case .promote:
                    interaction.performMemberAction(member, .promote)
                case .restrict:
                    interaction.performMemberAction(member, .restrict)
                case .remove:
                    interaction.performMemberAction(member, .remove)
                }
            }))
        }
    }
    
    var result: [(AnyHashable, [PeerInfoScreenItem])] = []
    for section in Section.allCases {
        if let sectionItems = items[section], !sectionItems.isEmpty {
            result.append((section, sectionItems))
        }
    }
    return result
}

private func editingItems(data: PeerInfoScreenData?, context: AccountContext, presentationData: PresentationData, interaction: PeerInfoInteraction) -> [(AnyHashable, [PeerInfoScreenItem])] {
    enum Section: Int, CaseIterable {
        case notifications
        case groupLocation
        case peerPublicSettings
        case peerSettings
    }
    
    var items: [Section: [PeerInfoScreenItem]] = [:]
    for section in Section.allCases {
        items[section] = []
    }
    
    if let data = data, let notificationSettings = data.notificationSettings {
        let notificationsLabel: String
        let soundLabel: String
        let notificationSettings = notificationSettings as? TelegramPeerNotificationSettings ?? TelegramPeerNotificationSettings.defaultSettings
        if case let .muted(until) = notificationSettings.muteState, until >= Int32(CFAbsoluteTimeGetCurrent() + NSTimeIntervalSince1970) {
            if until < Int32.max - 1 {
                notificationsLabel = stringForRemainingMuteInterval(strings: presentationData.strings, muteInterval: until)
            } else {
                notificationsLabel = presentationData.strings.UserInfo_NotificationsDisabled
            }
        } else {
            notificationsLabel = presentationData.strings.UserInfo_NotificationsEnabled
        }
    
        let globalNotificationSettings: GlobalNotificationSettings = data.globalNotificationSettings ?? GlobalNotificationSettings.defaultSettings
        soundLabel = localizedPeerNotificationSoundString(strings: presentationData.strings, sound: notificationSettings.messageSound, default: globalNotificationSettings.effective.privateChats.sound)
        
        items[.notifications]!.append(PeerInfoScreenDisclosureItem(id: 0, label: notificationsLabel, text: presentationData.strings.GroupInfo_Notifications, action: {
            interaction.editingOpenNotificationSettings()
        }))
        items[.notifications]!.append(PeerInfoScreenDisclosureItem(id: 1, label: soundLabel, text: presentationData.strings.GroupInfo_Sound, action: {
            interaction.editingOpenSoundSettings()
        }))
        items[.notifications]!.append(PeerInfoScreenSwitchItem(id: 2, text: presentationData.strings.Notification_Exceptions_PreviewAlwaysOn, value: notificationSettings.displayPreviews != .hide, toggled: { value in
            interaction.editingToggleShowMessageText(value)
        }))
    }
    
    if let data = data {
        if let user = data.peer as? TelegramUser {
            let ItemDelete = 0
            if data.isContact {
                items[.peerSettings]!.append(PeerInfoScreenActionItem(id: ItemDelete, text: presentationData.strings.UserInfo_DeleteContact, color: .destructive, action: {
                    interaction.requestDeleteContact()
                }))
            }
        } else if let channel = data.peer as? TelegramChannel {
            let ItemUsername = 1
            let ItemDiscussionGroup = 2
            let ItemSignMessages = 3
            let ItemSignMessagesHelp = 4
            
            switch channel.info {
            case .broadcast:
                if channel.flags.contains(.isCreator) {
                    let linkText: String
                    if let username = channel.username {
                        linkText = "@\(username)"
                    } else {
                        linkText = presentationData.strings.Channel_Setup_TypePrivate
                    }
                    items[.peerSettings]!.append(PeerInfoScreenDisclosureItem(id: ItemUsername, label: linkText, text: presentationData.strings.Channel_TypeSetup_Title, action: {
                        interaction.editingOpenPublicLinkSetup()
                    }))
                    
                    let discussionGroupTitle: String
                    if let cachedData = data.cachedData as? CachedChannelData {
                        if let peer = data.linkedDiscussionPeer {
                            if let addressName = peer.addressName, !addressName.isEmpty {
                                discussionGroupTitle = "@\(addressName)"
                            } else {
                                discussionGroupTitle = peer.displayTitle(strings: presentationData.strings, displayOrder: presentationData.nameDisplayOrder)
                            }
                        } else {
                            discussionGroupTitle = presentationData.strings.Channel_DiscussionGroupAdd
                        }
                    } else {
                        discussionGroupTitle = "..."
                    }
                    
                    items[.peerSettings]!.append(PeerInfoScreenDisclosureItem(id: ItemDiscussionGroup, label: discussionGroupTitle, text: presentationData.strings.Channel_DiscussionGroup, action: {
                        interaction.editingOpenDiscussionGroupSetup()
                    }))
                    
                    let messagesShouldHaveSignatures: Bool
                    switch channel.info {
                    case let .broadcast(info):
                        messagesShouldHaveSignatures = info.flags.contains(.messagesShouldHaveSignatures)
                    default:
                        messagesShouldHaveSignatures = false
                    }
                    items[.peerSettings]!.append(PeerInfoScreenSwitchItem(id: ItemSignMessages, text: presentationData.strings.Channel_SignMessages, value: messagesShouldHaveSignatures, toggled: { value in
                        interaction.editingToggleMessageSignatures(value)
                    }))
                    items[.peerSettings]!.append(PeerInfoScreenCommentItem(id: ItemSignMessagesHelp, text: presentationData.strings.Channel_SignMessages_Help))
                }
            case .group:
                let ItemUsername = 1
                let ItemLinkedChannel = 2
                let ItemPreHistory = 3
                let ItemStickerPack = 4
                let ItemPermissions = 5
                let ItemAdmins = 6
                let ItemLocationHeader = 7
                let ItemLocation = 8
                let ItemLocationSetup = 9
                
                let isCreator = channel.flags.contains(.isCreator)
                let isPublic = channel.username != nil
                
                if let cachedData = data.cachedData as? CachedChannelData {
                    if isCreator, let location = cachedData.peerGeoLocation {
                        items[.groupLocation]!.append(PeerInfoScreenHeaderItem(id: ItemLocationHeader, text: presentationData.strings.GroupInfo_Location.uppercased()))
                        
                        let imageSignal = chatMapSnapshotImage(account: context.account, resource: MapSnapshotMediaResource(latitude: location.latitude, longitude: location.longitude, width: 90, height: 90))
                        items[.groupLocation]!.append(PeerInfoScreenAddressItem(
                            id: ItemLocation,
                            label: "",
                            text: location.address.replacingOccurrences(of: ", ", with: "\n"),
                            imageSignal: imageSignal,
                            action: {
                                interaction.openLocation()
                            }
                        ))
                        if cachedData.flags.contains(.canChangePeerGeoLocation) {
                            items[.groupLocation]!.append(PeerInfoScreenActionItem(id: ItemLocationSetup, text: presentationData.strings.Group_Location_ChangeLocation, action: {
                                interaction.editingOpenSetupLocation()
                            }))
                        }
                    }
                    
                    if isCreator || (channel.adminRights != nil && channel.hasPermission(.pinMessages)) {
                        if cachedData.peerGeoLocation != nil {
                            if isCreator {
                                let linkText: String
                                if let username = channel.username {
                                    linkText = "@\(username)"
                                } else {
                                    linkText = presentationData.strings.GroupInfo_PublicLinkAdd
                                }
                                items[.peerSettings]!.append(PeerInfoScreenDisclosureItem(id: ItemUsername, label: linkText, text: presentationData.strings.GroupInfo_PublicLink, action: {
                                    interaction.editingOpenPublicLinkSetup()
                                }))
                            }
                        } else {
                            if cachedData.flags.contains(.canChangeUsername) {
                                items[.peerPublicSettings]!.append(PeerInfoScreenDisclosureItem(id: ItemUsername, label: isPublic ? presentationData.strings.Channel_Setup_TypePublic : presentationData.strings.Channel_Setup_TypePrivate, text: presentationData.strings.GroupInfo_GroupType, action: {
                                    interaction.editingOpenPublicLinkSetup()
                                }))
                                
                                if let linkedDiscussionPeer = data.linkedDiscussionPeer {
                                    let peerTitle: String
                                    if let addressName = linkedDiscussionPeer.addressName, !addressName.isEmpty {
                                        peerTitle = "@\(addressName)"
                                    } else {
                                        peerTitle = linkedDiscussionPeer.displayTitle(strings: presentationData.strings, displayOrder: presentationData.nameDisplayOrder)
                                    }
                                    items[.peerPublicSettings]!.append(PeerInfoScreenDisclosureItem(id: ItemLinkedChannel, label: peerTitle, text: presentationData.strings.Group_LinkedChannel, action: {
                                        interaction.editingOpenDiscussionGroupSetup()
                                    }))
                                }
                            }
                            if !isPublic && cachedData.linkedDiscussionPeerId == nil {
                                items[.peerPublicSettings]!.append(PeerInfoScreenDisclosureItem(id: ItemPreHistory, label: cachedData.flags.contains(.preHistoryEnabled) ? presentationData.strings.GroupInfo_GroupHistoryVisible : presentationData.strings.GroupInfo_GroupHistoryHidden, text: presentationData.strings.GroupInfo_GroupHistory, action: {
                                    interaction.editingOpenPreHistorySetup()
                                }))
                            }
                        }
                    }
                    
                    if cachedData.flags.contains(.canSetStickerSet) && canEditPeerInfo(peer: channel) {
                        items[.peerSettings]!.append(PeerInfoScreenDisclosureItem(id: ItemStickerPack, label: cachedData.stickerPack?.title ?? presentationData.strings.GroupInfo_SharedMediaNone, text: presentationData.strings.Stickers_GroupStickers, action: {
                            interaction.editingOpenStickerPackSetup()
                        }))
                    }
                    
                    var canViewAdminsAndBanned = false
                    if let adminRights = channel.adminRights, !adminRights.isEmpty {
                        canViewAdminsAndBanned = true
                    } else if channel.flags.contains(.isCreator) {
                        canViewAdminsAndBanned = true
                    }
                    
                    if canViewAdminsAndBanned {
                        var activePermissionCount: Int?
                        if let defaultBannedRights = channel.defaultBannedRights {
                            var count = 0
                            for (right, _) in allGroupPermissionList {
                                if !defaultBannedRights.flags.contains(right) {
                                    count += 1
                                }
                            }
                            activePermissionCount = count
                        }
                        
                        items[.peerSettings]!.append(PeerInfoScreenDisclosureItem(id: ItemPermissions, label: activePermissionCount.flatMap({ "\($0)/\(allGroupPermissionList.count)" }) ?? "", text: presentationData.strings.GroupInfo_Permissions, action: {
                            interaction.openPermissions()
                        }))
                        
                        items[.peerSettings]!.append(PeerInfoScreenDisclosureItem(id: ItemAdmins, label: cachedData.participantsSummary.adminCount.flatMap { "\(presentationStringsFormattedNumber($0, presentationData.dateTimeFormat.groupingSeparator))" } ?? "", text: presentationData.strings.GroupInfo_Administrators, action: {
                            interaction.openParticipantsSection(.admins)
                        }))
                    }
                }
            }
        } else if let group = data.peer as? TelegramGroup {
            let ItemUsername = 1
            let ItemPreHistory = 2
            let ItemPermissions = 3
            let ItemAdmins = 4
            
            if case .creator = group.role {
                if let cachedData = data.cachedData as? CachedGroupData {
                    if cachedData.flags.contains(.canChangeUsername) {
                        items[.peerPublicSettings]!.append(PeerInfoScreenDisclosureItem(id: ItemUsername, label: presentationData.strings.Group_Setup_TypePrivate, text: presentationData.strings.GroupInfo_GroupType, action: {
                            interaction.editingOpenPublicLinkSetup()
                        }))
                    }
                }
                items[.peerPublicSettings]!.append(PeerInfoScreenDisclosureItem(id: ItemPreHistory, label: presentationData.strings.GroupInfo_GroupHistoryHidden, text: presentationData.strings.GroupInfo_GroupHistory, action: {
                    interaction.editingOpenPreHistorySetup()
                }))
                var activePermissionCount: Int?
                if let defaultBannedRights = group.defaultBannedRights {
                    var count = 0
                    for (right, _) in allGroupPermissionList {
                        if !defaultBannedRights.flags.contains(right) {
                            count += 1
                        }
                    }
                    activePermissionCount = count
                }
                
                items[.peerSettings]!.append(PeerInfoScreenDisclosureItem(id: ItemPermissions, label: activePermissionCount.flatMap({ "\($0)/\(allGroupPermissionList.count)" }) ?? "", text: presentationData.strings.GroupInfo_Permissions, action: {
                    interaction.openPermissions()
                }))
                
                items[.peerSettings]!.append(PeerInfoScreenDisclosureItem(id: ItemAdmins, label: "", text: presentationData.strings.GroupInfo_Administrators, action: {
                    interaction.openParticipantsSection(.admins)
                }))
            }
        }
    }
    
    var result: [(AnyHashable, [PeerInfoScreenItem])] = []
    for section in Section.allCases {
        if let sectionItems = items[section], !sectionItems.isEmpty {
            result.append((section, sectionItems))
        }
    }
    return result
}

private final class PeerInfoScreenNode: ViewControllerTracingNode, UIScrollViewDelegate {
    private weak var controller: PeerInfoScreen?
    
    private let context: AccountContext
    private let peerId: PeerId
    private let mainAction: PeerInfoScreenMainAction
    
    private var presentationData: PresentationData
    
    let scrollNode: ASScrollNode
    
    let headerNode: PeerInfoHeaderNode
    private var regularSections: [AnyHashable: PeerInfoScreenItemSectionContainerNode] = [:]
    private var editingSections: [AnyHashable: PeerInfoScreenItemSectionContainerNode] = [:]
    private let paneContainerNode: PeerInfoPaneContainerNode
    private var ignoreScrolling: Bool = false
    private var hapticFeedback: HapticFeedback?
    
    private var searchDisplayController: SearchDisplayController?
    
    private var _interaction: PeerInfoInteraction?
    private var interaction: PeerInfoInteraction {
        return self._interaction!
    }
    
    private var _chatInterfaceInteraction: ChatControllerInteraction?
    private var chatInterfaceInteraction: ChatControllerInteraction {
        return self._chatInterfaceInteraction!
    }
    private var hiddenMediaDisposable: Disposable?
    private let hiddenAvatarRepresentationDisposable = MetaDisposable()
    
    private(set) var validLayout: (ContainerViewLayout, CGFloat)?
    private(set) var data: PeerInfoScreenData?
    private(set) var state = PeerInfoState(
        isEditing: false,
        selectedMessageIds: nil,
        updatingAvatar: nil
    )
    private let nearbyPeer: Bool
    private var dataDisposable: Disposable?
    
    private let activeActionDisposable = MetaDisposable()
    private let resolveUrlDisposable = MetaDisposable()
    private let toggleShouldChannelMessagesSignaturesDisposable = MetaDisposable()
    private let selectAddMemberDisposable = MetaDisposable()
    private let addMemberDisposable = MetaDisposable()
    
    private let updateAvatarDisposable = MetaDisposable()
    private let currentAvatarMixin = Atomic<TGMediaAvatarMenuMixin?>(value: nil)
    
    private let _ready = Promise<Bool>()
    var ready: Promise<Bool> {
        return self._ready
    }
    private var didSetReady = false
    
<<<<<<< HEAD
    init(controller: PeerInfoScreen, context: AccountContext, peerId: PeerId, avatarInitiallyExpanded: Bool, keepExpandedButtons: PeerInfoScreenKeepExpandedButtons, mainAction: PeerInfoScreenMainAction) {
=======
    init(controller: PeerInfoScreen, context: AccountContext, peerId: PeerId, avatarInitiallyExpanded: Bool, keepExpandedButtons: PeerInfoScreenKeepExpandedButtons, nearbyPeer: Bool) {
>>>>>>> 7ffa03a3
        self.controller = controller
        self.context = context
        self.peerId = peerId
        self.mainAction = mainAction
        self.presentationData = context.sharedContext.currentPresentationData.with { $0 }
        self.nearbyPeer = nearbyPeer
        
        self.scrollNode = ASScrollNode()
        self.scrollNode.view.delaysContentTouches = false
        
        self.headerNode = PeerInfoHeaderNode(context: context, avatarInitiallyExpanded: avatarInitiallyExpanded, keepExpandedButtons: keepExpandedButtons)
        self.paneContainerNode = PeerInfoPaneContainerNode(context: context, peerId: peerId)
        
        super.init()
        
        self._interaction = PeerInfoInteraction(
            openChat: { [weak self] in
                self?.performButtonAction(key: .message)
            },
            openUsername: { [weak self] value in
                self?.openUsername(value: value)
            },
            openPhone: { [weak self] value in
                self?.openPhone(value: value)
            },
            editingOpenNotificationSettings: { [weak self] in
                self?.editingOpenNotificationSettings()
            },
            editingOpenSoundSettings: { [weak self] in
                self?.editingOpenSoundSettings()
            },
            editingToggleShowMessageText: { [weak self] value in
                self?.editingToggleShowMessageText(value: value)
            },
            requestDeleteContact: { [weak self] in
                self?.requestDeleteContact()
            },
            openChat: { [weak self] in
                self?.openChat()
            },
            openAddContact: { [weak self] in
                self?.openAddContact()
            },
            updateBlocked: { [weak self] block in
                self?.updateBlocked(block: block)
            },
            openReport: { [weak self] user in
                self?.openReport(user: user)
            },
            openShareBot: { [weak self] in
                self?.openShareBot()
            },
            openAddBotToGroup: { [weak self] in
                self?.openAddBotToGroup()
            },
            performBotCommand: { [weak self] command in
                self?.performBotCommand(command: command)
            },
            editingOpenPublicLinkSetup: { [weak self] in
                self?.editingOpenPublicLinkSetup()
            },
            editingOpenDiscussionGroupSetup: { [weak self] in
                self?.editingOpenDiscussionGroupSetup()
            },
            editingToggleMessageSignatures: { [weak self] value in
                self?.editingToggleMessageSignatures(value: value)
            },
            openParticipantsSection: { [weak self] section in
                self?.openParticipantsSection(section: section)
            },
            editingOpenPreHistorySetup: { [weak self] in
                self?.editingOpenPreHistorySetup()
            },
            openPermissions: { [weak self] in
                self?.openPermissions()
            },
            editingOpenStickerPackSetup: { [weak self] in
                self?.editingOpenStickerPackSetup()
            },
            openLocation: { [weak self] in
                self?.openLocation()
            },
            editingOpenSetupLocation: { [weak self] in
                self?.editingOpenSetupLocation()
            },
            openPeerInfo: { [weak self] peer in
                self?.openPeerInfo(peer: peer)
            },
            performMemberAction: { [weak self] member, action in
                self?.performMemberAction(member: member, action: action)
            },
            openPeerInfoContextMenu: { [weak self] subject, sourceNode in
                self?.openPeerInfoContextMenu(subject: subject, sourceNode: sourceNode)
            },
            performBioLinkAction: { [weak self] action, item in
                self?.performBioLinkAction(action: action, item: item)
            }
        )
        
        self._chatInterfaceInteraction = ChatControllerInteraction(openMessage: { [weak self] message, mode in
            guard let strongSelf = self else {
                return false
            }
            return strongSelf.openMessage(id: message.id)
        }, openPeer: { [weak self] id, navigation, _ in
            if let id = id {
                self?.openPeer(peerId: id, navigation: navigation)
            }
        }, openPeerMention: { _ in
        }, openMessageContextMenu: { [weak self] message, _, _, _, _ in
            guard let strongSelf = self else {
                return
            }
            let items = (chatAvailableMessageActionsImpl(postbox: strongSelf.context.account.postbox, accountPeerId: strongSelf.context.account.peerId, messageIds: [message.id])
            |> deliverOnMainQueue).start(next: { actions in
                var messageIds = Set<MessageId>()
                messageIds.insert(message.id)
                
                if let strongSelf = self {
                    if let message = strongSelf.paneContainerNode.findLoadedMessage(id: message.id) {
                        let actionSheet = ActionSheetController(presentationData: strongSelf.presentationData)
                        var items: [ActionSheetButtonItem] = []
                        
                        items.append(ActionSheetButtonItem(title: strongSelf.presentationData.strings.SharedMedia_ViewInChat, color: .accent, action: { [weak actionSheet] in
                            actionSheet?.dismissAnimated()
                            if let strongSelf = self, let navigationController = strongSelf.controller?.navigationController as? NavigationController {
                                strongSelf.context.sharedContext.navigateToChatController(NavigateToChatControllerParams(navigationController: navigationController, context: strongSelf.context, chatLocation: .peer(strongSelf.peerId), subject: .message(message.id)))
                            }
                        }))
                        items.append(ActionSheetButtonItem(title: strongSelf.presentationData.strings.Conversation_ContextMenuForward, color: .accent, action: { [weak actionSheet] in
                            actionSheet?.dismissAnimated()
                            if let strongSelf = self {
                                strongSelf.forwardMessages(messageIds: messageIds)
                            }
                        }))
                        if actions.options.contains(.deleteLocally) || actions.options.contains(.deleteGlobally) {
                            items.append( ActionSheetButtonItem(title: strongSelf.presentationData.strings.Conversation_ContextMenuDelete, color: .destructive, action: { [weak actionSheet] in
                                actionSheet?.dismissAnimated()
                                if let strongSelf = self {
                                    strongSelf.deleteMessages(messageIds: Set(messageIds))
                                }
                            }))
                        }
                        if strongSelf.searchDisplayController == nil {
                            items.append(ActionSheetButtonItem(title: strongSelf.presentationData.strings.Conversation_ContextMenuMore, color: .accent, action: { [weak actionSheet] in
                                actionSheet?.dismissAnimated()
                                if let strongSelf = self {
                                    strongSelf.chatInterfaceInteraction.toggleMessagesSelection([message.id], true)
                                    strongSelf.expandTabs()
                                }
                            }))
                        }
                        actionSheet.setItemGroups([ActionSheetItemGroup(items: items), ActionSheetItemGroup(items: [
                            ActionSheetButtonItem(title: strongSelf.presentationData.strings.Common_Cancel, color: .accent, font: .bold, action: { [weak actionSheet] in
                                actionSheet?.dismissAnimated()
                            })
                        ])])
                        strongSelf.view.endEditing(true)
                        strongSelf.controller?.present(actionSheet, in: .window(.root))
                    }
                }
            })
        }, openMessageContextActions: { [weak self] message, node, rect, gesture in
            guard let strongSelf = self else {
                gesture?.cancel()
                return
            }
            
            let _ = (chatMediaListPreviewControllerData(context: strongSelf.context, message: message, standalone: false, reverseMessageGalleryOrder: false, navigationController: strongSelf.controller?.navigationController as? NavigationController)
            |> deliverOnMainQueue).start(next: { previewData in
                guard let strongSelf = self else {
                    gesture?.cancel()
                    return
                }
                if let previewData = previewData {
                    let context = strongSelf.context
                    let strings = strongSelf.presentationData.strings
                    let items = chatAvailableMessageActionsImpl(postbox: strongSelf.context.account.postbox, accountPeerId: strongSelf.context.account.peerId, messageIds: [message.id])
                    |> map { actions -> [ContextMenuItem] in
                        var items: [ContextMenuItem] = []
                        
                        items.append(.action(ContextMenuActionItem(text: strings.SharedMedia_ViewInChat, icon: { theme in generateTintedImage(image: UIImage(bundleImageName: "Chat/Context Menu/GoToMessage"), color: theme.contextMenu.primaryColor) }, action: { c, f in
                            c.dismiss(completion: {
                                if let strongSelf = self, let navigationController = strongSelf.controller?.navigationController as? NavigationController {
                                    strongSelf.context.sharedContext.navigateToChatController(NavigateToChatControllerParams(navigationController: navigationController, context: strongSelf.context, chatLocation: .peer(strongSelf.peerId), subject: .message(message.id)))
                                }
                            })
                        })))
                        
                        items.append(.action(ContextMenuActionItem(text: strings.Conversation_ContextMenuForward, icon: { theme in generateTintedImage(image: UIImage(bundleImageName: "Chat/Context Menu/Forward"), color: theme.contextMenu.primaryColor) }, action: { c, f in
                            c.dismiss(completion: {
                                if let strongSelf = self {
                                    strongSelf.forwardMessages(messageIds: [message.id])
                                }
                            })
                        })))
                        
                        if actions.options.contains(.deleteLocally) || actions.options.contains(.deleteGlobally) {
                            items.append(.action(ContextMenuActionItem(text: strings.Conversation_ContextMenuDelete, textColor: .destructive, icon: { theme in generateTintedImage(image: UIImage(bundleImageName: "Chat/Context Menu/Delete"), color: theme.contextMenu.destructiveColor) }, action: { c, f in
                                c.setItems(context.account.postbox.transaction { transaction -> [ContextMenuItem] in
                                    var items: [ContextMenuItem] = []
                                    let messageIds = [message.id]
                                    
                                    if let peer = transaction.getPeer(message.id.peerId) {
                                        var personalPeerName: String?
                                        var isChannel = false
                                        if let user = peer as? TelegramUser {
                                            personalPeerName = user.compactDisplayTitle
                                        } else if let channel = peer as? TelegramChannel, case .broadcast = channel.info {
                                            isChannel = true
                                        }
                                        
                                        if actions.options.contains(.deleteGlobally) {
                                            let globalTitle: String
                                            if isChannel {
                                                globalTitle = strongSelf.presentationData.strings.Conversation_DeleteMessagesForMe
                                            } else if let personalPeerName = personalPeerName {
                                                globalTitle = strongSelf.presentationData.strings.Conversation_DeleteMessagesFor(personalPeerName).0
                                            } else {
                                                globalTitle = strongSelf.presentationData.strings.Conversation_DeleteMessagesForEveryone
                                            }
                                            items.append(.action(ContextMenuActionItem(text: globalTitle, textColor: .destructive, icon: { _ in nil }, action: { c, f in
                                                c.dismiss(completion: {
                                                    if let strongSelf = self {
                                                        strongSelf.headerNode.navigationButtonContainer.performAction?(.selectionDone)
                                                        let _ = deleteMessagesInteractively(account: strongSelf.context.account, messageIds: Array(messageIds), type: .forEveryone).start()
                                                    }
                                                })
                                            })))
                                        }
                                        
                                        if actions.options.contains(.deleteLocally) {
                                            var localOptionText = strongSelf.presentationData.strings.Conversation_DeleteMessagesForMe
                                            if strongSelf.context.account.peerId == strongSelf.peerId {
                                                if messageIds.count == 1 {
                                                    localOptionText = strongSelf.presentationData.strings.Conversation_Moderate_Delete
                                                } else {
                                                    localOptionText = strongSelf.presentationData.strings.Conversation_DeleteManyMessages
                                                }
                                            }
                                            items.append(.action(ContextMenuActionItem(text: localOptionText, textColor: .destructive, icon: { _ in nil }, action: { c, f in
                                                c.dismiss(completion: {
                                                    if let strongSelf = self {
                                                        strongSelf.headerNode.navigationButtonContainer.performAction?(.selectionDone)
                                                        let _ = deleteMessagesInteractively(account: strongSelf.context.account, messageIds: Array(messageIds), type: .forLocalPeer).start()
                                                    }
                                                })
                                            })))
                                        }
                                    }
                                    
                                    return items
                                })
                            })))
                        }
                        
                        items.append(.separator)
                        items.append(.action(ContextMenuActionItem(text: strings.Conversation_ContextMenuMore, icon: { theme in
                            return generateTintedImage(image: UIImage(bundleImageName: "Chat/Context Menu/More"), color: theme.actionSheet.primaryTextColor)
                        }, action: { _, f in
                            guard let strongSelf = self else {
                                return
                            }
                            strongSelf.chatInterfaceInteraction.toggleMessagesSelection([message.id], true)
                            strongSelf.expandTabs()
                            f(.default)
                        })))
                        
                        return items
                    }
                    
                    switch previewData {
                    case let .gallery(gallery):
                        gallery.setHintWillBePresentedInPreviewingContext(true)
                        let contextController = ContextController(account: strongSelf.context.account, presentationData: strongSelf.presentationData, source: .controller(ContextControllerContentSourceImpl(controller: gallery, sourceNode: node)), items: items, reactionItems: [], gesture: gesture)
                        strongSelf.controller?.presentInGlobalOverlay(contextController)
                    case .instantPage:
                        break
                    }
                }
            })
        }, navigateToMessage: { fromId, id in
        }, tapMessage: nil, clickThroughMessage: {
        }, toggleMessagesSelection: { [weak self] ids, value in
            guard let strongSelf = self else {
                return
            }
            if var selectedMessageIds = strongSelf.state.selectedMessageIds {
                for id in ids {
                    if value {
                        selectedMessageIds.insert(id)
                    } else {
                        selectedMessageIds.remove(id)
                    }
                }
                strongSelf.state = strongSelf.state.withSelectedMessageIds(selectedMessageIds)
            } else {
                strongSelf.state = strongSelf.state.withSelectedMessageIds(value ? Set(ids) : Set())
            }
            strongSelf.chatInterfaceInteraction.selectionState = strongSelf.state.selectedMessageIds.flatMap { ChatInterfaceSelectionState(selectedIds: $0) }
            if let (layout, navigationHeight) = strongSelf.validLayout {
                strongSelf.containerLayoutUpdated(layout: layout, navigationHeight: navigationHeight, transition: .animated(duration: 0.4, curve: .spring), additive: false)
            }
            strongSelf.paneContainerNode.updateSelectedMessageIds(strongSelf.state.selectedMessageIds, animated: true)
        }, sendCurrentMessage: { _ in
        }, sendMessage: { _ in
        }, sendSticker: { _, _, _, _ in
            return false
        }, sendGif: { _, _, _ in
            return false
        }, requestMessageActionCallback: { _, _, _ in
        }, requestMessageActionUrlAuth: { _, _, _ in
        }, activateSwitchInline: { _, _ in
        }, openUrl: { [weak self] url, _, external, _ in
            guard let strongSelf = self else {
                return
            }
            strongSelf.openUrl(url: url, external: external ?? false)
        }, shareCurrentLocation: {
        }, shareAccountContact: {
        }, sendBotCommand: { _, _ in
        }, openInstantPage: { [weak self] message, associatedData in
            guard let strongSelf = self, let navigationController = strongSelf.controller?.navigationController as? NavigationController else {
                return
            }
            var foundGalleryMessage: Message?
            if let searchContentNode = strongSelf.searchDisplayController?.contentNode as? ChatHistorySearchContainerNode {
                if let galleryMessage = searchContentNode.messageForGallery(message.id) {
                    let _ = (strongSelf.context.account.postbox.transaction { transaction -> Void in
                        if transaction.getMessage(galleryMessage.id) == nil {
                            storeMessageFromSearch(transaction: transaction, message: galleryMessage)
                        }
                    }).start()
                    foundGalleryMessage = galleryMessage
                }
            }
            if foundGalleryMessage == nil, let galleryMessage = strongSelf.paneContainerNode.findLoadedMessage(id: message.id) {
                foundGalleryMessage = galleryMessage
            }
            
            if let foundGalleryMessage = foundGalleryMessage {
                openChatInstantPage(context: strongSelf.context, message: foundGalleryMessage, sourcePeerType: associatedData?.automaticDownloadPeerType, navigationController: navigationController)
            }
        }, openWallpaper: { _ in
        }, openTheme: { _ in
        }, openHashtag: { _, _ in
        }, updateInputState: { _ in
        }, updateInputMode: { _ in
        }, openMessageShareMenu: { _ in
        }, presentController: { _, _ in
        }, navigationController: {
            return nil
        }, chatControllerNode: {
            return nil
        }, reactionContainerNode: {
            return nil
        }, presentGlobalOverlayController: { _, _ in }, callPeer: { _ in
        }, longTap: { [weak self] content, _ in
            guard let strongSelf = self else {
                return
            }
            strongSelf.view.endEditing(true)
            switch content {
            case let .url(url):
                let canOpenIn = availableOpenInOptions(context: strongSelf.context, item: .url(url: url)).count > 1
                let openText = canOpenIn ? strongSelf.presentationData.strings.Conversation_FileOpenIn : strongSelf.presentationData.strings.Conversation_LinkDialogOpen
                let actionSheet = ActionSheetController(presentationData: strongSelf.presentationData)
                actionSheet.setItemGroups([ActionSheetItemGroup(items: [
                    ActionSheetTextItem(title: url),
                    ActionSheetButtonItem(title: openText, color: .accent, action: { [weak actionSheet] in
                        actionSheet?.dismissAnimated()
                        if let strongSelf = self {
                            if canOpenIn {
                                let actionSheet = OpenInActionSheetController(context: strongSelf.context, item: .url(url: url), openUrl: { [weak self] url in
                                    if let strongSelf = self, let navigationController = strongSelf.controller?.navigationController as? NavigationController {
                                        strongSelf.context.sharedContext.openExternalUrl(context: strongSelf.context, urlContext: .generic, url: url, forceExternal: true, presentationData: strongSelf.presentationData, navigationController: navigationController, dismissInput: {
                                        })
                                    }
                                })
                                strongSelf.view.endEditing(true)
                                strongSelf.controller?.present(actionSheet, in: .window(.root))
                            } else {
                                strongSelf.context.sharedContext.applicationBindings.openUrl(url)
                            }
                        }
                    }),
                    ActionSheetButtonItem(title: strongSelf.presentationData.strings.ShareMenu_CopyShareLink, color: .accent, action: { [weak actionSheet] in
                        actionSheet?.dismissAnimated()
                        UIPasteboard.general.string = url
                    }),
                    ActionSheetButtonItem(title: strongSelf.presentationData.strings.Conversation_AddToReadingList, color: .accent, action: { [weak actionSheet] in
                        actionSheet?.dismissAnimated()
                        if let link = URL(string: url) {
                            let _ = try? SSReadingList.default()?.addItem(with: link, title: nil, previewText: nil)
                        }
                    })
                ]), ActionSheetItemGroup(items: [
                    ActionSheetButtonItem(title: strongSelf.presentationData.strings.Common_Cancel, color: .accent, font: .bold, action: { [weak actionSheet] in
                        actionSheet?.dismissAnimated()
                    })
                ])])
                strongSelf.view.endEditing(true)
                strongSelf.controller?.present(actionSheet, in: .window(.root))
            default:
                break
            }
        }, openCheckoutOrReceipt: { _ in
        }, openSearch: {
        }, setupReply: { _ in
        }, canSetupReply: { _ in
            return false
        }, navigateToFirstDateMessage: { _ in
        }, requestRedeliveryOfFailedMessages: { _ in
        }, addContact: { _ in
        }, rateCall: { _, _ in
        }, requestSelectMessagePollOptions: { _, _ in
        }, requestOpenMessagePollResults: { _, _ in
        }, openAppStorePage: {
        }, displayMessageTooltip: { _, _, _, _ in
        }, seekToTimecode: { _, _, _ in
        }, scheduleCurrentMessage: {
        }, sendScheduledMessagesNow: { _ in
        }, editScheduledMessagesTime: { _ in
        }, performTextSelectionAction: { _, _, _ in
        }, updateMessageReaction: { _, _ in
        }, openMessageReactions: { _ in
        }, displaySwipeToReplyHint: {
        }, dismissReplyMarkupMessage: { _ in
        }, openMessagePollResults: { _, _ in
        }, openPollCreation: { _ in
        }, requestMessageUpdate: { _ in
        }, cancelInteractiveKeyboardGestures: {
        }, automaticMediaDownloadSettings: MediaAutoDownloadSettings.defaultSettings,
           pollActionState: ChatInterfacePollActionState(), stickerSettings: ChatInterfaceStickerSettings(loopAnimatedStickers: false))
        self.hiddenMediaDisposable = context.sharedContext.mediaManager.galleryHiddenMediaManager.hiddenIds().start(next: { [weak self] ids in
            guard let strongSelf = self else {
                return
            }
            var hiddenMedia: [MessageId: [Media]] = [:]
            for id in ids {
                if case let .chat(accountId, messageId, media) = id, accountId == strongSelf.context.account.id {
                    hiddenMedia[messageId] = [media]
                }
            }
            strongSelf.chatInterfaceInteraction.hiddenMedia = hiddenMedia
            strongSelf.paneContainerNode.updateHiddenMedia()
        })
        
        self.backgroundColor = self.presentationData.theme.list.blocksBackgroundColor
        
        self.scrollNode.view.showsVerticalScrollIndicator = false
        if #available(iOS 11.0, *) {
            self.scrollNode.view.contentInsetAdjustmentBehavior = .never
        }
        self.scrollNode.view.alwaysBounceVertical = true
        self.scrollNode.view.scrollsToTop = false
        self.scrollNode.view.delegate = self
        self.addSubnode(self.scrollNode)
        self.scrollNode.addSubnode(self.paneContainerNode)
        self.addSubnode(self.headerNode)
        
        self.paneContainerNode.chatControllerInteraction = self.chatInterfaceInteraction
        self.paneContainerNode.openPeerContextAction = { [weak self] peer, node, gesture in
            guard let strongSelf = self, let controller = strongSelf.controller else {
                return
            }
            let presentationData = strongSelf.presentationData
            let chatController = strongSelf.context.sharedContext.makeChatController(context: context, chatLocation: .peer(peer.id), subject: nil, botStart: nil, mode: .standard(previewing: true))
            chatController.canReadHistory.set(false)
            let items: [ContextMenuItem] = [
                .action(ContextMenuActionItem(text: presentationData.strings.Conversation_LinkDialogOpen, icon: { _ in nil }, action: { _, f in
                    f(.dismissWithoutContent)
                    self?.chatInterfaceInteraction.openPeer(peer.id, .default, nil)
                }))
            ]
            let contextController = ContextController(account: strongSelf.context.account, presentationData: presentationData, source: .controller(ContextControllerContentSourceImpl(controller: chatController, sourceNode: node)), items: .single(items), reactionItems: [], gesture: gesture)
            controller.presentInGlobalOverlay(contextController)
        }
        
        self.paneContainerNode.currentPaneUpdated = { [weak self] in
            guard let strongSelf = self else {
                return
            }
            if let (layout, navigationHeight) = strongSelf.validLayout {
                strongSelf.containerLayoutUpdated(layout: layout, navigationHeight: navigationHeight, transition: .immediate, additive: false)
                strongSelf.scrollNode.view.setContentOffset(CGPoint(x: 0.0, y: strongSelf.paneContainerNode.frame.minY - navigationHeight), animated: true)
            }
        }
        
        self.paneContainerNode.requestExpandTabs = { [weak self] in
            guard let strongSelf = self, let (_, navigationHeight) = strongSelf.validLayout else {
                return false
            }
            let contentOffset = strongSelf.scrollNode.view.contentOffset
            let paneAreaExpansionFinalPoint: CGFloat = strongSelf.paneContainerNode.frame.minY - navigationHeight
            if contentOffset.y < paneAreaExpansionFinalPoint - CGFloat.ulpOfOne {
                strongSelf.scrollNode.view.setContentOffset(CGPoint(x: 0.0, y: paneAreaExpansionFinalPoint), animated: true)
                return true
            } else {
                return false
            }
        }
        
        self.paneContainerNode.requestPerformPeerMemberAction = { [weak self] member, action in
            guard let strongSelf = self else {
                return
            }
            switch action {
            case .open:
                strongSelf.openPeerInfo(peer: member.peer)
            case .promote:
                strongSelf.performMemberAction(member: member, action: .promote)
            case .restrict:
                strongSelf.performMemberAction(member: member, action: .restrict)
            case .remove:
                strongSelf.performMemberAction(member: member, action: .remove)
            }
        }
        
        self.headerNode.performButtonAction = { [weak self] key in
            self?.performButtonAction(key: key)
        }
        
        self.headerNode.requestAvatarExpansion = { [weak self] entries, transitionNode in
            guard let strongSelf = self, let peer = strongSelf.data?.peer, peer.smallProfileImage != nil else {
                return
            }
            
            let entriesPromise = Promise<[AvatarGalleryEntry]>(entries)
            let galleryController = AvatarGalleryController(context: strongSelf.context, peer: peer, remoteEntries: entriesPromise, replaceRootController: { controller, ready in
            })
            strongSelf.hiddenAvatarRepresentationDisposable.set((galleryController.hiddenMedia |> deliverOnMainQueue).start(next: { entry in
                if entry == entries.first {
                    self?.headerNode.updateAvatarIsHidden(true)
                } else {
                    self?.headerNode.updateAvatarIsHidden(false)
                }
            }))
            strongSelf.view.endEditing(true)
            strongSelf.controller?.present(galleryController, in: .window(.root), with: AvatarGalleryControllerPresentationArguments(transitionArguments: { _ in
                return GalleryTransitionArguments(transitionNode: transitionNode, addToTransitionSurface: { _ in
                })
            }))
        }
        
        self.headerNode.requestOpenAvatarForEditing = { [weak self] in
            self?.openAvatarForEditing()
        }
        
        self.headerNode.requestUpdateLayout = { [weak self] in
            guard let strongSelf = self else {
                return
            }
            if let (layout, navigationHeight) = strongSelf.validLayout {
                strongSelf.containerLayoutUpdated(layout: layout, navigationHeight: navigationHeight, transition: .immediate, additive: false)
            }
        }
        
        self.headerNode.navigationButtonContainer.performAction = { [weak self] key in
            guard let strongSelf = self else {
                return
            }
            switch key {
            case .edit:
                strongSelf.state = strongSelf.state.withIsEditing(true)
                if strongSelf.headerNode.isAvatarExpanded {
                    strongSelf.headerNode.updateIsAvatarExpanded(false, transition: .immediate)
                    strongSelf.updateNavigationExpansionPresentation(isExpanded: false, animated: true)
                }
                if let (layout, navigationHeight) = strongSelf.validLayout {
                    strongSelf.scrollNode.view.setContentOffset(CGPoint(), animated: false)
                    strongSelf.containerLayoutUpdated(layout: layout, navigationHeight: navigationHeight, transition: .immediate, additive: false)
                }
                UIView.transition(with: strongSelf.view, duration: 0.3, options: [.transitionCrossDissolve], animations: {
                }, completion: nil)
                strongSelf.controller?.navigationItem.setLeftBarButton(UIBarButtonItem(title: strongSelf.presentationData.strings.Common_Cancel, style: .plain, target: strongSelf, action: #selector(strongSelf.editingCancelPressed)), animated: true)
            case .done, .cancel:
                if case .done = key {
                    guard let data = strongSelf.data else {
                        strongSelf.headerNode.navigationButtonContainer.performAction?(.cancel)
                        return
                    }
                    if let peer = data.peer as? TelegramUser {
                        if data.isContact {
                            let firstName = strongSelf.headerNode.editingContentNode.editingTextForKey(.firstName) ?? ""
                            let lastName = strongSelf.headerNode.editingContentNode.editingTextForKey(.lastName) ?? ""
                            
                            if peer.firstName != firstName || peer.lastName != lastName {
                                strongSelf.activeActionDisposable.set((updateContactName(account: context.account, peerId: peer.id, firstName: firstName, lastName: lastName)
                                |> deliverOnMainQueue).start(error: { _ in
                                    guard let strongSelf = self else {
                                        return
                                    }
                                    strongSelf.headerNode.navigationButtonContainer.performAction?(.cancel)
                                }, completed: {
                                    guard let strongSelf = self else {
                                        return
                                    }
                                    let context = strongSelf.context
                                    let _ = (getUserPeer(postbox: strongSelf.context.account.postbox, peerId: peer.id)
                                    |> mapToSignal { peer, _ -> Signal<Void, NoError> in
                                        guard let peer = peer as? TelegramUser, let phone = peer.phone, !phone.isEmpty else {
                                            return .complete()
                                        }
                                        return (context.sharedContext.contactDataManager?.basicDataForNormalizedPhoneNumber(DeviceContactNormalizedPhoneNumber(rawValue: formatPhoneNumber(phone))) ?? .single([]))
                                        |> take(1)
                                        |> mapToSignal { records -> Signal<Void, NoError> in
                                            var signals: [Signal<DeviceContactExtendedData?, NoError>] = []
                                            if let contactDataManager = context.sharedContext.contactDataManager {
                                                for (id, basicData) in records {
                                                    signals.append(contactDataManager.appendContactData(DeviceContactExtendedData(basicData: DeviceContactBasicData(firstName: firstName, lastName: lastName, phoneNumbers: basicData.phoneNumbers), middleName: "", prefix: "", suffix: "", organization: "", jobTitle: "", department: "", emailAddresses: [], urls: [], addresses: [], birthdayDate: nil, socialProfiles: [], instantMessagingProfiles: [], note: ""), to: id))
                                                }
                                            }
                                            return combineLatest(signals)
                                            |> mapToSignal { _ -> Signal<Void, NoError> in
                                                return .complete()
                                            }
                                        }
                                    }).start()
                                    strongSelf.headerNode.navigationButtonContainer.performAction?(.cancel)
                                }))
                            } else {
                                strongSelf.headerNode.navigationButtonContainer.performAction?(.cancel)
                            }
                        } else {
                            strongSelf.headerNode.navigationButtonContainer.performAction?(.cancel)
                        }
                    } else if let group = data.peer as? TelegramGroup, canEditPeerInfo(peer: group) {
                        let title = strongSelf.headerNode.editingContentNode.editingTextForKey(.title) ?? ""
                        let description = strongSelf.headerNode.editingContentNode.editingTextForKey(.description) ?? ""
                        
                        var updateDataSignals: [Signal<Never, Void>] = []
                        
                        if title != group.title {
                            updateDataSignals.append(
                                updatePeerTitle(account: strongSelf.context.account, peerId: group.id, title: title)
                                |> ignoreValues
                                |> mapError { _ in return Void() }
                            )
                        }
                        if description != (data.cachedData as? CachedGroupData)?.about {
                            updateDataSignals.append(
                                updatePeerDescription(account: strongSelf.context.account, peerId: group.id, description: description.isEmpty ? nil : description)
                                |> ignoreValues
                                |> mapError { _ in return Void() }
                            )
                        }
                        strongSelf.activeActionDisposable.set((combineLatest(updateDataSignals)
                        |> deliverOnMainQueue).start(error: { _ in
                            guard let strongSelf = self else {
                                return
                            }
                            strongSelf.headerNode.navigationButtonContainer.performAction?(.cancel)
                        }, completed: {
                            guard let strongSelf = self else {
                                return
                            }
                            strongSelf.headerNode.navigationButtonContainer.performAction?(.cancel)
                        }))
                    } else if let channel = data.peer as? TelegramChannel, canEditPeerInfo(peer: channel) {
                        let title = strongSelf.headerNode.editingContentNode.editingTextForKey(.title) ?? ""
                        let description = strongSelf.headerNode.editingContentNode.editingTextForKey(.description) ?? ""
                        
                        var updateDataSignals: [Signal<Never, Void>] = []
                        
                        if title != channel.title {
                            updateDataSignals.append(
                                updatePeerTitle(account: strongSelf.context.account, peerId: channel.id, title: title)
                                |> ignoreValues
                                |> mapError { _ in return Void() }
                            )
                        }
                        if description != (data.cachedData as? CachedChannelData)?.about {
                            updateDataSignals.append(
                                updatePeerDescription(account: strongSelf.context.account, peerId: channel.id, description: description.isEmpty ? nil : description)
                                |> ignoreValues
                                |> mapError { _ in return Void() }
                            )
                        }
                        strongSelf.activeActionDisposable.set((combineLatest(updateDataSignals)
                        |> deliverOnMainQueue).start(error: { _ in
                            guard let strongSelf = self else {
                                return
                            }
                            strongSelf.headerNode.navigationButtonContainer.performAction?(.cancel)
                        }, completed: {
                            guard let strongSelf = self else {
                                return
                            }
                            strongSelf.headerNode.navigationButtonContainer.performAction?(.cancel)
                        }))
                    } else {
                        strongSelf.headerNode.navigationButtonContainer.performAction?(.cancel)
                    }
                } else {
                    strongSelf.state = strongSelf.state.withIsEditing(false)
                    if let (layout, navigationHeight) = strongSelf.validLayout {
                        strongSelf.scrollNode.view.setContentOffset(CGPoint(), animated: false)
                        strongSelf.containerLayoutUpdated(layout: layout, navigationHeight: navigationHeight, transition: .immediate, additive: false)
                    }
                    UIView.transition(with: strongSelf.view, duration: 0.3, options: [.transitionCrossDissolve], animations: {
                    }, completion: nil)
                    strongSelf.controller?.navigationItem.setLeftBarButton(nil, animated: true)
                }
            case .select:
                strongSelf.state = strongSelf.state.withSelectedMessageIds(Set())
                if let (layout, navigationHeight) = strongSelf.validLayout {
                    strongSelf.containerLayoutUpdated(layout: layout, navigationHeight: navigationHeight, transition: .animated(duration: 0.4, curve: .spring), additive: false)
                }
                strongSelf.chatInterfaceInteraction.selectionState = strongSelf.state.selectedMessageIds.flatMap { ChatInterfaceSelectionState(selectedIds: $0) }
                strongSelf.paneContainerNode.updateSelectedMessageIds(strongSelf.state.selectedMessageIds, animated: true)
            case .selectionDone:
                strongSelf.state = strongSelf.state.withSelectedMessageIds(nil)
                if let (layout, navigationHeight) = strongSelf.validLayout {
                    strongSelf.containerLayoutUpdated(layout: layout, navigationHeight: navigationHeight, transition: .animated(duration: 0.4, curve: .spring), additive: false)
                }
                strongSelf.chatInterfaceInteraction.selectionState = strongSelf.state.selectedMessageIds.flatMap { ChatInterfaceSelectionState(selectedIds: $0) }
                strongSelf.paneContainerNode.updateSelectedMessageIds(strongSelf.state.selectedMessageIds, animated: true)
            case .search:
                strongSelf.activateSearch()
            }
        }
        
        self.dataDisposable = (peerInfoScreenData(context: context, peerId: peerId, strings: self.presentationData.strings, dateTimeFormat: self.presentationData.dateTimeFormat)
        |> deliverOnMainQueue).start(next: { [weak self] data in
            guard let strongSelf = self else {
                return
            }
            strongSelf.updateData(data)
        })
    }
    
    deinit {
        self.dataDisposable?.dispose()
        self.hiddenMediaDisposable?.dispose()
        self.activeActionDisposable.dispose()
        self.resolveUrlDisposable.dispose()
        self.hiddenAvatarRepresentationDisposable.dispose()
        self.toggleShouldChannelMessagesSignaturesDisposable.dispose()
        self.updateAvatarDisposable.dispose()
        self.selectAddMemberDisposable.dispose()
        self.addMemberDisposable.dispose()
    }
    
    override func didLoad() {
        super.didLoad()
    }
    
    private func updateData(_ data: PeerInfoScreenData) {
        var previousMemberCount: Int?
        if let data = self.data {
            if let members = data.members, case let .shortList(_, memberList) = members {
                previousMemberCount = memberList.count
            }
        }
        self.data = data
        if let (layout, navigationHeight) = self.validLayout {
            var updatedMemberCount: Int?
            if let data = self.data {
                if let members = data.members, case let .shortList(_, memberList) = members {
                    updatedMemberCount = memberList.count
                }
            }
            
            var membersUpdated = false
            if let previousMemberCount = previousMemberCount, let updatedMemberCount = updatedMemberCount, previousMemberCount > updatedMemberCount {
                membersUpdated = true
            }
            
            self.containerLayoutUpdated(layout: layout, navigationHeight: navigationHeight, transition: self.didSetReady && membersUpdated ? .animated(duration: 0.3, curve: .spring) : .immediate)
        }
    }
    
    func scrollToTop() {
        if !self.paneContainerNode.scrollToTop() {
            self.scrollNode.view.setContentOffset(CGPoint(), animated: true)
        }
    }
    
    private func expandTabs() {
        if let (layout, navigationHeight) = self.validLayout {
            let contentOffset = self.scrollNode.view.contentOffset
            let paneAreaExpansionFinalPoint: CGFloat = self.paneContainerNode.frame.minY - navigationHeight
            if contentOffset.y < paneAreaExpansionFinalPoint - CGFloat.ulpOfOne {
                self.scrollNode.view.setContentOffset(CGPoint(x: 0.0, y: paneAreaExpansionFinalPoint), animated: true)
            }
        }
    }
    
    @objc private func editingCancelPressed() {
        self.headerNode.navigationButtonContainer.performAction?(.cancel)
    }
    
    private func openMessage(id: MessageId) -> Bool {
        guard let controller = self.controller, let navigationController = controller.navigationController as? NavigationController else {
            return false
        }
        var foundGalleryMessage: Message?
        if let searchContentNode = self.searchDisplayController?.contentNode as? ChatHistorySearchContainerNode {
            if let galleryMessage = searchContentNode.messageForGallery(id) {
                let _ = (self.context.account.postbox.transaction { transaction -> Void in
                    if transaction.getMessage(galleryMessage.id) == nil {
                        storeMessageFromSearch(transaction: transaction, message: galleryMessage)
                    }
                }).start()
                foundGalleryMessage = galleryMessage
            }
        }
        if foundGalleryMessage == nil, let galleryMessage = self.paneContainerNode.findLoadedMessage(id: id) {
            foundGalleryMessage = galleryMessage
        }
        
        guard let galleryMessage = foundGalleryMessage else {
            return false
        }
        self.view.endEditing(true)
        
        return self.context.sharedContext.openChatMessage(OpenChatMessageParams(context: self.context, message: galleryMessage, standalone: false, reverseMessageGalleryOrder: true, navigationController: navigationController, dismissInput: { [weak self] in
            self?.view.endEditing(true)
        }, present: { [weak self] c, a in
            self?.controller?.present(c, in: .window(.root), with: a, blockInteraction: true)
        }, transitionNode: { [weak self] messageId, media in
            guard let strongSelf = self else {
                return nil
            }
            return strongSelf.paneContainerNode.transitionNodeForGallery(messageId: messageId, media: media)
        }, addToTransitionSurface: { [weak self] view in
            guard let strongSelf = self else {
                return
            }
            strongSelf.paneContainerNode.currentPane?.node.addToTransitionSurface(view: view)
        }, openUrl: { [weak self] url in
            self?.openUrl(url: url, external: false)
        }, openPeer: { [weak self] peer, navigation in
            self?.openPeer(peerId: peer.id, navigation: navigation)
        }, callPeer: { peerId in
            //self?.controllerInteraction?.callPeer(peerId)
        }, enqueueMessage: { _ in
        }, sendSticker: nil, setupTemporaryHiddenMedia: { _, _, _ in }, chatAvatarHiddenMedia: { _, _ in }))
    }
    
    private func openUrl(url: String, external: Bool) {
        let disposable = self.resolveUrlDisposable
        
        let resolvedUrl: Signal<ResolvedUrl, NoError>
        if external {
            resolvedUrl = .single(.externalUrl(url))
        } else {
            resolvedUrl = self.context.sharedContext.resolveUrl(account: self.context.account, url: url)
        }
        
        disposable.set((resolvedUrl
        |> deliverOnMainQueue).start(next: { [weak self] result in
            guard let strongSelf = self else {
                return
            }
            strongSelf.context.sharedContext.openResolvedUrl(result, context: strongSelf.context, urlContext: .generic, navigationController: strongSelf.controller?.navigationController as? NavigationController, openPeer: { peerId, navigation in
                self?.openPeer(peerId: peerId, navigation: navigation)
            }, sendFile: nil,
            sendSticker: nil,
            present: { c, a in
                self?.controller?.present(c, in: .window(.root), with: a)
            }, dismissInput: {
                self?.view.endEditing(true)
            }, contentContext: nil)
        }))
    }
    
    private func openPeer(peerId: PeerId, navigation: ChatControllerInteractionNavigateToPeer) {
        switch navigation {
        case .default:
            if let navigationController = self.controller?.navigationController as? NavigationController {
                self.context.sharedContext.navigateToChatController(NavigateToChatControllerParams(navigationController: navigationController, context: self.context, chatLocation: .peer(peerId), keepStack: .always))
            }
        case let .chat(_, subject):
            if let navigationController = self.controller?.navigationController as? NavigationController {
                self.context.sharedContext.navigateToChatController(NavigateToChatControllerParams(navigationController: navigationController, context: self.context, chatLocation: .peer(peerId), subject: subject, keepStack: .always))
            }
        case .info:
            self.resolveUrlDisposable.set((self.context.account.postbox.loadedPeerWithId(peerId)
                |> take(1)
                |> deliverOnMainQueue).start(next: { [weak self] peer in
                    if let strongSelf = self, peer.restrictionText(platform: "ios", contentSettings: strongSelf.context.currentContentSettings.with { $0 }) == nil {
                        if let infoController = strongSelf.context.sharedContext.makePeerInfoController(context: strongSelf.context, peer: peer, mode: .generic, avatarInitiallyExpanded: false, fromChat: false, suggestSendMessage: false) {
                            (strongSelf.controller?.navigationController as? NavigationController)?.pushViewController(infoController)
                        }
                    }
                }))
        case let .withBotStartPayload(startPayload):
            if let navigationController = self.controller?.navigationController as? NavigationController {
                self.context.sharedContext.navigateToChatController(NavigateToChatControllerParams(navigationController: navigationController, context: self.context, chatLocation: .peer(peerId), botStart: startPayload))
            }
        default:
            break
        }
    }
    
    private func performButtonAction(key: PeerInfoHeaderButtonKey) {
        guard let controller = self.controller else {
            return
        }
        switch key {
        case .message:
            if let navigationController = controller.navigationController as? NavigationController {
                self.context.sharedContext.navigateToChatController(NavigateToChatControllerParams(navigationController: navigationController, context: self.context, chatLocation: .peer(self.peerId)))
            }
        case .discussion:
            if let cachedData = self.data?.cachedData as? CachedChannelData, let linkedDiscussionPeerId = cachedData.linkedDiscussionPeerId {
                if let navigationController = controller.navigationController as? NavigationController {
                    self.context.sharedContext.navigateToChatController(NavigateToChatControllerParams(navigationController: navigationController, context: self.context, chatLocation: .peer(linkedDiscussionPeerId)))
                }
            }
        case .call:
            self.requestCall()
        case .mute:
            let muteInterval: Int32?
            if let notificationSettings = self.data?.notificationSettings, case .muted = notificationSettings.muteState {
                muteInterval = nil
            } else {
                muteInterval = Int32.max
            }
            let _ = updatePeerMuteSetting(account: self.context.account, peerId: self.peerId, muteInterval: muteInterval).start()
        case .more:
            guard let data = self.data, let peer = data.peer else {
                return
            }
            let actionSheet = ActionSheetController(presentationData: self.presentationData)
            let dismissAction: () -> Void = { [weak actionSheet] in
                actionSheet?.dismissAnimated()
            }
            var items: [ActionSheetItem] = []
            items.append(ActionSheetButtonItem(title: presentationData.strings.ChatSearch_SearchPlaceholder, color: .accent, action: { [weak self] in
                dismissAction()
                self?.openChatWithMessageSearch()
            }))
            if let user = peer as? TelegramUser {
                if let botInfo = user.botInfo {
                    if botInfo.flags.contains(.worksWithGroups) {
                        items.append(ActionSheetButtonItem(title: presentationData.strings.UserInfo_InviteBotToGroup, color: .accent, action: { [weak self] in
                            dismissAction()
                            self?.openAddBotToGroup()
                        }))
                    }
                    if user.username != nil {
                        items.append(ActionSheetButtonItem(title: presentationData.strings.UserInfo_ShareBot, color: .accent, action: { [weak self] in
                            dismissAction()
                            self?.openShareBot()
                        }))
                    }
                    
                    if let cachedData = data.cachedData as? CachedUserData, let botInfo = cachedData.botInfo {
                        for command in botInfo.commands {
                            if command.text == "settings" {
                                items.append(ActionSheetButtonItem(title: presentationData.strings.UserInfo_BotSettings, color: .accent, action: { [weak self] in
                                    dismissAction()
                                    self?.performBotCommand(command: .settings)
                                }))
                            } else if command.text == "help" {
                                items.append(ActionSheetButtonItem(title: presentationData.strings.UserInfo_BotHelp, color: .accent, action: { [weak self] in
                                    dismissAction()
                                    self?.performBotCommand(command: .help)
                                }))
                            } else if command.text == "privacy" {
                                items.append(ActionSheetButtonItem(title: presentationData.strings.UserInfo_BotPrivacy, color: .accent, action: { [weak self] in
                                    dismissAction()
                                    self?.performBotCommand(command: .privacy)
                                }))
                            }
                        }
                    }
                }
                
                if user.botInfo == nil && !user.flags.contains(.isSupport) {
                    items.append(ActionSheetButtonItem(title: presentationData.strings.UserInfo_StartSecretChat, color: .accent, action: { [weak self] in
                        dismissAction()
                        self?.openStartSecretChat()
                    }))
                }
            } else if let channel = peer as? TelegramChannel {
                var canReport = true
                if channel.isVerified {
                    canReport = false
                }
                if channel.adminRights != nil {
                    canReport = false
                }
                if channel.flags.contains(.isCreator) {
                    canReport = false
                }
                if canReport {
                    items.append(ActionSheetButtonItem(title: presentationData.strings.ReportPeer_Report, color: .destructive, action: { [weak self] in
                        dismissAction()
                        self?.openReport(user: false)
                    }))
                }
                
                switch channel.info {
                case .broadcast:
                    if channel.flags.contains(.isCreator) {
                        items.append(ActionSheetButtonItem(title: presentationData.strings.ChannelInfo_DeleteChannel, color: .destructive, action: { [weak self] in
                            dismissAction()
                            self?.openDeletePeer()
                        }))
                    } else {
                        if case .member = channel.participationStatus {
                            items.append(ActionSheetButtonItem(title: presentationData.strings.Channel_LeaveChannel, color: .destructive, action: { [weak self] in
                                dismissAction()
                                self?.openLeavePeer()
                            }))
                        }
                    }
                case .group:
                    if channel.flags.contains(.isCreator) {
                        items.append(ActionSheetButtonItem(title: presentationData.strings.ChannelInfo_DeleteGroup, color: .destructive, action: { [weak self] in
                            dismissAction()
                            self?.openDeletePeer()
                        }))
                    } else {
                        if case .member = channel.participationStatus {
                            items.append(ActionSheetButtonItem(title: presentationData.strings.Group_LeaveGroup, color: .destructive, action: { [weak self] in
                                dismissAction()
                                self?.openLeavePeer()
                            }))
                        }
                    }
                }
            } else if let group = peer as? TelegramGroup {
                if case .Member = group.membership {
                    items.append(ActionSheetButtonItem(title: presentationData.strings.Group_LeaveGroup, color: .destructive, action: { [weak self] in
                        dismissAction()
                        self?.openLeavePeer()
                    }))
                }
            }
            actionSheet.setItemGroups([
                ActionSheetItemGroup(items: items),
                ActionSheetItemGroup(items: [ActionSheetButtonItem(title: self.presentationData.strings.Common_Cancel, action: { dismissAction() })])
            ])
            self.view.endEditing(true)
            controller.present(actionSheet, in: .window(.root))
        case .addMember:
            self.openAddMember()
        }
    }
    
    private func openChatWithMessageSearch() {
        if let navigationController = (self.controller?.navigationController as? NavigationController) {
            self.context.sharedContext.navigateToChatController(NavigateToChatControllerParams(navigationController: navigationController, context: self.context, chatLocation: .peer(self.peerId), activateMessageSearch: true))
        }
    }
    
    private func openStartSecretChat() {
        let peerId = self.peerId
        let _ = (self.context.account.postbox.transaction { transaction -> (Peer?, PeerId?) in
            let peer = transaction.getPeer(peerId)
            let filteredPeerIds = Array(transaction.getAssociatedPeerIds(peerId)).filter { $0.namespace == Namespaces.Peer.SecretChat }
            var activeIndices: [ChatListIndex] = []
            for associatedId in filteredPeerIds {
                if let state = (transaction.getPeer(associatedId) as? TelegramSecretChat)?.embeddedState {
                    switch state {
                        case .active, .handshake:
                            if let (_, index) = transaction.getPeerChatListIndex(associatedId) {
                                activeIndices.append(index)
                            }
                        default:
                            break
                    }
                }
            }
            activeIndices.sort()
            if let index = activeIndices.last {
                return (peer, index.messageIndex.id.peerId)
            } else {
                return (peer, nil)
            }
        }
        |> deliverOnMainQueue).start(next: { [weak self] peer, currentPeerId in
            guard let strongSelf = self else {
                return
            }
            if let currentPeerId = currentPeerId {
                if let navigationController = (strongSelf.controller?.navigationController as? NavigationController) {
                    strongSelf.context.sharedContext.navigateToChatController(NavigateToChatControllerParams(navigationController: navigationController, context: strongSelf.context, chatLocation: .peer(currentPeerId)))
                }
            } else if let controller = strongSelf.controller {
                let displayTitle = peer?.displayTitle(strings: strongSelf.presentationData.strings, displayOrder: strongSelf.presentationData.nameDisplayOrder) ?? ""
                controller.present(textAlertController(context: strongSelf.context, title: nil, text: strongSelf.presentationData.strings.UserInfo_StartSecretChatConfirmation(displayTitle).0, actions: [TextAlertAction(type: .genericAction, title: strongSelf.presentationData.strings.Common_Cancel, action: {}), TextAlertAction(type: .defaultAction, title: strongSelf.presentationData.strings.UserInfo_StartSecretChatStart, action: {
                    guard let strongSelf = self else {
                        return
                    }
                    var createSignal = createSecretChat(account: strongSelf.context.account, peerId: peerId)
                    var cancelImpl: (() -> Void)?
                    let progressSignal = Signal<Never, NoError> { subscriber in
                        if let strongSelf = self {
                            let statusController = OverlayStatusController(theme: strongSelf.presentationData.theme, type: .loading(cancelled: {
                                cancelImpl?()
                            }))
                            strongSelf.controller?.present(statusController, in: .window(.root))
                            return ActionDisposable { [weak statusController] in
                                Queue.mainQueue().async() {
                                    statusController?.dismiss()
                                }
                            }
                        } else {
                            return EmptyDisposable
                        }
                    }
                    |> runOn(Queue.mainQueue())
                    |> delay(0.15, queue: Queue.mainQueue())
                    let progressDisposable = progressSignal.start()
                    
                    createSignal = createSignal
                    |> afterDisposed {
                        Queue.mainQueue().async {
                            progressDisposable.dispose()
                        }
                    }
                    let createSecretChatDisposable = MetaDisposable()
                    cancelImpl = {
                        createSecretChatDisposable.set(nil)
                    }
                    
                    createSecretChatDisposable.set((createSignal
                    |> deliverOnMainQueue).start(next: { peerId in
                        guard let strongSelf = self else {
                            return
                        }
                        if let navigationController = (strongSelf.controller?.navigationController as? NavigationController) {
                            strongSelf.context.sharedContext.navigateToChatController(NavigateToChatControllerParams(navigationController: navigationController, context: strongSelf.context, chatLocation: .peer(peerId)))
                        }
                    }, error: { _ in
                        guard let strongSelf = self else {
                            return
                        }
                        strongSelf.controller?.present(textAlertController(context: strongSelf.context, title: nil, text: strongSelf.presentationData.strings.Login_UnknownError, actions: [TextAlertAction(type: .defaultAction, title: strongSelf.presentationData.strings.Common_OK, action: {})]), in: .window(.root))
                    }))
                })]), in: .window(.root))
            }
        })
    }
    
    private func openUsername(value: String) {
        let shareController = ShareController(context: self.context, subject: .url("https://t.me/\(value)"))
        self.view.endEditing(true)
        self.controller?.present(shareController, in: .window(.root))
    }
    
    private func requestCall() {
        guard let peer = self.data?.peer as? TelegramUser, let cachedUserData = self.data?.cachedData as? CachedUserData else {
            return
        }
        if cachedUserData.callsPrivate {
            self.controller?.present(textAlertController(context: self.context, title: self.presentationData.strings.Call_ConnectionErrorTitle, text: self.presentationData.strings.Call_PrivacyErrorMessage(peer.compactDisplayTitle).0, actions: [TextAlertAction(type: .defaultAction, title: self.presentationData.strings.Common_OK, action: {})]), in: .window(.root))
            return
        }
            
        let callResult = self.context.sharedContext.callManager?.requestCall(account: self.context.account, peerId: peer.id, endCurrentIfAny: false)
        if let callResult = callResult, case let .alreadyInProgress(currentPeerId) = callResult {
            if currentPeerId == peer.id {
                self.context.sharedContext.navigateToCurrentCall()
            } else {
                let _ = (self.context.account.postbox.transaction { transaction -> (Peer?, Peer?) in
                    return (transaction.getPeer(peer.id), transaction.getPeer(currentPeerId))
                }
                |> deliverOnMainQueue).start(next: { [weak self] peer, current in
                    guard let strongSelf = self else {
                        return
                    }
                    if let peer = peer, let current = current {
                        strongSelf.controller?.present(textAlertController(context: strongSelf.context, title: strongSelf.presentationData.strings.Call_CallInProgressTitle, text: strongSelf.presentationData.strings.Call_CallInProgressMessage(current.compactDisplayTitle, peer.compactDisplayTitle).0, actions: [TextAlertAction(type: .defaultAction, title: strongSelf.presentationData.strings.Common_Cancel, action: {}), TextAlertAction(type: .genericAction, title: strongSelf.presentationData.strings.Common_OK, action: {
                            guard let strongSelf = self else {
                                return
                            }
                            let _ = strongSelf.context.sharedContext.callManager?.requestCall(account: strongSelf.context.account, peerId: peer.id, endCurrentIfAny: true)
                        })]), in: .window(.root))
                    }
                })
            }
        }
    }
    
    private func openPhone(value: String) {
        let _ = (getUserPeer(postbox: self.context.account.postbox, peerId: peerId)
        |> deliverOnMainQueue).start(next: { [weak self] peer, _ in
            guard let strongSelf = self else {
                return
            }
            if let peer = peer as? TelegramUser, let peerPhoneNumber = peer.phone, formatPhoneNumber(value) == formatPhoneNumber(peerPhoneNumber) {
                let actionSheet = ActionSheetController(presentationData: strongSelf.presentationData)
                let dismissAction: () -> Void = { [weak actionSheet] in
                    actionSheet?.dismissAnimated()
                }
                actionSheet.setItemGroups([
                    ActionSheetItemGroup(items: [
                        ActionSheetButtonItem(title: strongSelf.presentationData.strings.UserInfo_TelegramCall, action: {
                            dismissAction()
                            self?.requestCall()
                        }),
                        ActionSheetButtonItem(title: strongSelf.presentationData.strings.UserInfo_PhoneCall, action: {
                            dismissAction()
                            
                            guard let strongSelf = self else {
                                return
                            }
                            strongSelf.context.sharedContext.applicationBindings.openUrl("tel:\(formatPhoneNumber(value).replacingOccurrences(of: " ", with: ""))")
                        }),
                    ]),
                    ActionSheetItemGroup(items: [ActionSheetButtonItem(title: strongSelf.presentationData.strings.Common_Cancel, action: { dismissAction() })])
                ])
                strongSelf.view.endEditing(true)
                strongSelf.controller?.present(actionSheet, in: .window(.root))
            } else {
                strongSelf.context.sharedContext.applicationBindings.openUrl("tel:\(formatPhoneNumber(value).replacingOccurrences(of: " ", with: ""))")
            }
        })
    }
    
    private func editingOpenNotificationSettings() {
        let peerId = self.peerId
        let _ = (self.context.account.postbox.transaction { transaction -> (TelegramPeerNotificationSettings, GlobalNotificationSettings) in
            let peerSettings: TelegramPeerNotificationSettings = (transaction.getPeerNotificationSettings(peerId) as? TelegramPeerNotificationSettings) ?? TelegramPeerNotificationSettings.defaultSettings
            let globalSettings: GlobalNotificationSettings = (transaction.getPreferencesEntry(key: PreferencesKeys.globalNotifications) as? GlobalNotificationSettings) ?? GlobalNotificationSettings.defaultSettings
            return (peerSettings, globalSettings)
        }
        |> deliverOnMainQueue).start(next: { [weak self] peerSettings, globalSettings in
            guard let strongSelf = self else {
                return
            }
            let soundSettings: NotificationSoundSettings?
            if case .default = peerSettings.messageSound {
                soundSettings = NotificationSoundSettings(value: nil)
            } else {
                soundSettings = NotificationSoundSettings(value: peerSettings.messageSound)
            }
            let muteSettingsController = notificationMuteSettingsController(presentationData: strongSelf.presentationData, notificationSettings: globalSettings.effective.groupChats, soundSettings: nil, openSoundSettings: {
                guard let strongSelf = self else {
                    return
                }
                let soundController = notificationSoundSelectionController(context: strongSelf.context, isModal: true, currentSound: peerSettings.messageSound, defaultSound: globalSettings.effective.groupChats.sound, completion: { sound in
                    guard let strongSelf = self else {
                        return
                    }
                    let _ = updatePeerNotificationSoundInteractive(account: strongSelf.context.account, peerId: strongSelf.peerId, sound: sound).start()
                })
                soundController.navigationPresentation = .modal
                strongSelf.controller?.push(soundController)
            }, updateSettings: { value in
                guard let strongSelf = self else {
                    return
                }
                let _ = updatePeerMuteSetting(account: strongSelf.context.account, peerId: strongSelf.peerId, muteInterval: value).start()
            })
            strongSelf.view.endEditing(true)
            strongSelf.controller?.present(muteSettingsController, in: .window(.root))
        })
    }
    
    private func editingOpenSoundSettings() {
        let peerId = self.peerId
        let _ = (self.context.account.postbox.transaction { transaction -> (TelegramPeerNotificationSettings, GlobalNotificationSettings) in
            let peerSettings: TelegramPeerNotificationSettings = (transaction.getPeerNotificationSettings(peerId) as? TelegramPeerNotificationSettings) ?? TelegramPeerNotificationSettings.defaultSettings
            let globalSettings: GlobalNotificationSettings = (transaction.getPreferencesEntry(key: PreferencesKeys.globalNotifications) as? GlobalNotificationSettings) ?? GlobalNotificationSettings.defaultSettings
            return (peerSettings, globalSettings)
        }
        |> deliverOnMainQueue).start(next: { [weak self] peerSettings, globalSettings in
            guard let strongSelf = self else {
                return
            }
            let soundSettings: NotificationSoundSettings?
            if case .default = peerSettings.messageSound {
                soundSettings = NotificationSoundSettings(value: nil)
            } else {
                soundSettings = NotificationSoundSettings(value: peerSettings.messageSound)
            }
            
            let soundController = notificationSoundSelectionController(context: strongSelf.context, isModal: true, currentSound: peerSettings.messageSound, defaultSound: globalSettings.effective.groupChats.sound, completion: { sound in
                guard let strongSelf = self else {
                    return
                }
                let _ = updatePeerNotificationSoundInteractive(account: strongSelf.context.account, peerId: strongSelf.peerId, sound: sound).start()
            })
            strongSelf.controller?.push(soundController)
        })
    }
    
    private func editingToggleShowMessageText(value: Bool) {
        let _ = (getUserPeer(postbox: self.context.account.postbox, peerId: self.peerId)
        |> deliverOnMainQueue).start(next: { [weak self] peer, _ in
            guard let strongSelf = self, let peer = peer else {
                return
            }
            let _ = updatePeerDisplayPreviewsSetting(account: strongSelf.context.account, peerId: peer.id, displayPreviews: value ? .show : .hide).start()
        })
    }
    
    private func requestDeleteContact() {
        let actionSheet = ActionSheetController(presentationData: self.presentationData)
        let dismissAction: () -> Void = { [weak actionSheet] in
            actionSheet?.dismissAnimated()
        }
        actionSheet.setItemGroups([
            ActionSheetItemGroup(items: [
                ActionSheetButtonItem(title: self.presentationData.strings.UserInfo_DeleteContact, color: .destructive, action: { [weak self] in
                    dismissAction()
                    guard let strongSelf = self else {
                        return
                    }
                    let _ = (getUserPeer(postbox: strongSelf.context.account.postbox, peerId: strongSelf.peerId)
                    |> deliverOnMainQueue).start(next: { peer, _ in
                        guard let peer = peer, let strongSelf = self else {
                            return
                        }
                        let deleteContactFromDevice: Signal<Never, NoError>
                        if let contactDataManager = strongSelf.context.sharedContext.contactDataManager {
                            deleteContactFromDevice = contactDataManager.deleteContactWithAppSpecificReference(peerId: peer.id)
                        } else {
                            deleteContactFromDevice = .complete()
                        }
                        
                        var deleteSignal = deleteContactPeerInteractively(account: strongSelf.context.account, peerId: peer.id)
                        |> then(deleteContactFromDevice)
                        
                        let progressSignal = Signal<Never, NoError> { subscriber in
                            guard let strongSelf = self else {
                                return EmptyDisposable
                            }
                            let presentationData = strongSelf.context.sharedContext.currentPresentationData.with { $0 }
                            let statusController = OverlayStatusController(theme: presentationData.theme, type: .loading(cancelled: nil))
                            strongSelf.controller?.present(statusController, in: .window(.root))
                            return ActionDisposable { [weak statusController] in
                                Queue.mainQueue().async() {
                                    statusController?.dismiss()
                                }
                            }
                        }
                        |> runOn(Queue.mainQueue())
                        |> delay(0.15, queue: Queue.mainQueue())
                        let progressDisposable = progressSignal.start()
                        
                        deleteSignal = deleteSignal
                        |> afterDisposed {
                            Queue.mainQueue().async {
                                progressDisposable.dispose()
                            }
                        }
                        
                        strongSelf.activeActionDisposable.set((deleteSignal
                        |> deliverOnMainQueue).start(completed: {
                            self?.controller?.dismiss()
                        }))
                        
                        deleteSendMessageIntents(peerId: strongSelf.peerId)
                    })
                })
            ]),
            ActionSheetItemGroup(items: [ActionSheetButtonItem(title: self.presentationData.strings.Common_Cancel, action: { dismissAction() })])
        ])
        self.view.endEditing(true)
        self.controller?.present(actionSheet, in: .window(.root))
    }
    
    private func openChat() {
        if let navigationController = self.controller?.navigationController as? NavigationController {
            self.context.sharedContext.navigateToChatController(NavigateToChatControllerParams(navigationController: navigationController, context: self.context, chatLocation: .peer(self.peerId)))
        }
    }
    
    private func openAddContact() {
        let _ = (getUserPeer(postbox: self.context.account.postbox, peerId: self.peerId)
        |> deliverOnMainQueue).start(next: { [weak self] peer, _ in
            guard let strongSelf = self, let peer = peer else {
                return
            }
            openAddPersonContactImpl(context: strongSelf.context, peerId: peer.id, pushController: { c in
                self?.controller?.push(c)
            }, present: { c, a in
                self?.controller?.present(c, in: .window(.root), with: a)
            })
        })
    }
    
    private func updateBlocked(block: Bool) {
        let _ = (getUserPeer(postbox: self.context.account.postbox, peerId: self.peerId)
        |> take(1)
        |> deliverOnMainQueue).start(next: { [weak self] peer, _ in
            guard let strongSelf = self, let peer = peer else {
                return
            }
            
            let presentationData = strongSelf.presentationData
            if let peer = peer as? TelegramUser, let _ = peer.botInfo {
                strongSelf.activeActionDisposable.set(requestUpdatePeerIsBlocked(account: strongSelf.context.account, peerId: peer.id, isBlocked: block).start())
                if !block {
                    let _ = enqueueMessages(account: strongSelf.context.account, peerId: peer.id, messages: [.message(text: "/start", attributes: [], mediaReference: nil, replyToMessageId: nil, localGroupingKey: nil)]).start()
                    if let navigationController = strongSelf.controller?.navigationController as? NavigationController {
                        strongSelf.context.sharedContext.navigateToChatController(NavigateToChatControllerParams(navigationController: navigationController, context: strongSelf.context, chatLocation: .peer(peer.id)))
                    }
                }
            } else {
                if block {
                    let presentationData = strongSelf.presentationData
                    let actionSheet = ActionSheetController(presentationData: presentationData)
                    let dismissAction: () -> Void = { [weak actionSheet] in
                        actionSheet?.dismissAnimated()
                    }
                    var reportSpam = false
                    var deleteChat = false
                    actionSheet.setItemGroups([
                        ActionSheetItemGroup(items: [
                            ActionSheetTextItem(title: presentationData.strings.UserInfo_BlockConfirmationTitle(peer.compactDisplayTitle).0),
                            ActionSheetButtonItem(title: presentationData.strings.UserInfo_BlockActionTitle(peer.compactDisplayTitle).0, color: .destructive, action: {
                                dismissAction()
                                guard let strongSelf = self else {
                                    return
                                }
                                
                                strongSelf.activeActionDisposable.set(requestUpdatePeerIsBlocked(account: strongSelf.context.account, peerId: peer.id, isBlocked: true).start())
                                if deleteChat {
                                    let _ = removePeerChat(account: strongSelf.context.account, peerId: strongSelf.peerId, reportChatSpam: reportSpam).start()
                                    (strongSelf.controller?.navigationController as? NavigationController)?.popToRoot(animated: true)
                                } else if reportSpam {
                                    let _ = reportPeer(account: strongSelf.context.account, peerId: strongSelf.peerId, reason: .spam).start()
                                }
                                
                                deleteSendMessageIntents(peerId: strongSelf.peerId)
                            })
                        ]),
                        ActionSheetItemGroup(items: [ActionSheetButtonItem(title: presentationData.strings.Common_Cancel, action: { dismissAction() })])
                    ])
                    strongSelf.view.endEditing(true)
                    strongSelf.controller?.present(actionSheet, in: .window(.root))
                } else {
                    let text: String
                    if block {
                        text = presentationData.strings.UserInfo_BlockConfirmation(peer.displayTitle(strings: presentationData.strings, displayOrder: presentationData.nameDisplayOrder)).0
                    } else {
                        text = presentationData.strings.UserInfo_UnblockConfirmation(peer.displayTitle(strings: presentationData.strings, displayOrder: presentationData.nameDisplayOrder)).0
                    }
                    strongSelf.controller?.present(textAlertController(context: strongSelf.context, title: nil, text: text, actions: [TextAlertAction(type: .defaultAction, title: presentationData.strings.Common_No, action: {}), TextAlertAction(type: .genericAction, title: presentationData.strings.Common_Yes, action: {
                        guard let strongSelf = self else {
                            return
                        }
                        strongSelf.activeActionDisposable.set(requestUpdatePeerIsBlocked(account: strongSelf.context.account, peerId: peer.id, isBlocked: block).start())
                    })]), in: .window(.root))
                }
            }
        })
    }
    
    private func openReport(user: Bool) {
        guard let controller = self.controller else {
            return
        }
        self.view.endEditing(true)
        
        let options: [PeerReportOption]
        if user {
            options = [.spam, .violence, .pornography, .childAbuse]
        } else {
            options = [.spam, .violence, .pornography, .childAbuse, .copyright, .other]
        }
        controller.present(peerReportOptionsController(context: self.context, subject: .peer(self.peerId), options: options, present: { [weak controller] c, a in
            controller?.present(c, in: .window(.root), with: a)
        }, push: { [weak controller] c in
            controller?.push(c)
        }, completion: { _ in }), in: .window(.root))
    }
    
    private func openShareBot() {
        let _ = (getUserPeer(postbox: self.context.account.postbox, peerId: self.peerId)
        |> deliverOnMainQueue).start(next: { [weak self] peer, _ in
            guard let strongSelf = self else {
                return
            }
            if let peer = peer as? TelegramUser, let username = peer.username {
                let shareController = ShareController(context: strongSelf.context, subject: .url("https://t.me/\(username)"))
                strongSelf.view.endEditing(true)
                strongSelf.controller?.present(shareController, in: .window(.root))
            }
        })
    }
    
    private func openAddBotToGroup() {
        guard let controller = self.controller else {
            return
        }
        context.sharedContext.openResolvedUrl(.groupBotStart(peerId: peerId, payload: ""), context: self.context, urlContext: .generic, navigationController: controller.navigationController as? NavigationController, openPeer: { id, navigation in
        }, sendFile: nil,
        sendSticker: nil,
        present: { [weak controller] c, a in
            controller?.present(c, in: .window(.root), with: a)
        }, dismissInput: { [weak controller] in
            controller?.view.endEditing(true)
        }, contentContext: nil)
    }
    
    private func performBotCommand(command: PeerInfoBotCommand) {
        let _ = (self.context.account.postbox.loadedPeerWithId(peerId)
        |> deliverOnMainQueue).start(next: { [weak self] peer in
            guard let strongSelf = self else {
                return
            }
            let text: String
            switch command {
            case .settings:
                text = "/settings"
            case .privacy:
                text = "/privacy"
            case .help:
                text = "/help"
            }
            let _ = enqueueMessages(account: strongSelf.context.account, peerId: peer.id, messages: [.message(text: text, attributes: [], mediaReference: nil, replyToMessageId: nil, localGroupingKey: nil)]).start()
            
            if let navigationController = strongSelf.controller?.navigationController as? NavigationController {
                strongSelf.context.sharedContext.navigateToChatController(NavigateToChatControllerParams(navigationController: navigationController, context: strongSelf.context, chatLocation: .peer(strongSelf.peerId)))
            }
        })
    }
    
    private func editingOpenPublicLinkSetup() {
        self.controller?.push(channelVisibilityController(context: self.context, peerId: self.peerId, mode: .generic, upgradedToSupergroup: { _, f in f() }))
    }
    
    private func editingOpenDiscussionGroupSetup() {
        guard let data = self.data, let peer = data.peer else {
            return
        }
        self.controller?.push(channelDiscussionGroupSetupController(context: self.context, peerId: peer.id))
    }
    
    private func editingToggleMessageSignatures(value: Bool) {
        self.toggleShouldChannelMessagesSignaturesDisposable.set(toggleShouldChannelMessagesSignatures(account: self.context.account, peerId: self.peerId, enabled: value).start())
    }
    
    private func openParticipantsSection(section: PeerInfoParticipantsSection) {
        guard let data = self.data, let peer = data.peer else {
            return
        }
        switch section {
        case .members:
            self.controller?.push(channelMembersController(context: self.context, peerId: self.peerId))
        case .admins:
            if peer is TelegramGroup {
                self.controller?.push(channelAdminsController(context: self.context, peerId: self.peerId))
            } else if peer is TelegramChannel {
                self.controller?.push(channelAdminsController(context: self.context, peerId: self.peerId))
            }
        case .banned:
            self.controller?.push(channelBlacklistController(context: self.context, peerId: self.peerId))
        }
    }
    
    private func editingOpenPreHistorySetup() {
        guard let data = self.data, let peer = data.peer else {
            return
        }
        self.controller?.push(groupPreHistorySetupController(context: self.context, peerId: peer.id, upgradedToSupergroup: { _, f in f() }))
    }
    
    private func openPermissions() {
        guard let data = self.data, let peer = data.peer else {
            return
        }
        self.controller?.push(channelPermissionsController(context: self.context, peerId: peer.id))
    }
    
    private func editingOpenStickerPackSetup() {
        guard let data = self.data, let peer = data.peer, let cachedData = data.cachedData as? CachedChannelData else {
            return
        }
        self.controller?.push(groupStickerPackSetupController(context: self.context, peerId: peer.id, currentPackInfo: cachedData.stickerPack))
    }
    
    private func openLocation() {
        guard let data = self.data, let peer = data.peer, let cachedData = data.cachedData as? CachedChannelData, let location = cachedData.peerGeoLocation else {
            return
        }
        let context = self.context
        let presentationData = self.presentationData
        let mapMedia = TelegramMediaMap(latitude: location.latitude, longitude: location.longitude, geoPlace: nil, venue: MapVenue(title: peer.displayTitle(strings: presentationData.strings, displayOrder: presentationData.nameDisplayOrder), address: location.address, provider: nil, id: nil, type: nil), liveBroadcastingTimeout: nil)
        let locationController = legacyLocationController(message: nil, mapMedia: mapMedia, context: context, openPeer: { _ in }, sendLiveLocation: { _, _ in }, stopLiveLocation: {}, openUrl: { url in
            context.sharedContext.applicationBindings.openUrl(url)
        })
        self.controller?.push(locationController)
    }
    
    private func editingOpenSetupLocation() {
        guard let data = self.data, let peer = data.peer else {
            return
        }
        let presentationData = self.presentationData
        let locationController = legacyLocationPickerController(context: self.context, selfPeer: peer, peer: peer, sendLocation: { [weak self] coordinate, _, address in
            guard let strongSelf = self else {
                return
            }
            let addressSignal: Signal<String, NoError>
            if let address = address {
                addressSignal = .single(address)
            } else {
                addressSignal = reverseGeocodeLocation(latitude: coordinate.latitude, longitude: coordinate.longitude)
                |> map { placemark in
                    if let placemark = placemark {
                        return placemark.fullAddress
                    } else {
                        return "\(coordinate.latitude), \(coordinate.longitude)"
                    }
                }
            }
            
            let context = strongSelf.context
            let _ = (addressSignal
            |> mapToSignal { address -> Signal<Bool, NoError> in
                return updateChannelGeoLocation(postbox: context.account.postbox, network: context.account.network, channelId: peer.id, coordinate: (coordinate.latitude, coordinate.longitude), address: address)
            }
            |> deliverOnMainQueue).start(error: { errror in
                guard let strongSelf = self else {
                    return
                }
                strongSelf.controller?.present(textAlertController(context: context, title: nil, text: strongSelf.presentationData.strings.Login_UnknownError, actions: [TextAlertAction(type: .genericAction, title: strongSelf.presentationData.strings.Common_OK, action: {})]), in: .window(.root))
            })
        }, sendLiveLocation: { _, _ in }, theme: presentationData.theme, customLocationPicker: true, presentationCompleted: {
        })
        self.controller?.push(locationController)
    }
    
    private func openPeerInfo(peer: Peer) {
        if let infoController = self.context.sharedContext.makePeerInfoController(context: self.context, peer: peer, mode: .generic, avatarInitiallyExpanded: false, fromChat: false, suggestSendMessage: false) {
            (self.controller?.navigationController as? NavigationController)?.pushViewController(infoController)
        }
    }
    
    private func performMemberAction(member: PeerInfoMember, action: PeerInfoMemberAction) {
        guard let data = self.data, let peer = data.peer else {
            return
        }
        switch action {
        case .promote:
            if case let .channelMember(channelMember) = member {
                self.controller?.push(channelAdminController(context: self.context, peerId: peer.id, adminId: member.id, initialParticipant: channelMember.participant, updated: { _ in
                }, upgradedToSupergroup: { _, f in f() }, transferedOwnership: { _ in }))
            }
        case .restrict:
            if case let .channelMember(channelMember) = member {
                self.controller?.push(channelBannedMemberController(context: self.context, peerId: peer.id, memberId: member.id, initialParticipant: channelMember.participant, updated: { _ in
                }, upgradedToSupergroup: { _, f in f() }))
            }
        case .remove:
            data.members?.membersContext.removeMember(memberId: member.id)
        }
    }
    
    private func openPeerInfoContextMenu(subject: PeerInfoContextSubject, sourceNode: ASDisplayNode) {
        guard let data = self.data, let peer = data.peer, let controller = self.controller else {
            return
        }
        switch subject {
        case .bio:
            var text: String?
            if let cachedData = data.cachedData as? CachedUserData {
                text = cachedData.about
            } else if let cachedData = data.cachedData as? CachedGroupData {
                text = cachedData.about
            } else if let cachedData = data.cachedData as? CachedChannelData {
                text = cachedData.about
            }
            if let text = text, !text.isEmpty {
                let contextMenuController = ContextMenuController(actions: [ContextMenuAction(content: .text(title: self.presentationData.strings.Conversation_ContextMenuCopy, accessibilityLabel: self.presentationData.strings.Conversation_ContextMenuCopy), action: {
                    UIPasteboard.general.string = text
                })])
                controller.present(contextMenuController, in: .window(.root), with: ContextMenuControllerPresentationArguments(sourceNodeAndRect: { [weak self, weak sourceNode] in
                    if let controller = self?.controller, let sourceNode = sourceNode {
                        return (sourceNode, sourceNode.bounds.insetBy(dx: 0.0, dy: -2.0), controller.displayNode, controller.view.bounds)
                    } else {
                        return nil
                    }
                }))
            }
        case let .phone(phone):
            let contextMenuController = ContextMenuController(actions: [ContextMenuAction(content: .text(title: self.presentationData.strings.Conversation_ContextMenuCopy, accessibilityLabel: self.presentationData.strings.Conversation_ContextMenuCopy), action: {
                UIPasteboard.general.string = phone
            })])
            controller.present(contextMenuController, in: .window(.root), with: ContextMenuControllerPresentationArguments(sourceNodeAndRect: { [weak self, weak sourceNode] in
                if let controller = self?.controller, let sourceNode = sourceNode {
                    return (sourceNode, sourceNode.bounds.insetBy(dx: 0.0, dy: -2.0), controller.displayNode, controller.view.bounds)
                } else {
                    return nil
                }
            }))
        case .link:
            if let addressName = peer.addressName {
                let contextMenuController = ContextMenuController(actions: [ContextMenuAction(content: .text(title: self.presentationData.strings.Conversation_ContextMenuCopy, accessibilityLabel: self.presentationData.strings.Conversation_ContextMenuCopy), action: {
                    UIPasteboard.general.string = "@" + addressName
                })])
                controller.present(contextMenuController, in: .window(.root), with: ContextMenuControllerPresentationArguments(sourceNodeAndRect: { [weak self, weak sourceNode] in
                    if let controller = self?.controller, let sourceNode = sourceNode {
                        return (sourceNode, sourceNode.bounds.insetBy(dx: 0.0, dy: -2.0), controller.displayNode, controller.view.bounds)
                    } else {
                        return nil
                    }
                }))
            }
        }
    }
    
    private func performBioLinkAction(action: TextLinkItemActionType, item: TextLinkItem) {
        guard let data = self.data, let peer = data.peer, let controller = self.controller else {
            return
        }
        self.context.sharedContext.handleTextLinkAction(context: self.context, peerId: peer.id, navigateDisposable: self.resolveUrlDisposable, controller: controller, action: action, itemLink: item)
    }
    
    private func openDeletePeer() {
        let peerId = self.peerId
        let _ = (self.context.account.postbox.transaction { transaction -> Peer? in
            return transaction.getPeer(peerId)
        }
        |> deliverOnMainQueue).start(next: { [weak self] peer in
            guard let strongSelf = self, let peer = peer else {
                return
            }
            var isGroup = false
            if let channel = peer as? TelegramChannel {
                if case .group = channel.info {
                    isGroup = true
                }
            } else if peer is TelegramGroup {
                isGroup = true
            }
            let presentationData = strongSelf.presentationData
            let actionSheet = ActionSheetController(presentationData: presentationData)
            let dismissAction: () -> Void = { [weak actionSheet] in
                actionSheet?.dismissAnimated()
            }
            actionSheet.setItemGroups([
                ActionSheetItemGroup(items: [
                    ActionSheetTextItem(title: isGroup ? presentationData.strings.ChannelInfo_DeleteGroupConfirmation : presentationData.strings.ChannelInfo_DeleteChannelConfirmation),
                    ActionSheetButtonItem(title: isGroup ? presentationData.strings.ChannelInfo_DeleteGroup : presentationData.strings.ChannelInfo_DeleteChannel, color: .destructive, action: {
                        dismissAction()
                        self?.deletePeerChat(peer: peer, globally: true)
                    }),
                ]),
            ActionSheetItemGroup(items: [ActionSheetButtonItem(title: presentationData.strings.Common_Cancel, action: { dismissAction() })])
            ])
            strongSelf.view.endEditing(true)
            strongSelf.controller?.present(actionSheet, in: .window(.root))
        })
    }
    
    private func openLeavePeer() {
        let peerId = self.peerId
        let _ = (self.context.account.postbox.transaction { transaction -> Peer? in
            return transaction.getPeer(peerId)
        }
        |> deliverOnMainQueue).start(next: { [weak self] peer in
            guard let strongSelf = self, let peer = peer else {
                return
            }
            var isGroup = false
            if let channel = peer as? TelegramChannel {
                if case .group = channel.info {
                    isGroup = true
                }
            } else if peer is TelegramGroup {
                isGroup = true
            }
            let presentationData = strongSelf.presentationData
            let actionSheet = ActionSheetController(presentationData: presentationData)
            let dismissAction: () -> Void = { [weak actionSheet] in
                actionSheet?.dismissAnimated()
            }
            actionSheet.setItemGroups([
                ActionSheetItemGroup(items: [
                    ActionSheetButtonItem(title: isGroup ? presentationData.strings.Group_LeaveGroup : presentationData.strings.Channel_LeaveChannel, color: .destructive, action: {
                        dismissAction()
                        self?.deletePeerChat(peer: peer, globally: false)
                    }),
                ]),
            ActionSheetItemGroup(items: [ActionSheetButtonItem(title: presentationData.strings.Common_Cancel, action: { dismissAction() })])
            ])
            strongSelf.view.endEditing(true)
            strongSelf.controller?.present(actionSheet, in: .window(.root))
        })
    }
    
    private func deletePeerChat(peer: Peer, globally: Bool) {
        guard let controller = self.controller, let navigationController = controller.navigationController as? NavigationController else {
            return
        }
        guard let tabController = navigationController.viewControllers.first as? TabBarController else {
            return
        }
        for childController in tabController.controllers {
            if let chatListController = childController as? ChatListController {
                chatListController.maybeAskForPeerChatRemoval(peer: RenderedPeer(peer: peer), deleteGloballyIfPossible: globally, completion: { [weak navigationController] deleted in
                    if deleted {
                        navigationController?.popToRoot(animated: true)
                    }
                }, removed: {
                })
                break
            }
        }
    }
    
    private func openAvatarForEditing() {
        guard let peer = self.data?.peer, canEditPeerInfo(peer: peer) else {
            return
        }
        
        let peerId = self.peerId
        let _ = (self.context.account.postbox.transaction { transaction -> (Peer?, SearchBotsConfiguration) in
            return (transaction.getPeer(peerId), currentSearchBotsConfiguration(transaction: transaction))
        }
        |> deliverOnMainQueue).start(next: { [weak self] peer, searchBotsConfiguration in
            guard let strongSelf = self, let peer = peer else {
                return
            }
            
            let presentationData = strongSelf.presentationData
            
            let legacyController = LegacyController(presentation: .custom, theme: presentationData.theme)
            legacyController.statusBar.statusBarStyle = .Ignore
            
            let emptyController = LegacyEmptyController(context: legacyController.context)!
            let navigationController = makeLegacyNavigationController(rootController: emptyController)
            navigationController.setNavigationBarHidden(true, animated: false)
            navigationController.navigationBar.transform = CGAffineTransform(translationX: -1000.0, y: 0.0)
            
            legacyController.bind(controller: navigationController)
            
            strongSelf.view.endEditing(true)
            strongSelf.controller?.present(legacyController, in: .window(.root))
            
            var hasPhotos = false
            if !peer.profileImageRepresentations.isEmpty {
                hasPhotos = true
            }
            
            let completedImpl: (UIImage) -> Void = { image in
                guard let strongSelf = self, let data = image.jpegData(compressionQuality: 0.6) else {
                    return
                }
                    
                let resource = LocalFileMediaResource(fileId: arc4random64())
                strongSelf.context.account.postbox.mediaBox.storeResourceData(resource.id, data: data)
                let representation = TelegramMediaImageRepresentation(dimensions: PixelDimensions(width: 640, height: 640), resource: resource)
                
                strongSelf.state = strongSelf.state.withUpdatingAvatar(.image(representation))
                if let (layout, navigationHeight) = strongSelf.validLayout {
                    strongSelf.containerLayoutUpdated(layout: layout, navigationHeight: navigationHeight, transition: .immediate, additive: false)
                }
                
                let postbox = strongSelf.context.account.postbox
                strongSelf.updateAvatarDisposable.set((updatePeerPhoto(postbox: strongSelf.context.account.postbox, network: strongSelf.context.account.network, stateManager: strongSelf.context.account.stateManager, accountPeerId: strongSelf.context.account.peerId, peerId: strongSelf.peerId, photo: uploadedPeerPhoto(postbox: strongSelf.context.account.postbox, network: strongSelf.context.account.network, resource: resource), mapResourceToAvatarSizes: { resource, representations in
                    return mapResourceToAvatarSizes(postbox: postbox, resource: resource, representations: representations)
                })
                |> deliverOnMainQueue).start(next: { result in
                    guard let strongSelf = self else {
                        return
                    }
                    switch result {
                    case .complete:
                        strongSelf.state = strongSelf.state.withUpdatingAvatar(nil)
                        if let (layout, navigationHeight) = strongSelf.validLayout {
                            strongSelf.containerLayoutUpdated(layout: layout, navigationHeight: navigationHeight, transition: .immediate, additive: false)
                        }
                    case .progress:
                        break
                    }
                }))
            }
            
            let mixin = TGMediaAvatarMenuMixin(context: legacyController.context, parentController: emptyController, hasSearchButton: true, hasDeleteButton: hasPhotos, hasViewButton: false, personalPhoto: false, saveEditedPhotos: false, saveCapturedMedia: false, signup: false)!
            let _ = strongSelf.currentAvatarMixin.swap(mixin)
            mixin.requestSearchController = { assetsController in
                guard let strongSelf = self else {
                    return
                }
                let controller = WebSearchController(context: strongSelf.context, peer: peer, configuration: searchBotsConfiguration, mode: .avatar(initialQuery: peer.displayTitle(strings: presentationData.strings, displayOrder: presentationData.nameDisplayOrder), completion: { result in
                    assetsController?.dismiss()
                    completedImpl(result)
                }))
                strongSelf.controller?.present(controller, in: .window(.root))
            }
            mixin.didFinishWithImage = { image in
                if let image = image {
                    completedImpl(image)
                }
            }
            mixin.didFinishWithDelete = {
                guard let strongSelf = self else {
                    return
                }
                
                let _ = strongSelf.currentAvatarMixin.swap(nil)
                if let profileImage = peer.smallProfileImage {
                    strongSelf.state = strongSelf.state.withUpdatingAvatar(.none)
                    if let (layout, navigationHeight) = strongSelf.validLayout {
                        strongSelf.containerLayoutUpdated(layout: layout, navigationHeight: navigationHeight, transition: .immediate, additive: false)
                    }
                }
                let postbox = strongSelf.context.account.postbox
                strongSelf.updateAvatarDisposable.set((updatePeerPhoto(postbox: strongSelf.context.account.postbox, network: strongSelf.context.account.network, stateManager: strongSelf.context.account.stateManager, accountPeerId: strongSelf.context.account.peerId, peerId: strongSelf.peerId, photo: nil, mapResourceToAvatarSizes: { resource, representations in
                    return mapResourceToAvatarSizes(postbox: postbox, resource: resource, representations: representations)
                })
                |> deliverOnMainQueue).start(next: { result in
                    guard let strongSelf = self else {
                        return
                    }
                    switch result {
                    case .complete:
                        strongSelf.state = strongSelf.state.withUpdatingAvatar(nil)
                        if let (layout, navigationHeight) = strongSelf.validLayout {
                            strongSelf.containerLayoutUpdated(layout: layout, navigationHeight: navigationHeight, transition: .immediate, additive: false)
                        }
                    case .progress:
                        break
                    }
                }))
            }
            mixin.didDismiss = { [weak legacyController] in
                guard let strongSelf = self else {
                    return
                }
                let _ = strongSelf.currentAvatarMixin.swap(nil)
                legacyController?.dismiss()
            }
            let menuController = mixin.present()
            if let menuController = menuController {
                menuController.customRemoveFromParentViewController = { [weak legacyController] in
                    legacyController?.dismiss()
                }
            }
        })
    }
    
    private func openAddMember() {
        guard let data = self.data, let groupPeer = data.peer else {
            return
        }
        
        let members: Promise<[PeerId]> = Promise()
        if groupPeer.id.namespace == Namespaces.Peer.CloudChannel {
            /*var membersDisposable: Disposable?
            let (disposable, _) = context.peerChannelMemberCategoriesContextsManager.recent(postbox: context.account.postbox, network: context.account.network, accountPeerId: context.account.peerId, peerId: peerView.peerId, updated: { listState in
                members.set(.single(listState.list.map {$0.peer.id}))
                membersDisposable?.dispose()
            })
            membersDisposable = disposable*/
            members.set(.single([]))
        } else {
            members.set(.single([]))
        }
        
        let _ = (members.get()
        |> take(1)
        |> deliverOnMainQueue).start(next: { [weak self] recentIds in
            guard let strongSelf = self else {
                return
            }
            var createInviteLinkImpl: (() -> Void)?
            var confirmationImpl: ((PeerId) -> Signal<Bool, NoError>)?
            var options: [ContactListAdditionalOption] = []
            let presentationData = strongSelf.presentationData
            
            var canCreateInviteLink = false
            if let group = groupPeer as? TelegramGroup {
                switch group.role {
                case .creator, .admin:
                    canCreateInviteLink = true
                default:
                    break
                }
            } else if let channel = groupPeer as? TelegramChannel {
                if channel.hasPermission(.inviteMembers) {
                    if channel.flags.contains(.isCreator) || (channel.adminRights != nil && channel.username == nil) {
                        canCreateInviteLink = true
                    }
                }
            }
            
            if canCreateInviteLink {
                options.append(ContactListAdditionalOption(title: presentationData.strings.GroupInfo_InviteByLink, icon: .generic(UIImage(bundleImageName: "Contact List/LinkActionIcon")!), action: {
                    createInviteLinkImpl?()
                }))
            }
            
            let contactsController: ViewController
            if groupPeer.id.namespace == Namespaces.Peer.CloudGroup {
                contactsController = strongSelf.context.sharedContext.makeContactSelectionController(ContactSelectionControllerParams(context: strongSelf.context, autoDismiss: false, title: { $0.GroupInfo_AddParticipantTitle }, options: options, confirmation: { peer in
                    if let confirmationImpl = confirmationImpl, case let .peer(peer, _, _) = peer {
                        return confirmationImpl(peer.id)
                    } else {
                        return .single(false)
                    }
                }))
                contactsController.navigationPresentation = .modal
            } else {
                contactsController = strongSelf.context.sharedContext.makeContactMultiselectionController(ContactMultiselectionControllerParams(context: strongSelf.context, mode: .peerSelection(searchChatList: false, searchGroups: false), options: options, filters: [.excludeSelf, .disable(recentIds)]))
                contactsController.navigationPresentation = .modal
            }
            
            let context = strongSelf.context
            confirmationImpl = { [weak contactsController] peerId in
                return context.account.postbox.loadedPeerWithId(peerId)
                |> deliverOnMainQueue
                |> mapToSignal { peer in
                    let result = ValuePromise<Bool>()
                    let presentationData = context.sharedContext.currentPresentationData.with { $0 }
                    if let contactsController = contactsController {
                        let alertController = textAlertController(context: context, title: nil, text: presentationData.strings.GroupInfo_AddParticipantConfirmation(peer.displayTitle(strings: presentationData.strings, displayOrder: presentationData.nameDisplayOrder)).0, actions: [
                            TextAlertAction(type: .genericAction, title: presentationData.strings.Common_No, action: {
                                result.set(false)
                            }),
                            TextAlertAction(type: .defaultAction, title: presentationData.strings.Common_Yes, action: {
                                result.set(true)
                            })
                        ])
                        contactsController.present(alertController, in: .window(.root))
                    }
                    
                    return result.get()
                }
            }
            
            let addMember: (ContactListPeer) -> Signal<Void, NoError> = { memberPeer -> Signal<Void, NoError> in
                if case let .peer(selectedPeer, _, _) = memberPeer {
                    let memberId = selectedPeer.id
                    if groupPeer.id.namespace == Namespaces.Peer.CloudChannel {
                        return context.peerChannelMemberCategoriesContextsManager.addMember(account: context.account, peerId: groupPeer.id, memberId: memberId)
                        |> map { _ -> Void in
                            return Void()
                        }
                        |> `catch` { _ -> Signal<Void, NoError> in
                            return .complete()
                        }
                    } else {
                        return addGroupMember(account: context.account, peerId: groupPeer.id, memberId: memberId)
                        |> deliverOnMainQueue
                        |> `catch` { error -> Signal<Void, NoError> in
                            switch error {
                            case .generic:
                                return .complete()
                            case .privacy:
                                let _ = (context.account.postbox.loadedPeerWithId(memberId)
                                |> deliverOnMainQueue).start(next: { peer in
                                    self?.controller?.present(textAlertController(context: context, title: nil, text: presentationData.strings.Privacy_GroupsAndChannels_InviteToGroupError(peer.compactDisplayTitle, peer.compactDisplayTitle).0, actions: [TextAlertAction(type: .genericAction, title: presentationData.strings.Common_OK, action: {})]), in: .window(.root))
                                })
                                return .complete()
                            case .tooManyChannels:
                                let _ = (context.account.postbox.loadedPeerWithId(memberId)
                                |> deliverOnMainQueue).start(next: { peer in
                                    self?.controller?.present(textAlertController(context: context, title: nil, text: presentationData.strings.Invite_ChannelsTooMuch, actions: [TextAlertAction(type: .genericAction, title: presentationData.strings.Common_OK, action: {})]), in: .window(.root))
                                })
                                return .complete()
                            case .groupFull:
                                let signal = convertGroupToSupergroup(account: context.account, peerId: groupPeer.id)
                                |> map(Optional.init)
                                |> `catch` { error -> Signal<PeerId?, NoError> in
                                    switch error {
                                    case .tooManyChannels:
                                        Queue.mainQueue().async {
                                            self?.controller?.push(oldChannelsController(context: context, intent: .upgrade))
                                        }
                                    default:
                                        break
                                    }
                                    return .single(nil)
                                }
                                |> mapToSignal { upgradedPeerId -> Signal<PeerId?, NoError> in
                                    guard let upgradedPeerId = upgradedPeerId else {
                                        return .single(nil)
                                    }
                                    return context.peerChannelMemberCategoriesContextsManager.addMember(account: context.account, peerId: upgradedPeerId, memberId: memberId)
                                    |> `catch` { _ -> Signal<Never, NoError> in
                                        return .complete()
                                    }
                                    |> mapToSignal { _ -> Signal<PeerId?, NoError> in
                                        return .complete()
                                    }
                                    |> then(.single(upgradedPeerId))
                                }
                                |> deliverOnMainQueue
                                |> mapToSignal { _ -> Signal<Void, NoError> in
                                    return .complete()
                                }
                                return signal
                            }
                        }
                    }
                } else {
                    return .complete()
                }
            }
            
            let addMembers: ([ContactListPeerId]) -> Signal<Void, AddChannelMemberError> = { members -> Signal<Void, AddChannelMemberError> in
                let memberIds = members.compactMap { contact -> PeerId? in
                    switch contact {
                    case let .peer(peerId):
                        return peerId
                    default:
                        return nil
                    }
                }
                return context.account.postbox.multiplePeersView(memberIds)
                |> take(1)
                |> deliverOnMainQueue
                |> mapError { _ in return .generic}
                |> mapToSignal { view -> Signal<Void, AddChannelMemberError> in
                    if memberIds.count == 1 {
                        return context.peerChannelMemberCategoriesContextsManager.addMember(account: context.account, peerId: groupPeer.id, memberId: memberIds[0])
                        |> map { _ -> Void in
                            return Void()
                        }
                    } else {
                        return context.peerChannelMemberCategoriesContextsManager.addMembers(account: context.account, peerId: groupPeer.id, memberIds: memberIds) |> map { _ in
                        }
                    }
                }
            }
            
            createInviteLinkImpl = { [weak contactsController] in
                guard let strongSelf = self else {
                    return
                }
                let mode: ChannelVisibilityControllerMode
                if groupPeer.addressName != nil {
                    mode = .generic
                } else {
                    mode = .privateLink
                }
                let visibilityController = channelVisibilityController(context: strongSelf.context, peerId: groupPeer.id, mode: mode, upgradedToSupergroup: { _, f in f() }, onDismissRemoveController: contactsController)
                //visibilityController.navigationPresentation = .modal
                
                contactsController?.push(visibilityController)
                
                /*if let navigationController = strongSelf.controller?.navigationController as? NavigationController {
                    var controllers = navigationController.viewControllers
                    if let contactsController = contactsController {
                        controllers.removeAll(where: { $0 === contactsController })
                    }
                    controllers.append(visibilityController)
                    navigationController.setViewControllers(controllers, animated: true)
                }*/
            }

            strongSelf.controller?.push(contactsController)
            let selectAddMemberDisposable = strongSelf.selectAddMemberDisposable
            let addMemberDisposable = strongSelf.addMemberDisposable
            if let contactsController = contactsController as? ContactSelectionController {
                selectAddMemberDisposable.set((contactsController.result
                |> deliverOnMainQueue).start(next: { [weak contactsController] memberPeer in
                    guard let memberPeer = memberPeer else {
                        return
                    }
                    
                    contactsController?.displayProgress = true
                    addMemberDisposable.set((addMember(memberPeer)
                    |> deliverOnMainQueue).start(completed: {
                        contactsController?.dismiss()
                    }))
                }))
                contactsController.dismissed = {
                    selectAddMemberDisposable.set(nil)
                    addMemberDisposable.set(nil)
                }
            }
            if let contactsController = contactsController as? ContactMultiselectionController {
                selectAddMemberDisposable.set((contactsController.result
                |> deliverOnMainQueue).start(next: { [weak contactsController] peers in
                    contactsController?.displayProgress = true
                    addMemberDisposable.set((addMembers(peers)
                    |> deliverOnMainQueue).start(error: { error in
                        if peers.count == 1, case .restricted = error {
                            switch peers[0] {
                                case let .peer(peerId):
                                    let _ = (context.account.postbox.loadedPeerWithId(peerId)
                                    |> deliverOnMainQueue).start(next: { peer in
                                        self?.controller?.present(textAlertController(context: context, title: nil, text: presentationData.strings.Privacy_GroupsAndChannels_InviteToGroupError(peer.compactDisplayTitle, peer.compactDisplayTitle).0, actions: [TextAlertAction(type: .genericAction, title: presentationData.strings.Common_OK, action: {})]), in: .window(.root))
                                    })
                                default:
                                    break
                            }
                        } else if case .tooMuchJoined = error  {
                            self?.controller?.present(textAlertController(context: context, title: nil, text: presentationData.strings.Invite_ChannelsTooMuch, actions: [TextAlertAction(type: .genericAction, title: presentationData.strings.Common_OK, action: {})]), in: .window(.root))
                        }
                        
                        contactsController?.dismiss()
                    },completed: {
                        contactsController?.dismiss()
                    }))
                }))
                contactsController.dismissed = {
                    selectAddMemberDisposable.set(nil)
                    addMemberDisposable.set(nil)
                }
            }
        })
    }
    
    private func deleteMessages(messageIds: Set<MessageId>?) {
        if let messageIds = messageIds ?? self.state.selectedMessageIds, !messageIds.isEmpty {
            self.activeActionDisposable.set((self.context.sharedContext.chatAvailableMessageActions(postbox: self.context.account.postbox, accountPeerId: self.context.account.peerId, messageIds: messageIds)
            |> deliverOnMainQueue).start(next: { [weak self] actions in
                if let strongSelf = self, let peer = strongSelf.data?.peer, !actions.options.isEmpty {
                    let actionSheet = ActionSheetController(presentationData: strongSelf.presentationData)
                    var items: [ActionSheetItem] = []
                    var personalPeerName: String?
                    var isChannel = false
                    if let user = peer as? TelegramUser {
                        personalPeerName = user.compactDisplayTitle
                    } else if let channel = peer as? TelegramChannel, case .broadcast = channel.info {
                        isChannel = true
                    }
                    
                    if actions.options.contains(.deleteGlobally) {
                        let globalTitle: String
                        if isChannel {
                            globalTitle = strongSelf.presentationData.strings.Conversation_DeleteMessagesForMe
                        } else if let personalPeerName = personalPeerName {
                            globalTitle = strongSelf.presentationData.strings.Conversation_DeleteMessagesFor(personalPeerName).0
                        } else {
                            globalTitle = strongSelf.presentationData.strings.Conversation_DeleteMessagesForEveryone
                        }
                        items.append(ActionSheetButtonItem(title: globalTitle, color: .destructive, action: { [weak actionSheet] in
                            actionSheet?.dismissAnimated()
                            if let strongSelf = self {
                                strongSelf.headerNode.navigationButtonContainer.performAction?(.selectionDone)
                                let _ = deleteMessagesInteractively(account: strongSelf.context.account, messageIds: Array(messageIds), type: .forEveryone).start()
                            }
                        }))
                    }
                    if actions.options.contains(.deleteLocally) {
                        var localOptionText = strongSelf.presentationData.strings.Conversation_DeleteMessagesForMe
                        if strongSelf.context.account.peerId == strongSelf.peerId {
                            if messageIds.count == 1 {
                                localOptionText = strongSelf.presentationData.strings.Conversation_Moderate_Delete
                            } else {
                                localOptionText = strongSelf.presentationData.strings.Conversation_DeleteManyMessages
                            }
                        }
                        items.append(ActionSheetButtonItem(title: localOptionText, color: .destructive, action: { [weak actionSheet] in
                            actionSheet?.dismissAnimated()
                            if let strongSelf = self {
                                strongSelf.headerNode.navigationButtonContainer.performAction?(.selectionDone)
                                let _ = deleteMessagesInteractively(account: strongSelf.context.account, messageIds: Array(messageIds), type: .forLocalPeer).start()
                            }
                        }))
                    }
                    actionSheet.setItemGroups([ActionSheetItemGroup(items: items), ActionSheetItemGroup(items: [
                        ActionSheetButtonItem(title: strongSelf.presentationData.strings.Common_Cancel, color: .accent, font: .bold, action: { [weak actionSheet] in
                            actionSheet?.dismissAnimated()
                        })
                    ])])
                    strongSelf.view.endEditing(true)
                    strongSelf.controller?.present(actionSheet, in: .window(.root))
                }
            }))
        }
    }
    
    func forwardMessages(messageIds: Set<MessageId>?) {
        if let messageIds = messageIds ?? self.state.selectedMessageIds, !messageIds.isEmpty {
            let peerSelectionController = self.context.sharedContext.makePeerSelectionController(PeerSelectionControllerParams(context: self.context, filter: [.onlyWriteable, .excludeDisabled]))
            peerSelectionController.peerSelected = { [weak self, weak peerSelectionController] peerId in
                if let strongSelf = self, let _ = peerSelectionController {
                    if peerId == strongSelf.context.account.peerId {
                        strongSelf.headerNode.navigationButtonContainer.performAction?(.selectionDone)
                        
                        let _ = (enqueueMessages(account: strongSelf.context.account, peerId: peerId, messages: messageIds.map { id -> EnqueueMessage in
                            return .forward(source: id, grouping: .auto, attributes: [])
                        })
                        |> deliverOnMainQueue).start(next: { [weak self] messageIds in
                            if let strongSelf = self {
                                let signals: [Signal<Bool, NoError>] = messageIds.compactMap({ id -> Signal<Bool, NoError>? in
                                    guard let id = id else {
                                        return nil
                                    }
                                    return strongSelf.context.account.pendingMessageManager.pendingMessageStatus(id)
                                        |> mapToSignal { status, _ -> Signal<Bool, NoError> in
                                            if status != nil {
                                                return .never()
                                            } else {
                                                return .single(true)
                                            }
                                        }
                                        |> take(1)
                                })
                                strongSelf.activeActionDisposable.set((combineLatest(signals)
                                |> deliverOnMainQueue).start(completed: {
                                    guard let strongSelf = self else {
                                        return
                                    }
                                    strongSelf.controller?.present(OverlayStatusController(theme: strongSelf.presentationData.theme, type: .success), in: .window(.root))
                                }))
                            }
                        })
                        if let peerSelectionController = peerSelectionController {
                            peerSelectionController.dismiss()
                        }
                    } else {
                        let _ = (strongSelf.context.account.postbox.transaction({ transaction -> Void in
                            transaction.updatePeerChatInterfaceState(peerId, update: { currentState in
                                if let currentState = currentState as? ChatInterfaceState {
                                    return currentState.withUpdatedForwardMessageIds(Array(messageIds))
                                } else {
                                    return ChatInterfaceState().withUpdatedForwardMessageIds(Array(messageIds))
                                }
                            })
                        }) |> deliverOnMainQueue).start(completed: {
                            if let strongSelf = self {
                                strongSelf.headerNode.navigationButtonContainer.performAction?(.selectionDone)
                                
                                let ready = ValuePromise<Bool>()
                                strongSelf.activeActionDisposable.set((ready.get() |> take(1) |> deliverOnMainQueue).start(next: { _ in
                                    if let peerSelectionController = peerSelectionController {
                                        peerSelectionController.dismiss()
                                    }
                                }))
                                
                                (strongSelf.controller?.navigationController as? NavigationController)?.replaceTopController(ChatControllerImpl(context: strongSelf.context, chatLocation: .peer(peerId)), animated: false, ready: ready)
                            }
                        })
                    }
                }
            }
            self.controller?.push(peerSelectionController)
        }
    }
    
    private func activateSearch() {
        guard let (layout, navigationBarHeight) = self.validLayout else {
            return
        }
        
        if let _ = self.searchDisplayController {
            return
        }
        
        if let currentPaneKey = self.paneContainerNode.currentPaneKey, case .members = currentPaneKey {
            self.searchDisplayController = SearchDisplayController(presentationData: self.presentationData, mode: .list, placeholder: self.presentationData.strings.Common_Search, contentNode: ChannelMembersSearchContainerNode(context: self.context, peerId: self.peerId, mode: .searchMembers, filters: [], searchContext: nil, openPeer: { [weak self] peer, participant in
                self?.openPeer(peerId: peer.id, navigation: .info)
            }, updateActivity: { _ in
            }, pushController: { [weak self] c in
                self?.controller?.push(c)
            }), cancel: { [weak self] in
                self?.deactivateSearch()
            })
        } else {
            var tagMask: MessageTags = .file
            if let currentPaneKey = self.paneContainerNode.currentPaneKey {
                switch currentPaneKey {
                case .links:
                    tagMask = .webPage
                case .music:
                    tagMask = .music
                default:
                    break
                }
            }
            
            self.searchDisplayController = SearchDisplayController(presentationData: self.presentationData, mode: .list, placeholder: self.presentationData.strings.Common_Search, contentNode: ChatHistorySearchContainerNode(context: self.context, peerId: self.peerId, tagMask: tagMask, interfaceInteraction: self.chatInterfaceInteraction), cancel: { [weak self] in
                self?.deactivateSearch()
            })
        }
        
        let transition: ContainedViewLayoutTransition = .animated(duration: 0.2, curve: .easeInOut)
        if let navigationBar = self.controller?.navigationBar {
            transition.updateAlpha(node: navigationBar, alpha: 0.0)
        }
        
        self.searchDisplayController?.containerLayoutUpdated(layout, navigationBarHeight: navigationBarHeight, transition: .immediate)
        self.searchDisplayController?.activate(insertSubnode: { [weak self] subnode, isSearchBar in
            if let strongSelf = self, let navigationBar = strongSelf.controller?.navigationBar {
                strongSelf.insertSubnode(subnode, belowSubnode: navigationBar)
            }
        }, placeholder: nil)
        
        if let (layout, navigationHeight) = self.validLayout {
            self.containerLayoutUpdated(layout: layout, navigationHeight: navigationHeight, transition: .immediate)
        }
    }
    
    private func deactivateSearch() {
        guard let searchDisplayController = self.searchDisplayController else {
            return
        }
        self.searchDisplayController = nil
        searchDisplayController.deactivate(placeholder: nil)
        
        let transition: ContainedViewLayoutTransition = .animated(duration: 0.35, curve: .easeInOut)
        if let navigationBar = self.controller?.navigationBar {
            transition.updateAlpha(node: navigationBar, alpha: 1.0)
        }
    }
    
    func updatePresentationData(_ presentationData: PresentationData) {
        self.presentationData = presentationData
        
        self.backgroundColor = self.presentationData.theme.list.blocksBackgroundColor
        
        self.updateNavigationExpansionPresentation(isExpanded: self.headerNode.isAvatarExpanded, animated: false)
        
        if let (layout, navigationHeight) = self.validLayout {
            self.containerLayoutUpdated(layout: layout, navigationHeight: navigationHeight, transition: .immediate)
        }
    }
    
    func containerLayoutUpdated(layout: ContainerViewLayout, navigationHeight: CGFloat, transition: ContainedViewLayoutTransition, additive: Bool = false) {
        self.validLayout = (layout, navigationHeight)
        
        if let searchDisplayController = self.searchDisplayController {
            searchDisplayController.containerLayoutUpdated(layout, navigationBarHeight: navigationHeight, transition: transition)
            if !searchDisplayController.isDeactivating {
                //vanillaInsets.top += (layout.statusBarHeight ?? 0.0) - navigationBarHeightDelta
            }
        }
        
        self.ignoreScrolling = true
        
        transition.updateFrame(node: self.scrollNode, frame: CGRect(origin: CGPoint(), size: layout.size))
        
        let sectionSpacing: CGFloat = 24.0
        
        var contentHeight: CGFloat = 0.0
        
        let headerHeight = self.headerNode.update(width: layout.size.width, containerHeight: layout.size.height, containerInset: layout.safeInsets.left, statusBarHeight: layout.statusBarHeight ?? 0.0, navigationHeight: navigationHeight, contentOffset: self.scrollNode.view.contentOffset.y, presentationData: self.presentationData, peer: self.data?.peer, cachedData: self.data?.cachedData, notificationSettings: self.data?.notificationSettings, statusData: self.data?.status, isContact: self.data?.isContact ?? false, state: self.state, transition: transition, additive: additive)
        let headerFrame = CGRect(origin: CGPoint(x: 0.0, y: contentHeight), size: CGSize(width: layout.size.width, height: headerHeight))
        if additive {
            transition.updateFrameAdditive(node: self.headerNode, frame: headerFrame)
        } else {
            transition.updateFrame(node: self.headerNode, frame: headerFrame)
        }
        contentHeight += headerHeight
        contentHeight += sectionSpacing
        
        var validRegularSections: [AnyHashable] = []
<<<<<<< HEAD
        for (sectionId, sectionItems) in infoItems(data: self.data, mainAction: self.mainAction, context: self.context, presentationData: self.presentationData, interaction: self.interaction) {
=======
        for (sectionId, sectionItems) in infoItems(data: self.data, context: self.context, presentationData: self.presentationData, interaction: self.interaction, nearbyPeer: self.nearbyPeer) {
>>>>>>> 7ffa03a3
            validRegularSections.append(sectionId)
            
            let sectionNode: PeerInfoScreenItemSectionContainerNode
            if let current = self.regularSections[sectionId] {
                sectionNode = current
            } else {
                sectionNode = PeerInfoScreenItemSectionContainerNode()
                self.regularSections[sectionId] = sectionNode
                self.scrollNode.addSubnode(sectionNode)
            }
            
            let sectionHeight = sectionNode.update(width: layout.size.width, presentationData: self.presentationData, items: sectionItems, transition: transition)
            let sectionFrame = CGRect(origin: CGPoint(x: 0.0, y: contentHeight), size: CGSize(width: layout.size.width, height: sectionHeight))
            if additive {
                transition.updateFrameAdditive(node: sectionNode, frame: sectionFrame)
            } else {
                transition.updateFrame(node: sectionNode, frame: sectionFrame)
            }
            
            transition.updateAlpha(node: sectionNode, alpha: self.state.isEditing ? 0.0 : 1.0)
            if !sectionHeight.isZero && !self.state.isEditing {
                contentHeight += sectionHeight
                contentHeight += sectionSpacing
            }
        }
        var removeRegularSections: [AnyHashable] = []
        for (sectionId, sectionNode) in self.regularSections {
            if !validRegularSections.contains(sectionId) {
                removeRegularSections.append(sectionId)
            }
        }
        for sectionId in removeRegularSections {
            if let sectionNode = self.regularSections.removeValue(forKey: sectionId) {
                sectionNode.removeFromSupernode()
            }
        }
        
        var validEditingSections: [AnyHashable] = []
        for (sectionId, sectionItems) in editingItems(data: self.data, context: self.context, presentationData: self.presentationData, interaction: self.interaction) {
            validEditingSections.append(sectionId)
            
            var wasAdded = false
            let sectionNode: PeerInfoScreenItemSectionContainerNode
            if let current = self.editingSections[sectionId] {
                sectionNode = current
            } else {
                wasAdded = true
                sectionNode = PeerInfoScreenItemSectionContainerNode()
                self.editingSections[sectionId] = sectionNode
                self.scrollNode.addSubnode(sectionNode)
            }
            
            let sectionHeight = sectionNode.update(width: layout.size.width, presentationData: self.presentationData, items: sectionItems, transition: transition)
            let sectionFrame = CGRect(origin: CGPoint(x: 0.0, y: contentHeight), size: CGSize(width: layout.size.width, height: sectionHeight))
            
            if wasAdded {
                sectionNode.frame = sectionFrame
                sectionNode.alpha = self.state.isEditing ? 1.0 : 0.0
            } else {
                if additive {
                    transition.updateFrameAdditive(node: sectionNode, frame: sectionFrame)
                } else {
                    transition.updateFrame(node: sectionNode, frame: sectionFrame)
                }
                transition.updateAlpha(node: sectionNode, alpha: self.state.isEditing ? 1.0 : 0.0)
            }
            if !sectionHeight.isZero && self.state.isEditing {
                contentHeight += sectionHeight
                contentHeight += sectionSpacing
            }
        }
        var removeEditingSections: [AnyHashable] = []
        for (sectionId, sectionNode) in self.editingSections {
            if !validEditingSections.contains(sectionId) {
                removeEditingSections.append(sectionId)
            }
        }
        for sectionId in removeEditingSections {
            if let sectionNode = self.editingSections.removeValue(forKey: sectionId) {
                sectionNode.removeFromSupernode()
            }
        }
        
        let paneContainerSize = CGSize(width: layout.size.width, height: layout.size.height - navigationHeight)
        var restoreContentOffset: CGPoint?
        if additive {
            restoreContentOffset = self.scrollNode.view.contentOffset
        }
        
        let paneContainerFrame = CGRect(origin: CGPoint(x: 0.0, y: contentHeight), size: paneContainerSize)
        if self.state.isEditing || (self.data?.availablePanes ?? []).isEmpty {
            transition.updateAlpha(node: self.paneContainerNode, alpha: 0.0)
        } else {
            contentHeight += layout.size.height - navigationHeight
            transition.updateAlpha(node: self.paneContainerNode, alpha: 1.0)
        }
        
        if let selectedMessageIds = self.state.selectedMessageIds {
            var wasAdded = false
            let selectionPanelNode: PeerInfoSelectionPanelNode
            if let current = self.paneContainerNode.selectionPanelNode {
                selectionPanelNode = current
            } else {
                wasAdded = true
                selectionPanelNode = PeerInfoSelectionPanelNode(context: self.context, peerId: self.peerId, deleteMessages: { [weak self] in
                    guard let strongSelf = self else {
                        return
                    }
                    strongSelf.deleteMessages(messageIds: nil)
                }, shareMessages: { [weak self] in
                    guard let strongSelf = self, let messageIds = strongSelf.state.selectedMessageIds, !messageIds.isEmpty else {
                        return
                    }
                    let _ = (strongSelf.context.account.postbox.transaction { transaction -> [Message] in
                        var messages: [Message] = []
                        for id in messageIds {
                            if let message = transaction.getMessage(id) {
                                messages.append(message)
                            }
                        }
                        return messages
                    }
                    |> deliverOnMainQueue).start(next: { messages in
                        if let strongSelf = self, !messages.isEmpty {
                            strongSelf.headerNode.navigationButtonContainer.performAction?(.selectionDone)
                            
                            let shareController = ShareController(context: strongSelf.context, subject: .messages(messages.sorted(by: { lhs, rhs in
                                return lhs.index < rhs.index
                            })), externalShare: true, immediateExternalShare: true)
                            strongSelf.view.endEditing(true)
                            strongSelf.controller?.present(shareController, in: .window(.root))
                        }
                    })
                }, forwardMessages: { [weak self] in
                    guard let strongSelf = self else {
                        return
                    }
                    strongSelf.forwardMessages(messageIds: nil)
                }, reportMessages: { [weak self] in
                    guard let strongSelf = self, let messageIds = strongSelf.state.selectedMessageIds, !messageIds.isEmpty else {
                        return
                    }
                    strongSelf.view.endEditing(true)
                    strongSelf.controller?.present(peerReportOptionsController(context: strongSelf.context, subject: .messages(Array(messageIds).sorted()), present: { c, a in
                        self?.controller?.present(c, in: .window(.root), with: a)
                    }, push: { c in
                        self?.controller?.push(c)
                    }, completion: { _ in }), in: .window(.root))
                })
                self.paneContainerNode.selectionPanelNode = selectionPanelNode
                self.paneContainerNode.addSubnode(selectionPanelNode)
            }
            selectionPanelNode.selectionPanel.selectedMessages = selectedMessageIds
            let panelHeight = selectionPanelNode.update(layout: layout, presentationData: self.presentationData, transition: wasAdded ? .immediate : transition)
            let panelFrame = CGRect(origin: CGPoint(x: 0.0, y: paneContainerSize.height - panelHeight), size: CGSize(width: layout.size.width, height: panelHeight))
            if wasAdded {
                selectionPanelNode.frame = panelFrame
                transition.animatePositionAdditive(node: selectionPanelNode, offset: CGPoint(x: 0.0, y: panelHeight))
            } else {
                transition.updateFrame(node: selectionPanelNode, frame: panelFrame)
            }
        } else if let selectionPanelNode = self.paneContainerNode.selectionPanelNode {
            self.paneContainerNode.selectionPanelNode = nil
            transition.updateFrame(node: selectionPanelNode, frame: CGRect(origin: CGPoint(x: 0.0, y: layout.size.height), size: selectionPanelNode.bounds.size), completion: { [weak selectionPanelNode] _ in
                selectionPanelNode?.removeFromSupernode()
            })
        }
        
        self.scrollNode.view.contentSize = CGSize(width: layout.size.width, height: contentHeight)
        if let restoreContentOffset = restoreContentOffset {
            self.scrollNode.view.contentOffset = restoreContentOffset
        }
        
        if additive {
            transition.updateFrameAdditive(node: self.paneContainerNode, frame: paneContainerFrame)
        } else {
            transition.updateFrame(node: self.paneContainerNode, frame: paneContainerFrame)
        }
        
        self.ignoreScrolling = false
        self.updateNavigation(transition: transition, additive: additive)
        
        if !self.didSetReady && self.data != nil {
            self.didSetReady = true
            let avatarReady = self.headerNode.avatarListNode.isReady.get()
            let combinedSignal = combineLatest(queue: .mainQueue(),
                avatarReady,
                self.paneContainerNode.isReady.get()
            )
            |> map { lhs, rhs in
                return lhs && rhs
            }
            self._ready.set(combinedSignal
            |> filter { $0 }
            |> take(1))
        }
    }
    
    private func updateNavigation(transition: ContainedViewLayoutTransition, additive: Bool) {
        let offsetY = self.scrollNode.view.contentOffset.y
        
        if self.state.isEditing || offsetY <= 50.0 || self.paneContainerNode.alpha.isZero {
            if !self.scrollNode.view.bounces {
                self.scrollNode.view.bounces = true
                self.scrollNode.view.alwaysBounceVertical = true
            }
        } else {
            if self.scrollNode.view.bounces {
                self.scrollNode.view.bounces = false
                self.scrollNode.view.alwaysBounceVertical = false
            }
        }
        
        if let (layout, navigationHeight) = self.validLayout {
            if !additive {
                self.headerNode.update(width: layout.size.width, containerHeight: layout.size.height, containerInset: layout.safeInsets.left, statusBarHeight: layout.statusBarHeight ?? 0.0, navigationHeight: navigationHeight, contentOffset: offsetY, presentationData: self.presentationData, peer: self.data?.peer, cachedData: self.data?.cachedData, notificationSettings: self.data?.notificationSettings, statusData: self.data?.status, isContact: self.data?.isContact ?? false, state: self.state, transition: transition, additive: additive)
            }
            
            let paneAreaExpansionDistance: CGFloat = 32.0
            var paneAreaExpansionDelta = (self.paneContainerNode.frame.minY - navigationHeight) - self.scrollNode.view.contentOffset.y
            paneAreaExpansionDelta = max(0.0, min(paneAreaExpansionDelta, paneAreaExpansionDistance))
            
            let paneAreaExpansionFraction: CGFloat = 1.0 - paneAreaExpansionDelta / paneAreaExpansionDistance
            
            let effectiveAreaExpansionFraction: CGFloat
            if self.state.isEditing {
                effectiveAreaExpansionFraction = 0.0
            } else {
                effectiveAreaExpansionFraction = paneAreaExpansionFraction
            }
            
            transition.updateAlpha(node: self.headerNode.separatorNode, alpha: 1.0 - effectiveAreaExpansionFraction)
            
            let visibleHeight = self.scrollNode.view.contentOffset.y + self.scrollNode.view.bounds.height - self.paneContainerNode.frame.minY
            
            var bottomInset = layout.intrinsicInsets.bottom
            if let selectionPanelNode = self.paneContainerNode.selectionPanelNode {
                bottomInset = max(bottomInset, selectionPanelNode.bounds.height)
            }
            
            self.paneContainerNode.update(size: self.paneContainerNode.bounds.size, sideInset: layout.safeInsets.left, bottomInset: bottomInset, visibleHeight: visibleHeight, expansionFraction: paneAreaExpansionFraction, presentationData: self.presentationData, data: self.data, transition: transition)
            self.headerNode.navigationButtonContainer.frame = CGRect(origin: CGPoint(x: layout.safeInsets.left, y: layout.statusBarHeight ?? 0.0), size: CGSize(width: layout.size.width - layout.safeInsets.left * 2.0, height: 44.0))
            self.headerNode.navigationButtonContainer.isWhite = self.headerNode.isAvatarExpanded
            
            var navigationButtons: [PeerInfoHeaderNavigationButtonSpec] = []
            if self.state.isEditing {
                navigationButtons.append(PeerInfoHeaderNavigationButtonSpec(key: .done, isForExpandedView: false))
            } else {
                if peerInfoCanEdit(peer: self.data?.peer, cachedData: self.data?.cachedData) {
                    navigationButtons.append(PeerInfoHeaderNavigationButtonSpec(key: .edit, isForExpandedView: false))
                }
                if self.state.selectedMessageIds == nil {
                    if let currentPaneKey = self.paneContainerNode.currentPaneKey {
                        switch currentPaneKey {
                        case .files, .music, .links, .members:
                            navigationButtons.append(PeerInfoHeaderNavigationButtonSpec(key: .search, isForExpandedView: true))
                        default:
                            break
                        }
                        switch currentPaneKey {
                        case .media, .files, .music, .links, .voice:
                            //navigationButtons.append(PeerInfoHeaderNavigationButtonSpec(key: .select, isForExpandedView: true))
                            break
                        default:
                            break
                        }
                    }
                } else {
                    navigationButtons.append(PeerInfoHeaderNavigationButtonSpec(key: .selectionDone, isForExpandedView: true))
                }
            }
            self.headerNode.navigationButtonContainer.update(size: CGSize(width: layout.size.width - layout.safeInsets.left * 2.0, height: 44.0), presentationData: self.presentationData, buttons: navigationButtons, expandFraction: effectiveAreaExpansionFraction, transition: transition)
        }
    }
    
    private var canUpdateAvatarExpansion = false
    
    func scrollViewWillBeginDragging(_ scrollView: UIScrollView) {
        self.canUpdateAvatarExpansion = true
    }
    
    private var previousVelocityM1: CGFloat = 0.0
    private var previousVelocity: CGFloat = 0.0
    
    private let velocityKey: String = encodeText("`wfsujdbmWfmpdjuz", -1)
    
    func scrollViewDidScroll(_ scrollView: UIScrollView) {
        if self.ignoreScrolling {
            return
        }
        self.updateNavigation(transition: .immediate, additive: false)
        
        if !self.state.isEditing {
            self.previousVelocityM1 = self.previousVelocity
            if let value = (scrollView.value(forKey: self.velocityKey) as? NSNumber)?.doubleValue {
                //print("previousVelocity \(CGFloat(value))")
                self.previousVelocity = CGFloat(value)
            }
            
            let offsetY = self.scrollNode.view.contentOffset.y
            var shouldBeExpanded: Bool?
            if offsetY <= -32.0 && scrollView.isDragging && scrollView.isTracking {
                if let peer = self.data?.peer, peer.smallProfileImage != nil {
                    shouldBeExpanded = true
                }
            } else if offsetY >= 1.0 {
                shouldBeExpanded = false
            }
            if let shouldBeExpanded = shouldBeExpanded, shouldBeExpanded != self.headerNode.isAvatarExpanded {
                let transition: ContainedViewLayoutTransition = .animated(duration: 0.35, curve: .spring)
                
                if self.hapticFeedback == nil {
                    self.hapticFeedback = HapticFeedback()
                }
                if shouldBeExpanded {
                    self.hapticFeedback?.impact()
                } else {
                    self.hapticFeedback?.tap()
                }
                
                self.headerNode.updateIsAvatarExpanded(shouldBeExpanded, transition: transition)
                self.updateNavigationExpansionPresentation(isExpanded: shouldBeExpanded, animated: true)
                
                if let (layout, navigationHeight) = self.validLayout {
                    self.containerLayoutUpdated(layout: layout, navigationHeight: navigationHeight, transition: transition, additive: true)
                }
            }
        }
    }
    
    func scrollViewDidEndDecelerating(_ scrollView: UIScrollView) {
        guard let (_, navigationHeight) = self.validLayout else {
            return
        }
        
        let paneAreaExpansionFinalPoint: CGFloat = self.paneContainerNode.frame.minY - navigationHeight
        if abs(scrollView.contentOffset.y - paneAreaExpansionFinalPoint) < .ulpOfOne {
            self.paneContainerNode.currentPane?.node.transferVelocity(self.previousVelocityM1)
        }
    }
    
    private func updateNavigationExpansionPresentation(isExpanded: Bool, animated: Bool) {
        if let controller = self.controller {
            controller.statusBar.updateStatusBarStyle(isExpanded ? .White : self.presentationData.theme.rootController.statusBarStyle.style, animated: animated)
            
            if animated {
                UIView.transition(with: controller.controllerNode.headerNode.navigationButtonContainer.view, duration: 0.3, options: [.transitionCrossDissolve], animations: {
                }, completion: nil)
            }
            
            let baseNavigationBarPresentationData = NavigationBarPresentationData(presentationData: self.presentationData)
            let navigationBarPresentationData = NavigationBarPresentationData(
                theme: NavigationBarTheme(
                    buttonColor: isExpanded ? .white : baseNavigationBarPresentationData.theme.buttonColor,
                    disabledButtonColor: baseNavigationBarPresentationData.theme.disabledButtonColor,
                    primaryTextColor: baseNavigationBarPresentationData.theme.primaryTextColor,
                    backgroundColor: .clear,
                    separatorColor: .clear,
                    badgeBackgroundColor: baseNavigationBarPresentationData.theme.badgeBackgroundColor,
                    badgeStrokeColor: baseNavigationBarPresentationData.theme.badgeStrokeColor,
                    badgeTextColor: baseNavigationBarPresentationData.theme.badgeTextColor
            ), strings: baseNavigationBarPresentationData.strings)
            
            if let navigationBar = controller.navigationBar {
                if animated {
                    UIView.transition(with: navigationBar.view, duration: 0.3, options: [.transitionCrossDissolve], animations: {
                    }, completion: nil)
                }
                navigationBar.updatePresentationData(navigationBarPresentationData)
            }
        }
    }
    
    func scrollViewWillEndDragging(_ scrollView: UIScrollView, withVelocity velocity: CGPoint, targetContentOffset: UnsafeMutablePointer<CGPoint>) {
        guard let (_, navigationHeight) = self.validLayout else {
            return
        }
        if !self.state.isEditing {
            if targetContentOffset.pointee.y < 212.0 {
                if targetContentOffset.pointee.y < 212.0 / 2.0 {
                    targetContentOffset.pointee.y = 0.0
                } else {
                    targetContentOffset.pointee.y = 212.0
                }
            }
            let paneAreaExpansionDistance: CGFloat = 32.0
            let paneAreaExpansionFinalPoint: CGFloat = self.paneContainerNode.frame.minY - navigationHeight
            if targetContentOffset.pointee.y > paneAreaExpansionFinalPoint - paneAreaExpansionDistance && targetContentOffset.pointee.y < paneAreaExpansionFinalPoint {
                targetContentOffset.pointee.y = paneAreaExpansionFinalPoint
            }
        }
    }
    
    override func hitTest(_ point: CGPoint, with event: UIEvent?) -> UIView? {
        guard let result = super.hitTest(point, with: event) else {
            return nil
        }
        var currentParent: UIView? = result
        var enableScrolling = true
        while true {
            if currentParent == nil || currentParent === self.view {
                break
            }
            if let scrollView = currentParent as? UIScrollView {
                if scrollView === self.scrollNode.view {
                    break
                }
                if scrollView.isDecelerating && scrollView.contentOffset.y < -scrollView.contentInset.top {
                    return self.scrollNode.view
                }
            } else if let listView = currentParent as? ListViewBackingView, let listNode = listView.target {
                if listNode.scroller.isDecelerating && listNode.scroller.contentOffset.y < listNode.scroller.contentInset.top {
                    return self.scrollNode.view
                }
            }
            currentParent = currentParent?.superview
        }
        return result
    }
}

public enum PeerInfoScreenKeepExpandedButtons {
    case message
    case mute
}

public enum PeerInfoScreenMainAction {
    case addContact
    case message
}

public final class PeerInfoScreen: ViewController {
    private let context: AccountContext
    private let peerId: PeerId
    private let avatarInitiallyExpanded: Bool
    private let keepExpandedButtons: PeerInfoScreenKeepExpandedButtons
<<<<<<< HEAD
    private let mainAction: PeerInfoScreenMainAction
=======
    private let nearbyPeer: Bool
>>>>>>> 7ffa03a3
    
    private var presentationData: PresentationData
    private var presentationDataDisposable: Disposable?
    
    fileprivate var controllerNode: PeerInfoScreenNode {
        return self.displayNode as! PeerInfoScreenNode
    }
    
    private let _ready = Promise<Bool>()
    override public var ready: Promise<Bool> {
        return self._ready
    }
    
    private var validLayout: (layout: ContainerViewLayout, navigationHeight: CGFloat)?
    
<<<<<<< HEAD
    public init(context: AccountContext, peerId: PeerId, avatarInitiallyExpanded: Bool = false, keepExpandedButtons: PeerInfoScreenKeepExpandedButtons = .message, mainAction: PeerInfoScreenMainAction = .addContact) {
=======
    public init(context: AccountContext, peerId: PeerId, avatarInitiallyExpanded: Bool = false, keepExpandedButtons: PeerInfoScreenKeepExpandedButtons = .message, nearbyPeer: Bool = false) {
>>>>>>> 7ffa03a3
        self.context = context
        self.peerId = peerId
        self.avatarInitiallyExpanded = avatarInitiallyExpanded
        self.keepExpandedButtons = keepExpandedButtons
<<<<<<< HEAD
        self.mainAction = mainAction
=======
        self.nearbyPeer = nearbyPeer
>>>>>>> 7ffa03a3
        
        self.presentationData = context.sharedContext.currentPresentationData.with { $0 }
        
        let baseNavigationBarPresentationData = NavigationBarPresentationData(presentationData: self.presentationData)
        super.init(navigationBarPresentationData: NavigationBarPresentationData(
            theme: NavigationBarTheme(
                buttonColor: avatarInitiallyExpanded ? .white : baseNavigationBarPresentationData.theme.buttonColor,
                disabledButtonColor: baseNavigationBarPresentationData.theme.disabledButtonColor,
                primaryTextColor: baseNavigationBarPresentationData.theme.primaryTextColor,
                backgroundColor: .clear,
                separatorColor: .clear,
                badgeBackgroundColor: baseNavigationBarPresentationData.theme.badgeBackgroundColor,
                badgeStrokeColor: baseNavigationBarPresentationData.theme.badgeStrokeColor,
                badgeTextColor: baseNavigationBarPresentationData.theme.badgeTextColor
        ), strings: baseNavigationBarPresentationData.strings))
        self.navigationBar?.makeCustomTransitionNode = { [weak self] other, isInteractive in
            guard let strongSelf = self else {
                return nil
            }
            if strongSelf.navigationItem.leftBarButtonItem != nil {
                return nil
            }
            if strongSelf.controllerNode.scrollNode.view.contentOffset.y > .ulpOfOne {
                return nil
            }
            if isInteractive && strongSelf.controllerNode.headerNode.isAvatarExpanded {
                return nil
            }
            if other.contentNode != nil {
                return nil
            }
            if let tag = other.userInfo as? PeerInfoNavigationSourceTag, tag.peerId == peerId {
                return PeerInfoNavigationTransitionNode(screenNode: strongSelf.controllerNode, presentationData: strongSelf.presentationData, headerNode: strongSelf.controllerNode.headerNode)
            }
            return nil
        }
        
        self.statusBar.statusBarStyle = avatarInitiallyExpanded ? .White : self.presentationData.theme.rootController.statusBarStyle.style
        
        self.scrollToTop = { [weak self] in
            self?.controllerNode.scrollToTop()
        }
        
        self.presentationDataDisposable = (context.sharedContext.presentationData
        |> deliverOnMainQueue).start(next: { [weak self] presentationData in
            if let strongSelf = self {
                let previousTheme = strongSelf.presentationData.theme
                let previousStrings = strongSelf.presentationData.strings
                
                strongSelf.presentationData = presentationData
                
                if previousTheme !== presentationData.theme || previousStrings !== presentationData.strings {
                    strongSelf.controllerNode.updatePresentationData(strongSelf.presentationData)
                }
            }
        })
    }
    
    required init(coder aDecoder: NSCoder) {
        fatalError("init(coder:) has not been implemented")
    }
    
    deinit {
        self.presentationDataDisposable?.dispose()
    }
    
    override public func loadDisplayNode() {
<<<<<<< HEAD
        self.displayNode = PeerInfoScreenNode(controller: self, context: self.context, peerId: self.peerId, avatarInitiallyExpanded: self.avatarInitiallyExpanded, keepExpandedButtons: self.keepExpandedButtons, mainAction: self.mainAction)
=======
        self.displayNode = PeerInfoScreenNode(controller: self, context: self.context, peerId: self.peerId, avatarInitiallyExpanded: self.avatarInitiallyExpanded, keepExpandedButtons: self.keepExpandedButtons, nearbyPeer: self.nearbyPeer)
>>>>>>> 7ffa03a3
        
        self._ready.set(self.controllerNode.ready.get())
        
        super.displayNodeDidLoad()
    }
    
    override public func viewDidAppear(_ animated: Bool) {
        super.viewDidAppear(animated)
        
        if let (layout, navigationHeight) = self.validLayout {
            self.controllerNode.containerLayoutUpdated(layout: layout, navigationHeight: navigationHeight, transition: .immediate)
        }
    }
    
    override public func containerLayoutUpdated(_ layout: ContainerViewLayout, transition: ContainedViewLayoutTransition) {
        super.containerLayoutUpdated(layout, transition: transition)
        
        self.validLayout = (layout, navigationHeight)
        
        self.controllerNode.containerLayoutUpdated(layout: layout, navigationHeight: self.navigationHeight, transition: transition)
    }
}

private func getUserPeer(postbox: Postbox, peerId: PeerId) -> Signal<(Peer?, CachedPeerData?), NoError> {
    return postbox.transaction { transaction -> (Peer?, CachedPeerData?) in
        guard let peer = transaction.getPeer(peerId) else {
            return (nil, nil)
        }
        var resultPeer: Peer?
        if let peer = peer as? TelegramSecretChat {
            resultPeer = transaction.getPeer(peer.regularPeerId)
        } else {
            resultPeer = peer
        }
        return (resultPeer, resultPeer.flatMap({ transaction.getPeerCachedData(peerId: $0.id) }))
    }
}

final class PeerInfoNavigationSourceTag {
    let peerId: PeerId
    
    init(peerId: PeerId) {
        self.peerId = peerId
    }
}

private final class PeerInfoNavigationTransitionNode: ASDisplayNode, CustomNavigationTransitionNode {
    private let screenNode: PeerInfoScreenNode
    private let presentationData: PresentationData
    
    private var topNavigationBar: NavigationBar?
    private var bottomNavigationBar: NavigationBar?
    private var reverseFraction: Bool = false
    
    private let headerNode: PeerInfoHeaderNode
    
    private var previousBackButtonArrow: ASDisplayNode?
    private var previousBackButton: ASDisplayNode?
    private var currentBackButtonArrow: ASDisplayNode?
    private var previousBackButtonBadge: ASDisplayNode?
    private var currentBackButton: ASDisplayNode?
    
    private var previousTitleNode: (ASDisplayNode, TextNode)?
    private var previousStatusNode: (ASDisplayNode, ASDisplayNode)?
    
    private var didSetup: Bool = false
    
    init(screenNode: PeerInfoScreenNode, presentationData: PresentationData, headerNode: PeerInfoHeaderNode) {
        self.screenNode = screenNode
        self.presentationData = presentationData
        self.headerNode = headerNode
        
        super.init()
        
        self.addSubnode(headerNode)
    }
    
    func setup(topNavigationBar: NavigationBar, bottomNavigationBar: NavigationBar) {
        if let _ = bottomNavigationBar.userInfo as? PeerInfoNavigationSourceTag {
            self.topNavigationBar = topNavigationBar
            self.bottomNavigationBar = bottomNavigationBar
        } else {
            self.topNavigationBar = bottomNavigationBar
            self.bottomNavigationBar = topNavigationBar
            self.reverseFraction = true
        }
        
        topNavigationBar.isHidden = true
        bottomNavigationBar.isHidden = true
        
        if let topNavigationBar = self.topNavigationBar, let bottomNavigationBar = self.bottomNavigationBar {
            if let previousBackButtonArrow = bottomNavigationBar.makeTransitionBackArrowNode(accentColor: self.presentationData.theme.rootController.navigationBar.accentTextColor) {
                self.previousBackButtonArrow = previousBackButtonArrow
                self.addSubnode(previousBackButtonArrow)
            }
            if let previousBackButton = bottomNavigationBar.makeTransitionBackButtonNode(accentColor: self.presentationData.theme.rootController.navigationBar.accentTextColor) {
                self.previousBackButton = previousBackButton
                self.addSubnode(previousBackButton)
            }
            if self.screenNode.headerNode.isAvatarExpanded, let currentBackButtonArrow = topNavigationBar.makeTransitionBackArrowNode(accentColor: self.screenNode.headerNode.isAvatarExpanded ? .white : self.presentationData.theme.rootController.navigationBar.accentTextColor) {
                self.currentBackButtonArrow = currentBackButtonArrow
                self.addSubnode(currentBackButtonArrow)
            }
            if let previousBackButtonBadge = bottomNavigationBar.makeTransitionBadgeNode() {
                self.previousBackButtonBadge = previousBackButtonBadge
                self.addSubnode(previousBackButtonBadge)
            }
            if let currentBackButton = topNavigationBar.makeTransitionBackButtonNode(accentColor: self.screenNode.headerNode.isAvatarExpanded ? .white : self.presentationData.theme.rootController.navigationBar.accentTextColor) {
                self.currentBackButton = currentBackButton
                self.addSubnode(currentBackButton)
            }
            if let previousTitleView = bottomNavigationBar.titleView as? ChatTitleView {
                let previousTitleNode = previousTitleView.titleNode.makeCopy()
                let previousTitleContainerNode = ASDisplayNode()
                previousTitleContainerNode.addSubnode(previousTitleNode)
                previousTitleNode.frame = previousTitleNode.frame.offsetBy(dx: -previousTitleNode.frame.width / 2.0, dy: -previousTitleNode.frame.height / 2.0)
                self.previousTitleNode = (previousTitleContainerNode, previousTitleNode)
                self.addSubnode(previousTitleContainerNode)
                
                let previousStatusNode = previousTitleView.activityNode.makeCopy()
                let previousStatusContainerNode = ASDisplayNode()
                previousStatusContainerNode.addSubnode(previousStatusNode)
                previousStatusNode.frame = previousStatusNode.frame.offsetBy(dx: -previousStatusNode.frame.width / 2.0, dy: -previousStatusNode.frame.height / 2.0)
                self.previousStatusNode = (previousStatusContainerNode, previousStatusNode)
                self.addSubnode(previousStatusContainerNode)
            }
        }
    }
    
    func update(containerSize: CGSize, fraction: CGFloat, transition: ContainedViewLayoutTransition) {
        guard let topNavigationBar = self.topNavigationBar, let bottomNavigationBar = self.bottomNavigationBar else {
            return
        }
        
        let fraction = self.reverseFraction ? (1.0 - fraction) : fraction
        
        if let previousBackButtonArrow = self.previousBackButtonArrow {
            let previousBackButtonArrowFrame = bottomNavigationBar.backButtonArrow.view.convert(bottomNavigationBar.backButtonArrow.view.bounds, to: bottomNavigationBar.view)
            previousBackButtonArrow.frame = previousBackButtonArrowFrame
        }
        
        if let previousBackButton = self.previousBackButton {
            let previousBackButtonFrame = bottomNavigationBar.backButtonNode.view.convert(bottomNavigationBar.backButtonNode.view.bounds, to: bottomNavigationBar.view)
            previousBackButton.frame = previousBackButtonFrame
            transition.updateAlpha(node: previousBackButton, alpha: fraction)
        }
        
        if let currentBackButtonArrow = self.currentBackButtonArrow {
            let currentBackButtonArrowFrame = topNavigationBar.backButtonArrow.view.convert(topNavigationBar.backButtonArrow.view.bounds, to: topNavigationBar.view)
            currentBackButtonArrow.frame = currentBackButtonArrowFrame
            
            transition.updateAlpha(node: currentBackButtonArrow, alpha: 1.0 - fraction)
            if let previousBackButtonArrow = self.previousBackButtonArrow {
                transition.updateAlpha(node: previousBackButtonArrow, alpha: fraction)
            }
        }
        
        if let previousBackButtonBadge = self.previousBackButtonBadge {
            let previousBackButtonBadgeFrame = bottomNavigationBar.badgeNode.view.convert(bottomNavigationBar.badgeNode.view.bounds, to: bottomNavigationBar.view)
            previousBackButtonBadge.frame = previousBackButtonBadgeFrame
            
            transition.updateAlpha(node: previousBackButtonBadge, alpha: fraction)
        }
        
        if let currentBackButton = self.currentBackButton {
            let currentBackButtonFrame = topNavigationBar.backButtonNode.view.convert(topNavigationBar.backButtonNode.view.bounds, to: topNavigationBar.view)
            //transition.updateFrame(node: currentBackButton, frame: currentBackButtonFrame.offsetBy(dx: fraction * 12.0, dy: 0.0))
            
            transition.updateAlpha(node: currentBackButton, alpha: (1.0 - fraction))
        }
        
        if let previousTitleView = bottomNavigationBar.titleView as? ChatTitleView, let _ = (bottomNavigationBar.rightButtonNode.singleCustomNode as? ChatAvatarNavigationNode)?.avatarNode, let (previousTitleContainerNode, previousTitleNode) = self.previousTitleNode, let (previousStatusContainerNode, previousStatusNode) = self.previousStatusNode {
            let previousTitleFrame = previousTitleView.titleNode.view.convert(previousTitleView.titleNode.bounds, to: bottomNavigationBar.view)
            let previousStatusFrame = previousTitleView.activityNode.view.convert(previousTitleView.activityNode.bounds, to: bottomNavigationBar.view)
            
            self.headerNode.navigationTransition = PeerInfoHeaderNavigationTransition(sourceNavigationBar: bottomNavigationBar, sourceTitleView: previousTitleView, sourceTitleFrame: previousTitleFrame, sourceSubtitleFrame: previousStatusFrame, fraction: fraction)
            if let (layout, navigationHeight) = self.screenNode.validLayout {
                self.headerNode.update(width: layout.size.width, containerHeight: layout.size.height, containerInset: layout.safeInsets.left, statusBarHeight: layout.statusBarHeight ?? 0.0, navigationHeight: topNavigationBar.bounds.height, contentOffset: 0.0, presentationData: self.presentationData, peer: self.screenNode.data?.peer, cachedData: self.screenNode.data?.cachedData, notificationSettings: self.screenNode.data?.notificationSettings, statusData: self.screenNode.data?.status, isContact: self.screenNode.data?.isContact ?? false, state: self.screenNode.state, transition: transition, additive: false)
            }
            
            let titleScale = (fraction * previousTitleNode.bounds.height + (1.0 - fraction) * self.headerNode.titleNodeRawContainer.bounds.height) / previousTitleNode.bounds.height
            let subtitleScale = max(0.01, min(10.0, (fraction * previousStatusNode.bounds.height + (1.0 - fraction) * self.headerNode.subtitleNodeRawContainer.bounds.height) / previousStatusNode.bounds.height))
            
            transition.updateFrame(node: previousTitleContainerNode, frame: CGRect(origin: self.headerNode.titleNodeRawContainer.frame.center, size: CGSize()))
            transition.updateFrame(node: previousTitleNode, frame: CGRect(origin: CGPoint(x: -previousTitleFrame.width / 2.0, y: -previousTitleFrame.height / 2.0), size: previousTitleFrame.size))
            transition.updateFrame(node: previousStatusContainerNode, frame: CGRect(origin: self.headerNode.subtitleNodeRawContainer.frame.center, size: CGSize()))
            transition.updateFrame(node: previousStatusNode, frame: CGRect(origin: CGPoint(x: -previousStatusFrame.size.width / 2.0, y: -previousStatusFrame.size.height / 2.0), size: previousStatusFrame.size))
            
            transition.updateSublayerTransformScale(node: previousTitleContainerNode, scale: titleScale)
            transition.updateSublayerTransformScale(node: previousStatusContainerNode, scale: subtitleScale)
            
            transition.updateAlpha(node: self.headerNode.titleNode, alpha: (1.0 - fraction))
            transition.updateAlpha(node: previousTitleNode, alpha: fraction)
            transition.updateAlpha(node: self.headerNode.subtitleNode, alpha: (1.0 - fraction))
            transition.updateAlpha(node: previousStatusNode, alpha: fraction)
            
            transition.updateAlpha(node: self.headerNode.navigationButtonContainer, alpha: (1.0 - fraction))
        }
    }
    
    func restore() {
        guard let topNavigationBar = self.topNavigationBar, let bottomNavigationBar = self.bottomNavigationBar else {
            return
        }
        
        topNavigationBar.isHidden = false
        bottomNavigationBar.isHidden = false
        self.headerNode.navigationTransition = nil
        self.screenNode.insertSubnode(self.headerNode, aboveSubnode: self.screenNode.scrollNode)
    }
}

private func encodeText(_ string: String, _ key: Int) -> String {
    var result = ""
    for c in string.unicodeScalars {
        result.append(Character(UnicodeScalar(UInt32(Int(c.value) + key))!))
    }
    return result
}

private final class ContextControllerContentSourceImpl: ContextControllerContentSource {
    let controller: ViewController
    weak var sourceNode: ASDisplayNode?
    
    let navigationController: NavigationController? = nil
    
    let passthroughTouches: Bool = false
    
    init(controller: ViewController, sourceNode: ASDisplayNode?) {
        self.controller = controller
        self.sourceNode = sourceNode
    }
    
    func transitionInfo() -> ContextControllerTakeControllerInfo? {
        let sourceNode = self.sourceNode
        return ContextControllerTakeControllerInfo(contentAreaInScreenSpace: CGRect(origin: CGPoint(), size: CGSize(width: 10.0, height: 10.0)), sourceNode: { [weak sourceNode] in
            if let sourceNode = sourceNode {
                return (sourceNode, sourceNode.bounds)
            } else {
                return nil
            }
        })
    }
    
    func animatedIn() {
        self.controller.didAppearInContextPreview()
    }
}<|MERGE_RESOLUTION|>--- conflicted
+++ resolved
@@ -473,7 +473,6 @@
     let editingOpenSoundSettings: () -> Void
     let editingToggleShowMessageText: (Bool) -> Void
     let requestDeleteContact: () -> Void
-    let openChat: () -> Void
     let openAddContact: () -> Void
     let updateBlocked: (Bool) -> Void
     let openReport: (Bool) -> Void
@@ -495,7 +494,6 @@
     let performBioLinkAction: (TextLinkItemActionType, TextLinkItem) -> Void
     
     init(
-        openChat: @escaping () -> Void,
         openUsername: @escaping (String) -> Void,
         openPhone: @escaping (String) -> Void,
         editingOpenNotificationSettings: @escaping () -> Void,
@@ -523,7 +521,6 @@
         openPeerInfoContextMenu: @escaping (PeerInfoContextSubject, ASDisplayNode) -> Void,
         performBioLinkAction: @escaping (TextLinkItemActionType, TextLinkItem) -> Void
     ) {
-        self.openChat = openChat
         self.openUsername = openUsername
         self.openPhone = openPhone
         self.editingOpenNotificationSettings = editingOpenNotificationSettings
@@ -555,11 +552,7 @@
 
 private let enabledBioEntities: EnabledEntityTypes = [.url, .mention, .hashtag]
 
-<<<<<<< HEAD
-private func infoItems(data: PeerInfoScreenData?, mainAction: PeerInfoScreenMainAction, context: AccountContext, presentationData: PresentationData, interaction: PeerInfoInteraction) -> [(AnyHashable, [PeerInfoScreenItem])] {
-=======
 private func infoItems(data: PeerInfoScreenData?, context: AccountContext, presentationData: PresentationData, interaction: PeerInfoInteraction, nearbyPeer: Bool) -> [(AnyHashable, [PeerInfoScreenItem])] {
->>>>>>> 7ffa03a3
     guard let data = data else {
         return []
     }
@@ -605,19 +598,6 @@
                 items[.peerInfo]!.append(PeerInfoScreenLabeledValueItem(id: 0, label: user.botInfo == nil ? presentationData.strings.Profile_About : presentationData.strings.Channel_AboutItem, text: about, textColor: .primary, textBehavior: .multiLine(maxLines: 100, enabledEntities: enabledBioEntities), action: nil, longTapAction: bioContextAction, linkItemAction: bioLinkAction))
             }
         }
-<<<<<<< HEAD
-        if !data.isContact {
-            if user.botInfo == nil {
-                switch mainAction {
-                case .addContact:
-                    items[.peerInfo]!.append(PeerInfoScreenActionItem(id: 3, text: presentationData.strings.UserInfo_AddContact, action: {
-                        interaction.openAddContact()
-                    }))
-                case .message:
-                    items[.peerInfo]!.append(PeerInfoScreenActionItem(id: 3, text: presentationData.strings.UserInfo_SendMessage, action: {
-                        interaction.openChat()
-                    }))
-=======
         if nearbyPeer {
             items[.peerInfo]!.append(PeerInfoScreenActionItem(id: 3, text: presentationData.strings.UserInfo_SendMessage, action: {
                 interaction.openChat()
@@ -632,7 +612,6 @@
                     items[.peerInfo]!.append(PeerInfoScreenActionItem(id: 3, text: presentationData.strings.UserInfo_AddContact, action: {
                         interaction.openAddContact()
                     }))
->>>>>>> 7ffa03a3
                 }
             }
         
@@ -1022,7 +1001,6 @@
     
     private let context: AccountContext
     private let peerId: PeerId
-    private let mainAction: PeerInfoScreenMainAction
     
     private var presentationData: PresentationData
     
@@ -1074,15 +1052,10 @@
     }
     private var didSetReady = false
     
-<<<<<<< HEAD
-    init(controller: PeerInfoScreen, context: AccountContext, peerId: PeerId, avatarInitiallyExpanded: Bool, keepExpandedButtons: PeerInfoScreenKeepExpandedButtons, mainAction: PeerInfoScreenMainAction) {
-=======
     init(controller: PeerInfoScreen, context: AccountContext, peerId: PeerId, avatarInitiallyExpanded: Bool, keepExpandedButtons: PeerInfoScreenKeepExpandedButtons, nearbyPeer: Bool) {
->>>>>>> 7ffa03a3
         self.controller = controller
         self.context = context
         self.peerId = peerId
-        self.mainAction = mainAction
         self.presentationData = context.sharedContext.currentPresentationData.with { $0 }
         self.nearbyPeer = nearbyPeer
         
@@ -1095,9 +1068,6 @@
         super.init()
         
         self._interaction = PeerInfoInteraction(
-            openChat: { [weak self] in
-                self?.performButtonAction(key: .message)
-            },
             openUsername: { [weak self] value in
                 self?.openUsername(value: value)
             },
@@ -1962,7 +1932,7 @@
                 |> take(1)
                 |> deliverOnMainQueue).start(next: { [weak self] peer in
                     if let strongSelf = self, peer.restrictionText(platform: "ios", contentSettings: strongSelf.context.currentContentSettings.with { $0 }) == nil {
-                        if let infoController = strongSelf.context.sharedContext.makePeerInfoController(context: strongSelf.context, peer: peer, mode: .generic, avatarInitiallyExpanded: false, fromChat: false, suggestSendMessage: false) {
+                        if let infoController = strongSelf.context.sharedContext.makePeerInfoController(context: strongSelf.context, peer: peer, mode: .generic, avatarInitiallyExpanded: false, fromChat: false) {
                             (strongSelf.controller?.navigationController as? NavigationController)?.pushViewController(infoController)
                         }
                     }
@@ -2705,7 +2675,7 @@
     }
     
     private func openPeerInfo(peer: Peer) {
-        if let infoController = self.context.sharedContext.makePeerInfoController(context: self.context, peer: peer, mode: .generic, avatarInitiallyExpanded: false, fromChat: false, suggestSendMessage: false) {
+        if let infoController = self.context.sharedContext.makePeerInfoController(context: self.context, peer: peer, mode: .generic, avatarInitiallyExpanded: false, fromChat: false) {
             (self.controller?.navigationController as? NavigationController)?.pushViewController(infoController)
         }
     }
@@ -3516,11 +3486,7 @@
         contentHeight += sectionSpacing
         
         var validRegularSections: [AnyHashable] = []
-<<<<<<< HEAD
-        for (sectionId, sectionItems) in infoItems(data: self.data, mainAction: self.mainAction, context: self.context, presentationData: self.presentationData, interaction: self.interaction) {
-=======
         for (sectionId, sectionItems) in infoItems(data: self.data, context: self.context, presentationData: self.presentationData, interaction: self.interaction, nearbyPeer: self.nearbyPeer) {
->>>>>>> 7ffa03a3
             validRegularSections.append(sectionId)
             
             let sectionNode: PeerInfoScreenItemSectionContainerNode
@@ -3947,21 +3913,12 @@
     case mute
 }
 
-public enum PeerInfoScreenMainAction {
-    case addContact
-    case message
-}
-
 public final class PeerInfoScreen: ViewController {
     private let context: AccountContext
     private let peerId: PeerId
     private let avatarInitiallyExpanded: Bool
     private let keepExpandedButtons: PeerInfoScreenKeepExpandedButtons
-<<<<<<< HEAD
-    private let mainAction: PeerInfoScreenMainAction
-=======
     private let nearbyPeer: Bool
->>>>>>> 7ffa03a3
     
     private var presentationData: PresentationData
     private var presentationDataDisposable: Disposable?
@@ -3977,20 +3934,12 @@
     
     private var validLayout: (layout: ContainerViewLayout, navigationHeight: CGFloat)?
     
-<<<<<<< HEAD
-    public init(context: AccountContext, peerId: PeerId, avatarInitiallyExpanded: Bool = false, keepExpandedButtons: PeerInfoScreenKeepExpandedButtons = .message, mainAction: PeerInfoScreenMainAction = .addContact) {
-=======
     public init(context: AccountContext, peerId: PeerId, avatarInitiallyExpanded: Bool = false, keepExpandedButtons: PeerInfoScreenKeepExpandedButtons = .message, nearbyPeer: Bool = false) {
->>>>>>> 7ffa03a3
         self.context = context
         self.peerId = peerId
         self.avatarInitiallyExpanded = avatarInitiallyExpanded
         self.keepExpandedButtons = keepExpandedButtons
-<<<<<<< HEAD
-        self.mainAction = mainAction
-=======
         self.nearbyPeer = nearbyPeer
->>>>>>> 7ffa03a3
         
         self.presentationData = context.sharedContext.currentPresentationData.with { $0 }
         
@@ -4058,11 +4007,7 @@
     }
     
     override public func loadDisplayNode() {
-<<<<<<< HEAD
-        self.displayNode = PeerInfoScreenNode(controller: self, context: self.context, peerId: self.peerId, avatarInitiallyExpanded: self.avatarInitiallyExpanded, keepExpandedButtons: self.keepExpandedButtons, mainAction: self.mainAction)
-=======
         self.displayNode = PeerInfoScreenNode(controller: self, context: self.context, peerId: self.peerId, avatarInitiallyExpanded: self.avatarInitiallyExpanded, keepExpandedButtons: self.keepExpandedButtons, nearbyPeer: self.nearbyPeer)
->>>>>>> 7ffa03a3
         
         self._ready.set(self.controllerNode.ready.get())
         
