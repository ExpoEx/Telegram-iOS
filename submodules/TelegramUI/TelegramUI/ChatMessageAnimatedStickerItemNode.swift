import Foundation
import UIKit
import AsyncDisplayKit
import Display
import SwiftSignalKit
import Postbox
import TelegramCore
import CoreImage
import TelegramPresentationData
import Compression
import TextFormat
import AccountContext
import StickerResources
import ContextUI

private let nameFont = Font.medium(14.0)
private let inlineBotPrefixFont = Font.regular(14.0)
private let inlineBotNameFont = nameFont

private class ChatMessageHeartbeatHaptic {
    private var hapticFeedback = HapticFeedback()
    var timer: SwiftSignalKit.Timer?
    var time: Double = 0
    var enabled = false {
        didSet {
            if !self.enabled {
                self.reset()
            }
        }
    }
    
    var active: Bool {
        return self.timer != nil
    }
    
    private func reset() {
        if let timer = self.timer {
            self.time = 0.0
            timer.invalidate()
            self.timer = nil
        }
    }
    
    private func beat(time: Double) {
        let epsilon = 0.1
        if fabs(0.0 - time) < epsilon || fabs(1.0 - time) < epsilon || fabs(2.0 - time) < epsilon {
            self.hapticFeedback.impact(.medium)
        } else if fabs(0.2 - time) < epsilon || fabs(1.2 - time) < epsilon || fabs(2.2 - time) < epsilon {
            self.hapticFeedback.impact(.light)
        }
    }
    
    func start(time: Double) {
        self.hapticFeedback.prepareImpact()
        
        if time > 2.0 {
            return
        }
<<<<<<< HEAD
    
=======
        
>>>>>>> d1bcfbc6
        var startTime: Double = 0.0
        var delay: Double = 0.0
        
        if time > 0.0 {
            if time <= 1.0 {
                startTime = 1.0
            } else if time <= 2.0 {
                startTime = 2.0
            }
        }
        
        delay = max(0.0, startTime - time)
        
        let block = { [weak self] in
            guard let strongSelf = self, strongSelf.enabled else {
                return
            }
            
            strongSelf.time = startTime
            strongSelf.beat(time: startTime)
            strongSelf.timer = SwiftSignalKit.Timer(timeout: 0.2, repeat: true, completion: { [weak self] in
                guard let strongSelf = self, strongSelf.enabled else {
                    return
                }
                strongSelf.time += 0.2
                strongSelf.beat(time: strongSelf.time)
                
                if strongSelf.time > 2.2 {
                    strongSelf.reset()
                    strongSelf.time = 0.0
                    strongSelf.timer?.invalidate()
                    strongSelf.timer = nil
                }
                
                }, queue: Queue.mainQueue())
            strongSelf.timer?.start()
        }
        
        if delay > 0.0 {
            Queue.mainQueue().after(delay, block)
        } else {
            block()
        }
    }
}

class ChatMessageAnimatedStickerItemNode: ChatMessageItemView {
    private let contextSourceNode: ContextContentContainingNode
    let imageNode: TransformImageNode
    private let animationNode: AnimatedStickerNode
    private var didSetUpAnimationNode = false
    private var isPlaying = false
    
    private var swipeToReplyNode: ChatMessageSwipeToReplyNode?
    private var swipeToReplyFeedback: HapticFeedback?
    
    private var selectionNode: ChatMessageSelectionNode?
    private var deliveryFailedNode: ChatMessageDeliveryFailedNode?
    private var shareButtonNode: HighlightableButtonNode?
    
    var telegramFile: TelegramMediaFile?
    var emojiFile: TelegramMediaFile?
    private let disposable = MetaDisposable()
    
    private var viaBotNode: TextNode?
    private let dateAndStatusNode: ChatMessageDateAndStatusNode
    private var replyInfoNode: ChatMessageReplyInfoNode?
    private var replyBackgroundNode: ASImageNode?
    
    private var actionButtonsNode: ChatMessageActionButtonsNode?
    
    private var highlightedState: Bool = false
    
    private var heartbeatHaptic: ChatMessageHeartbeatHaptic?
    
    private var currentSwipeToReplyTranslation: CGFloat = 0.0
    
    required init() {
        self.contextSourceNode = ContextContentContainingNode()
        self.imageNode = TransformImageNode()
        self.animationNode = AnimatedStickerNode()
        self.dateAndStatusNode = ChatMessageDateAndStatusNode()
        
        super.init(layerBacked: false)
        
        self.animationNode.started = { [weak self] in
            if let strongSelf = self {
                strongSelf.imageNode.alpha = 0.0
                
                if let item = strongSelf.item {
                    if let _ = strongSelf.emojiFile {
                        item.controllerInteraction.seenOneTimeAnimatedMedia.insert(item.message.id)
                    }
                }
            }
        }
        
        self.imageNode.displaysAsynchronously = false
        self.addSubnode(self.contextSourceNode)
        self.contextSourceNode.contentNode.addSubnode(self.imageNode)
        self.contextSourceNode.contentNode.addSubnode(self.animationNode)
        self.contextSourceNode.contentNode.addSubnode(self.dateAndStatusNode)
    }
    
    deinit {
        self.disposable.dispose()
    }
    
    required init?(coder aDecoder: NSCoder) {
        fatalError("init(coder:) has not been implemented")
    }
    
    override func didLoad() {
        super.didLoad()
        
        let recognizer = TapLongTapOrDoubleTapGestureRecognizer(target: self, action: #selector(self.tapLongTapOrDoubleTapGesture(_:)))
        recognizer.tapActionAtPoint = { [weak self] point in
            if let strongSelf = self {
                if let shareButtonNode = strongSelf.shareButtonNode, shareButtonNode.frame.contains(point) {
                    return .fail
                }
                
                if strongSelf.telegramFile == nil {
                    if strongSelf.animationNode.frame.contains(point) {
                        return .waitForDoubleTap
                    }
                }
            }
            return .waitForSingleTap
        }
        self.view.addGestureRecognizer(recognizer)
        
        let replyRecognizer = ChatSwipeToReplyRecognizer(target: self, action: #selector(self.swipeToReplyGesture(_:)))
        replyRecognizer.shouldBegin = { [weak self] in
            if let strongSelf = self, let item = strongSelf.item {
                if strongSelf.selectionNode != nil {
                    return false
                }
                return item.controllerInteraction.canSetupReply(item.message)
            }
            return false
        }
        self.view.addGestureRecognizer(replyRecognizer)
    }
    
    override var visibility: ListViewItemNodeVisibility {
        didSet {
            let wasVisible = oldValue != .none
            let isVisible = self.visibility != .none
            
            if wasVisible != isVisible {
                self.visibilityStatus = isVisible
            }
        }
    }
    
    private var visibilityStatus: Bool = false {
        didSet {
            if self.visibilityStatus != oldValue {
                self.updateVisibility()
                self.heartbeatHaptic?.enabled = self.visibilityStatus
            }
        }
    }
    
    override func setupItem(_ item: ChatMessageItem) {
        super.setupItem(item)
        
        for media in item.message.media {
            if let telegramFile = media as? TelegramMediaFile {
                if self.telegramFile?.id != telegramFile.id {
                    self.telegramFile = telegramFile
                    let dimensions = telegramFile.dimensions ?? CGSize(width: 512.0, height: 512.0)
                    self.imageNode.setSignal(chatMessageAnimatedSticker(postbox: item.context.account.postbox, file: telegramFile, small: false, size: dimensions.aspectFitted(CGSize(width: 384.0, height: 384.0)), thumbnail: false))
                    self.updateVisibility()
                    self.disposable.set(freeMediaFileInteractiveFetched(account: item.context.account, fileReference: .message(message: MessageReference(item.message), media: telegramFile)).start())
                }
                break
            }
        }
        
        if self.telegramFile == nil, let emojiFile = item.associatedData.animatedEmojiStickers[item.message.text.trimmedEmoji]?.file {
            if self.emojiFile?.id != emojiFile.id {
                self.emojiFile = emojiFile
                let dimensions = emojiFile.dimensions ?? CGSize(width: 512.0, height: 512.0)
                self.imageNode.setSignal(chatMessageAnimatedSticker(postbox: item.context.account.postbox, file: emojiFile, small: false, size: dimensions.aspectFilled(CGSize(width: 384.0, height: 384.0)), thumbnail: false))
                self.disposable.set(freeMediaFileInteractiveFetched(account: item.context.account, fileReference: .message(message: MessageReference(item.message), media: emojiFile)).start())
                self.updateVisibility()
            }
        }
    }
    
    func updateVisibility() {
        guard let item = self.item else {
            return
        }
        
        let isPlaying = self.visibilityStatus
        if self.isPlaying != isPlaying {
            self.isPlaying = isPlaying
            
            var alreadySeen = false
            if isPlaying, let _ = self.emojiFile {
                if item.controllerInteraction.seenOneTimeAnimatedMedia.contains(item.message.id) {
                    alreadySeen = true
                }
            }
            
            self.animationNode.visibility = isPlaying && !alreadySeen
            if self.didSetUpAnimationNode && alreadySeen {
                self.animationNode.seekToStart()
            }
            
            if self.isPlaying && !self.didSetUpAnimationNode {
                self.didSetUpAnimationNode = true
                
                var file: TelegramMediaFile?
                var playbackMode: AnimatedStickerPlaybackMode = .loop
                var isEmoji = false
                
                if let telegramFile = self.telegramFile {
                    file = telegramFile
                    if !item.controllerInteraction.stickerSettings.loopAnimatedStickers {
                        playbackMode = .once
                    }
                } else if let emojiFile = self.emojiFile {
                    isEmoji = true
                    file = emojiFile
                    playbackMode = .once
                }
                
                if let file = file {
                    let dimensions = file.dimensions ?? CGSize(width: 512.0, height: 512.0)
                    let fittedSize = isEmoji ? dimensions.aspectFilled(CGSize(width: 384.0, height: 384.0)) : dimensions.aspectFitted(CGSize(width: 384.0, height: 384.0))
                    self.animationNode.setup(account: item.context.account, resource: file.resource, width: Int(fittedSize.width), height: Int(fittedSize.height), playbackMode: playbackMode, mode: .cached)
                }
            }
        }
    }
    
    override func updateStickerSettings() {
        self.updateVisibility()
    }
    
    override func asyncLayout() -> (_ item: ChatMessageItem, _ params: ListViewItemLayoutParams, _ mergedTop: ChatMessageMerge, _ mergedBottom: ChatMessageMerge, _ dateHeaderAtBottom: Bool) -> (ListViewItemNodeLayout, (ListViewItemUpdateAnimation, Bool) -> Void) {
        let displaySize = CGSize(width: 184.0, height: 184.0)
        let telegramFile = self.telegramFile
        let emojiFile = self.emojiFile
        let layoutConstants = self.layoutConstants
        let imageLayout = self.imageNode.asyncLayout()
        let makeDateAndStatusLayout = self.dateAndStatusNode.asyncLayout()
        let actionButtonsLayout = ChatMessageActionButtonsNode.asyncLayout(self.actionButtonsNode)
        
        let viaBotLayout = TextNode.asyncLayout(self.viaBotNode)
        let makeReplyInfoLayout = ChatMessageReplyInfoNode.asyncLayout(self.replyInfoNode)
        let currentReplyBackgroundNode = self.replyBackgroundNode
        let currentShareButtonNode = self.shareButtonNode
        let currentItem = self.item
        
        return { item, params, mergedTop, mergedBottom, dateHeaderAtBottom in
            let incoming = item.message.effectivelyIncoming(item.context.account.peerId)
            var imageSize: CGSize = CGSize(width: 200.0, height: 200.0)
            var isEmoji = false
            if let telegramFile = telegramFile {
                if let dimensions = telegramFile.dimensions {
                    imageSize = dimensions.aspectFitted(displaySize)
                } else if let thumbnailSize = telegramFile.previewRepresentations.first?.dimensions {
                    imageSize = thumbnailSize.aspectFitted(displaySize)
                }
            } else if let emojiFile = emojiFile {
                isEmoji = true
                
                let displaySize = CGSize(width: floor(displaySize.width * item.presentationData.animatedEmojiScale), height: floor(displaySize.height * item.presentationData.animatedEmojiScale))
                if let dimensions = emojiFile.dimensions {
                    imageSize = CGSize(width: displaySize.width * dimensions.width / 512.0, height: displaySize.height * dimensions.height / 512.0)
                } else if let thumbnailSize = emojiFile.previewRepresentations.first?.dimensions {
                    imageSize = thumbnailSize.aspectFitted(displaySize)
                }
            }
            
            let avatarInset: CGFloat
            var hasAvatar = false
            
            switch item.chatLocation {
            case let .peer(peerId):
                if peerId != item.context.account.peerId {
                    if peerId.isGroupOrChannel && item.message.author != nil {
                        var isBroadcastChannel = false
                        if let peer = item.message.peers[item.message.id.peerId] as? TelegramChannel, case .broadcast = peer.info {
                            isBroadcastChannel = true
                        }
                        
                        if !isBroadcastChannel {
                            hasAvatar = true
                        }
                    }
                } else if incoming {
                    hasAvatar = true
                }
                /*case .group:
                 hasAvatar = true*/
            }
            
            if hasAvatar {
                avatarInset = layoutConstants.avatarDiameter
            } else {
                avatarInset = 0.0
            }
            
            var needShareButton = false
            if item.message.id.peerId == item.context.account.peerId {
                for attribute in item.content.firstMessage.attributes {
                    if let _ = attribute as? SourceReferenceMessageAttribute {
                        needShareButton = true
                        break
                    }
                }
            } else if item.message.effectivelyIncoming(item.context.account.peerId) {
                if let peer = item.message.peers[item.message.id.peerId] {
                    if let channel = peer as? TelegramChannel {
                        if case .broadcast = channel.info {
                            needShareButton = true
                        }
                    }
                }
                if !needShareButton, let author = item.message.author as? TelegramUser, let _ = author.botInfo, !item.message.media.isEmpty {
                    needShareButton = true
                }
                if !needShareButton {
                    loop: for media in item.message.media {
                        if media is TelegramMediaGame || media is TelegramMediaInvoice {
                            needShareButton = true
                            break loop
                        } else if let media = media as? TelegramMediaWebpage, case .Loaded = media.content {
                            needShareButton = true
                            break loop
                        }
                    }
                } else {
                    loop: for media in item.message.media {
                        if media is TelegramMediaAction {
                            needShareButton = false
                            break loop
                        }
                    }
                }
            }
            
            var layoutInsets = UIEdgeInsets(top: mergedTop.merged ? layoutConstants.bubble.mergedSpacing : layoutConstants.bubble.defaultSpacing, left: 0.0, bottom: mergedBottom.merged ? layoutConstants.bubble.mergedSpacing : layoutConstants.bubble.defaultSpacing, right: 0.0)
            if dateHeaderAtBottom {
                layoutInsets.top += layoutConstants.timestampHeaderHeight
            }
            
            var deliveryFailedInset: CGFloat = 0.0
            if item.content.firstMessage.flags.contains(.Failed) {
                deliveryFailedInset += 24.0
            }
            
            let displayLeftInset = params.leftInset + layoutConstants.bubble.edgeInset + avatarInset
            
            let imageInset: CGFloat = 10.0
            var innerImageSize = imageSize
            imageSize = CGSize(width: imageSize.width + imageInset * 2.0, height: imageSize.height + imageInset * 2.0)
            let imageFrame = CGRect(origin: CGPoint(x: 0.0 + (incoming ? (params.leftInset + layoutConstants.bubble.edgeInset + avatarInset + layoutConstants.bubble.contentInsets.left) : (params.width - params.rightInset - imageSize.width - layoutConstants.bubble.edgeInset - layoutConstants.bubble.contentInsets.left - deliveryFailedInset)), y: 0.0), size: CGSize(width: imageSize.width, height: imageSize.height))
            if isEmoji {
                innerImageSize = imageSize
            }
            
            let arguments = TransformImageArguments(corners: ImageCorners(), imageSize: innerImageSize, boundingSize: innerImageSize, intrinsicInsets: UIEdgeInsets(top: imageInset, left: imageInset, bottom: imageInset, right: imageInset))
            
            let imageApply = imageLayout(arguments)
            
            let statusType: ChatMessageDateAndStatusType
            if item.message.effectivelyIncoming(item.context.account.peerId) {
                statusType = .FreeIncoming
            } else {
                if item.message.flags.contains(.Failed) {
                    statusType = .FreeOutgoing(.Failed)
                } else if item.message.flags.isSending && !item.message.isSentOrAcknowledged {
                    statusType = .FreeOutgoing(.Sending)
                } else {
                    statusType = .FreeOutgoing(.Sent(read: item.read))
                }
            }
            
            var viewCount: Int? = nil
            for attribute in item.message.attributes {
                if let attribute = attribute as? ViewCountMessageAttribute {
                    viewCount = attribute.count
                }
            }
            
            let dateText = stringForMessageTimestampStatus(accountPeerId: item.context.account.peerId, message: item.message, dateTimeFormat: item.presentationData.dateTimeFormat, nameDisplayOrder: item.presentationData.nameDisplayOrder, strings: item.presentationData.strings, format: .minimal)
            
            let (dateAndStatusSize, dateAndStatusApply) = makeDateAndStatusLayout(item.context, item.presentationData, false, viewCount, dateText, statusType, CGSize(width: params.width, height: CGFloat.greatestFiniteMagnitude))
            
            var viaBotApply: (TextNodeLayout, () -> TextNode)?
            var replyInfoApply: (CGSize, () -> ChatMessageReplyInfoNode)?
            var updatedReplyBackgroundNode: ASImageNode?
            var replyBackgroundImage: UIImage?
            var replyMarkup: ReplyMarkupMessageAttribute?
            
            let availableWidth = max(60.0, params.width - params.leftInset - params.rightInset - max(imageSize.width, 160.0) - 20.0 - layoutConstants.bubble.edgeInset * 2.0 - avatarInset - layoutConstants.bubble.contentInsets.left)
            
            for attribute in item.message.attributes {
                if let attribute = attribute as? InlineBotMessageAttribute {
                    var inlineBotNameString: String?
                    if let peerId = attribute.peerId, let bot = item.message.peers[peerId] as? TelegramUser {
                        inlineBotNameString = bot.username
                    } else {
                        inlineBotNameString = attribute.title
                    }
                    
                    if let inlineBotNameString = inlineBotNameString {
                        let inlineBotNameColor = serviceMessageColorComponents(theme: item.presentationData.theme.theme, wallpaper: item.presentationData.theme.wallpaper).primaryText
                        
                        let bodyAttributes = MarkdownAttributeSet(font: nameFont, textColor: inlineBotNameColor)
                        let boldAttributes = MarkdownAttributeSet(font: inlineBotPrefixFont, textColor: inlineBotNameColor)
                        let botString = addAttributesToStringWithRanges(item.presentationData.strings.Conversation_MessageViaUser("@\(inlineBotNameString)"), body: bodyAttributes, argumentAttributes: [0: boldAttributes])
                        
                        viaBotApply = viaBotLayout(TextNodeLayoutArguments(attributedString: botString, backgroundColor: nil, maximumNumberOfLines: 1, truncationType: .end, constrainedSize: CGSize(width: max(0, availableWidth), height: CGFloat.greatestFiniteMagnitude), alignment: .natural, cutout: nil, insets: UIEdgeInsets()))
                    }
                }
                if let replyAttribute = attribute as? ReplyMessageAttribute, let replyMessage = item.message.associatedMessages[replyAttribute.messageId] {
                    replyInfoApply = makeReplyInfoLayout(item.presentationData, item.presentationData.strings, item.context, .standalone, replyMessage, CGSize(width: availableWidth, height: CGFloat.greatestFiniteMagnitude))
                } else if let attribute = attribute as? ReplyMarkupMessageAttribute, attribute.flags.contains(.inline), !attribute.rows.isEmpty {
                    replyMarkup = attribute
                }
            }
            
            if item.message.id.peerId != item.context.account.peerId {
                for attribute in item.message.attributes {
                    if let attribute = attribute as? SourceReferenceMessageAttribute {
                        if let sourcePeer = item.message.peers[attribute.messageId.peerId] {
                            let inlineBotNameColor = serviceMessageColorComponents(theme: item.presentationData.theme.theme, wallpaper: item.presentationData.theme.wallpaper).primaryText
                            
                            let nameString = NSAttributedString(string: sourcePeer.displayTitle, font: inlineBotPrefixFont, textColor: inlineBotNameColor)
                            
                            viaBotApply = viaBotLayout(TextNodeLayoutArguments(attributedString: nameString, backgroundColor: nil, maximumNumberOfLines: 1, truncationType: .end, constrainedSize: CGSize(width: max(0, availableWidth), height: CGFloat.greatestFiniteMagnitude), alignment: .natural, cutout: nil, insets: UIEdgeInsets()))
                        }
                    }
                }
            }
            
            if replyInfoApply != nil || viaBotApply != nil {
                if let currentReplyBackgroundNode = currentReplyBackgroundNode {
                    updatedReplyBackgroundNode = currentReplyBackgroundNode
                } else {
                    updatedReplyBackgroundNode = ASImageNode()
                }
                
                let graphics = PresentationResourcesChat.additionalGraphics(item.presentationData.theme.theme, wallpaper: item.presentationData.theme.wallpaper)
                replyBackgroundImage = graphics.chatFreeformContentAdditionalInfoBackgroundImage
            }
            
            var updatedShareButtonBackground: UIImage?
            
            var updatedShareButtonNode: HighlightableButtonNode?
            if needShareButton {
                if currentShareButtonNode != nil {
                    updatedShareButtonNode = currentShareButtonNode
                    if item.presentationData.theme !== currentItem?.presentationData.theme {
                        let graphics = PresentationResourcesChat.additionalGraphics(item.presentationData.theme.theme, wallpaper: item.presentationData.theme.wallpaper)
                        if item.message.id.peerId == item.context.account.peerId {
                            updatedShareButtonBackground = graphics.chatBubbleNavigateButtonImage
                        } else {
                            updatedShareButtonBackground = graphics.chatBubbleShareButtonImage
                        }
                    }
                } else {
                    let buttonNode = HighlightableButtonNode()
                    let buttonIcon: UIImage?
                    let graphics = PresentationResourcesChat.additionalGraphics(item.presentationData.theme.theme, wallpaper: item.presentationData.theme.wallpaper)
                    if item.message.id.peerId == item.context.account.peerId {
                        buttonIcon = graphics.chatBubbleNavigateButtonImage
                    } else {
                        buttonIcon = graphics.chatBubbleShareButtonImage
                    }
                    buttonNode.setBackgroundImage(buttonIcon, for: [.normal])
                    updatedShareButtonNode = buttonNode
                }
            }
            
            let contentHeight = max(imageSize.height, layoutConstants.image.minDimensions.height)
            var maxContentWidth = imageSize.width
            var actionButtonsFinalize: ((CGFloat) -> (CGSize, (_ animated: Bool) -> ChatMessageActionButtonsNode))?
            if let replyMarkup = replyMarkup {
                let (minWidth, buttonsLayout) = actionButtonsLayout(item.context, item.presentationData.theme, item.presentationData.strings, replyMarkup, item.message, maxContentWidth)
                maxContentWidth = max(maxContentWidth, minWidth)
                actionButtonsFinalize = buttonsLayout
            }
            
            var actionButtonsSizeAndApply: (CGSize, (Bool) -> ChatMessageActionButtonsNode)?
            if let actionButtonsFinalize = actionButtonsFinalize {
                actionButtonsSizeAndApply = actionButtonsFinalize(maxContentWidth)
            }
            
            var layoutSize = CGSize(width: params.width, height: contentHeight)
            if let actionButtonsSizeAndApply = actionButtonsSizeAndApply {
                layoutSize.height += actionButtonsSizeAndApply.0.height
            }
            
            return (ListViewItemNodeLayout(contentSize: layoutSize, insets: layoutInsets), { [weak self] animation, _ in
                if let strongSelf = self {
                    strongSelf.contextSourceNode.frame = CGRect(origin: CGPoint(), size: layoutSize)
                    strongSelf.contextSourceNode.contentNode.frame = CGRect(origin: CGPoint(), size: layoutSize)
                    
                    var transition: ContainedViewLayoutTransition = .immediate
                    if case let .System(duration) = animation {
                        transition = .animated(duration: duration, curve: .spring)
                    }
                    
                    let updatedImageFrame = imageFrame.offsetBy(dx: 0.0, dy: floor((contentHeight - imageSize.height) / 2.0))
                    var updatedContentFrame = updatedImageFrame
                    if isEmoji {
                        updatedContentFrame = updatedContentFrame.insetBy(dx: -imageInset, dy: -imageInset)
                    }
                    
                    strongSelf.imageNode.frame = updatedContentFrame
                    strongSelf.animationNode.frame = updatedContentFrame.insetBy(dx: imageInset, dy: imageInset)
                    strongSelf.animationNode.updateLayout(size: updatedContentFrame.insetBy(dx: imageInset, dy: imageInset).size)
                    imageApply()
                    
                    strongSelf.contextSourceNode.contentRect = strongSelf.imageNode.frame
                    
                    if let updatedShareButtonNode = updatedShareButtonNode {
                        if updatedShareButtonNode !== strongSelf.shareButtonNode {
                            if let shareButtonNode = strongSelf.shareButtonNode {
                                shareButtonNode.removeFromSupernode()
                            }
                            strongSelf.shareButtonNode = updatedShareButtonNode
                            strongSelf.addSubnode(updatedShareButtonNode)
                            updatedShareButtonNode.addTarget(strongSelf, action: #selector(strongSelf.shareButtonPressed), forControlEvents: .touchUpInside)
                        }
                        if let updatedShareButtonBackground = updatedShareButtonBackground {
                            strongSelf.shareButtonNode?.setBackgroundImage(updatedShareButtonBackground, for: [.normal])
                        }
                    } else if let shareButtonNode = strongSelf.shareButtonNode {
                        shareButtonNode.removeFromSupernode()
                        strongSelf.shareButtonNode = nil
                    }
                    
                    if let shareButtonNode = strongSelf.shareButtonNode {
                        shareButtonNode.frame = CGRect(origin: CGPoint(x: updatedImageFrame.maxX + 8.0, y: updatedImageFrame.maxY - 30.0), size: CGSize(width: 29.0, height: 29.0))
                    }
                    
                    dateAndStatusApply(false)
                    strongSelf.dateAndStatusNode.frame = CGRect(origin: CGPoint(x: max(displayLeftInset, updatedImageFrame.maxX - dateAndStatusSize.width - 4.0), y: updatedImageFrame.maxY - dateAndStatusSize.height - 4.0), size: dateAndStatusSize)
                    
                    if let updatedReplyBackgroundNode = updatedReplyBackgroundNode {
                        if strongSelf.replyBackgroundNode == nil {
                            strongSelf.replyBackgroundNode = updatedReplyBackgroundNode
                            strongSelf.addSubnode(updatedReplyBackgroundNode)
                            updatedReplyBackgroundNode.image = replyBackgroundImage
                        } else {
                            strongSelf.replyBackgroundNode?.image = replyBackgroundImage
                        }
                    } else if let replyBackgroundNode = strongSelf.replyBackgroundNode {
                        replyBackgroundNode.removeFromSupernode()
                        strongSelf.replyBackgroundNode = nil
                    }
                    
                    if let (replyInfoSize, replyInfoApply) = replyInfoApply {
                        let replyInfoNode = replyInfoApply()
                        if strongSelf.replyInfoNode == nil {
                            strongSelf.replyInfoNode = replyInfoNode
                            strongSelf.addSubnode(replyInfoNode)
                        }
                        let replyInfoFrame = CGRect(origin: CGPoint(x: (!incoming ? (params.leftInset + layoutConstants.bubble.edgeInset + 10.0) : (params.width - params.rightInset - replyInfoSize.width - layoutConstants.bubble.edgeInset - 10.0)), y: 8.0), size: replyInfoSize)
                        replyInfoNode.frame = replyInfoFrame
                        strongSelf.replyBackgroundNode?.frame = CGRect(origin: CGPoint(x: replyInfoFrame.minX - 4.0, y: replyInfoFrame.minY - 2.0), size: CGSize(width: replyInfoFrame.size.width + 8.0, height: replyInfoFrame.size.height + 5.0))
                    } else if let replyInfoNode = strongSelf.replyInfoNode {
                        replyInfoNode.removeFromSupernode()
                        strongSelf.replyInfoNode = nil
                    }
                    
                    if item.content.firstMessage.flags.contains(.Failed) {
                        let deliveryFailedNode: ChatMessageDeliveryFailedNode
                        var isAppearing = false
                        if let current = strongSelf.deliveryFailedNode {
                            deliveryFailedNode = current
                        } else {
                            isAppearing = true
                            deliveryFailedNode = ChatMessageDeliveryFailedNode(tapped: {
                                if let item = self?.item {
                                    item.controllerInteraction.requestRedeliveryOfFailedMessages(item.content.firstMessage.id)
                                }
                            })
                            strongSelf.deliveryFailedNode = deliveryFailedNode
                            strongSelf.addSubnode(deliveryFailedNode)
                        }
                        let deliveryFailedSize = deliveryFailedNode.updateLayout(theme: item.presentationData.theme.theme)
                        let deliveryFailedFrame = CGRect(origin: CGPoint(x: imageFrame.maxX + deliveryFailedInset - deliveryFailedSize.width, y: imageFrame.maxY - deliveryFailedSize.height - imageInset), size: deliveryFailedSize)
                        if isAppearing {
                            deliveryFailedNode.frame = deliveryFailedFrame
                            transition.animatePositionAdditive(node: deliveryFailedNode, offset: CGPoint(x: deliveryFailedInset, y: 0.0))
                        } else {
                            transition.updateFrame(node: deliveryFailedNode, frame: deliveryFailedFrame)
                        }
                    } else if let deliveryFailedNode = strongSelf.deliveryFailedNode {
                        strongSelf.deliveryFailedNode = nil
                        transition.updateAlpha(node: deliveryFailedNode, alpha: 0.0)
                        transition.updateFrame(node: deliveryFailedNode, frame: deliveryFailedNode.frame.offsetBy(dx: 24.0, dy: 0.0), completion: { [weak deliveryFailedNode] _ in
                            deliveryFailedNode?.removeFromSupernode()
                        })
                    }
                    
                    if let actionButtonsSizeAndApply = actionButtonsSizeAndApply {
                        var animated = false
                        if let _ = strongSelf.actionButtonsNode {
                            if case .System = animation {
                                animated = true
                            }
                        }
                        let actionButtonsNode = actionButtonsSizeAndApply.1(animated)
                        let previousFrame = actionButtonsNode.frame
                        let actionButtonsFrame = CGRect(origin: CGPoint(x: imageFrame.minX, y: imageFrame.maxY), size: actionButtonsSizeAndApply.0)
                        actionButtonsNode.frame = actionButtonsFrame
                        if actionButtonsNode !== strongSelf.actionButtonsNode {
                            strongSelf.actionButtonsNode = actionButtonsNode
                            actionButtonsNode.buttonPressed = { button in
                                if let strongSelf = self {
                                    strongSelf.performMessageButtonAction(button: button)
                                }
                            }
                            actionButtonsNode.buttonLongTapped = { button in
                                if let strongSelf = self {
                                    strongSelf.presentMessageButtonContextMenu(button: button)
                                }
                            }
                            strongSelf.addSubnode(actionButtonsNode)
                        } else {
                            if case let .System(duration) = animation {
                                actionButtonsNode.layer.animateFrame(from: previousFrame, to: actionButtonsFrame, duration: duration, timingFunction: kCAMediaTimingFunctionSpring)
                            }
                        }
                    } else if let actionButtonsNode = strongSelf.actionButtonsNode {
                        actionButtonsNode.removeFromSupernode()
                        strongSelf.actionButtonsNode = nil
                    }
                }
            })
        }
    }
    
    @objc func tapLongTapOrDoubleTapGesture(_ recognizer: TapLongTapOrDoubleTapGestureRecognizer) {
        switch recognizer.state {
        case .ended:
            if let (gesture, location) = recognizer.lastRecognizedGestureAndLocation {
                switch gesture {
                case .tap:
                    if let avatarNode = self.accessoryItemNode as? ChatMessageAvatarAccessoryItemNode, avatarNode.frame.contains(location) {
                        if let item = self.item, let author = item.content.firstMessage.author {
                            var openPeerId = item.effectiveAuthorId ?? author.id
                            var navigate: ChatControllerInteractionNavigateToPeer
                            
                            if item.content.firstMessage.id.peerId == item.context.account.peerId {
                                navigate = .chat(textInputState: nil, messageId: nil)
                            } else {
                                navigate = .info
                            }
                            
                            for attribute in item.content.firstMessage.attributes {
                                if let attribute = attribute as? SourceReferenceMessageAttribute {
                                    openPeerId = attribute.messageId.peerId
                                    navigate = .chat(textInputState: nil, messageId: attribute.messageId)
                                }
                            }
                            
                            if item.effectiveAuthorId?.namespace == Namespaces.Peer.Empty {
                                item.controllerInteraction.displayMessageTooltip(item.content.firstMessage.id,  item.presentationData.strings.Conversation_ForwardAuthorHiddenTooltip, self, avatarNode.frame)
                            } else {
                                if let channel = item.content.firstMessage.forwardInfo?.author as? TelegramChannel, channel.username == nil {
                                    if case .member = channel.participationStatus {
                                    } else {
                                        item.controllerInteraction.displayMessageTooltip(item.message.id, item.presentationData.strings.Conversation_PrivateChannelTooltip, self, avatarNode.frame)
                                        return
                                    }
                                }
                                item.controllerInteraction.openPeer(openPeerId, navigate, item.message)
                            }
<<<<<<< HEAD
                            
                            if let item = self.item, self.imageNode.frame.contains(location) {
                                if self.telegramFile != nil {
                                    let _ = item.controllerInteraction.openMessage(item.message, .default)
                                } else if let _ = self.emojiFile {
                                    var startTime: Signal<Double, NoError>
                                    if self.animationNode.playIfNeeded() {
                                        startTime = .single(0.0)
                                    } else {
                                        startTime = self.animationNode.status
                                        |> map { $0.timestamp }
                                        |> take(1)
                                        |> deliverOnMainQueue
                                    }
                                    
                                    if self.item?.message.text == "❤️" {
                                        let _ = startTime.start(next: { [weak self] time in
                                            guard let strongSelf = self else {
                                                return
                                            }
                                            
                                            let heartbeatHaptic: ChatMessageHeartbeatHaptic
                                            if let current = strongSelf.heartbeatHaptic {
                                                heartbeatHaptic = current
                                            } else {
                                                heartbeatHaptic = ChatMessageHeartbeatHaptic()
                                                heartbeatHaptic.enabled = true
                                                strongSelf.heartbeatHaptic = heartbeatHaptic
                                            }
                                            if !heartbeatHaptic.active {
                                                heartbeatHaptic.start(time: time)
                                            }
                                        })
=======
                        }
                        return
                    }
                    
                    if let viaBotNode = self.viaBotNode, viaBotNode.frame.contains(location) {
                        if let item = self.item {
                            for attribute in item.message.attributes {
                                if let attribute = attribute as? InlineBotMessageAttribute {
                                    var botAddressName: String?
                                    if let peerId = attribute.peerId, let botPeer = item.message.peers[peerId], let addressName = botPeer.addressName {
                                        botAddressName = addressName
                                    } else {
                                        botAddressName = attribute.title
                                    }
                                    
                                    if let botAddressName = botAddressName {
                                        item.controllerInteraction.updateInputState { textInputState in
                                            return ChatTextInputState(inputText: NSAttributedString(string: "@" + botAddressName + " "))
                                        }
                                        item.controllerInteraction.updateInputMode { _ in
                                            return .text
                                        }
>>>>>>> d1bcfbc6
                                    }
                                    return
                                }
                            }
                        }
                    }
                    
                    if let replyInfoNode = self.replyInfoNode, replyInfoNode.frame.contains(location) {
                        if let item = self.item {
                            for attribute in item.message.attributes {
                                if let attribute = attribute as? ReplyMessageAttribute {
                                    item.controllerInteraction.navigateToMessage(item.message.id, attribute.messageId)
                                    return
                                }
                            }
                        }
                    }
                    
                    if let item = self.item, self.imageNode.frame.contains(location) {
                        if self.telegramFile != nil {
                            let _ = item.controllerInteraction.openMessage(item.message, .default)
                        } else if let _ = self.emojiFile {
                            var startTime: Signal<Double, NoError>
                            if self.animationNode.playIfNeeded() {
                                startTime = .single(0.0)
                            } else {
                                startTime = self.animationNode.status
                                    |> map { $0.timestamp }
                                    |> take(1)
                                    |> deliverOnMainQueue
                            }
                            
                            if self.item?.message.text == "❤️" {
                                let _ = startTime.start(next: { [weak self] time in
                                    guard let strongSelf = self else {
                                        return
                                    }
                                    
                                    let heartbeatHaptic: ChatMessageHeartbeatHaptic
                                    if let current = strongSelf.heartbeatHaptic {
                                        heartbeatHaptic = current
                                    } else {
                                        heartbeatHaptic = ChatMessageHeartbeatHaptic()
                                        heartbeatHaptic.enabled = true
                                        strongSelf.heartbeatHaptic = heartbeatHaptic
                                    }
                                    if !heartbeatHaptic.active {
                                        heartbeatHaptic.start(time: time)
                                    }
                                })
                            }
                        }
                        return
                    }
                    
                    self.item?.controllerInteraction.clickThroughMessage()
                case .longTap, .doubleTap:
                    if let item = self.item, self.imageNode.frame.contains(location) {
                        item.controllerInteraction.openMessageContextMenu(item.message, false, self, self.imageNode.frame)
                    }
                case .hold:
                    break
                }
            }
        default:
            break
        }
    }
    
    @objc func shareButtonPressed() {
        if let item = self.item {
            if item.content.firstMessage.id.peerId == item.context.account.peerId {
                for attribute in item.content.firstMessage.attributes {
                    if let attribute = attribute as? SourceReferenceMessageAttribute {
                        item.controllerInteraction.navigateToMessage(item.content.firstMessage.id, attribute.messageId)
                        break
                    }
                }
            } else {
                item.controllerInteraction.openMessageShareMenu(item.message.id)
            }
        }
    }
    
    @objc func swipeToReplyGesture(_ recognizer: ChatSwipeToReplyRecognizer) {
        switch recognizer.state {
        case .began:
            self.currentSwipeToReplyTranslation = 0.0
            if self.swipeToReplyFeedback == nil {
                self.swipeToReplyFeedback = HapticFeedback()
                self.swipeToReplyFeedback?.prepareImpact()
            }
            (self.view.window as? WindowHost)?.cancelInteractiveKeyboardGestures()
        case .changed:
            var translation = recognizer.translation(in: self.view)
            translation.x = max(-80.0, min(0.0, translation.x))
            var animateReplyNodeIn = false
            if (translation.x < -45.0) != (self.currentSwipeToReplyTranslation < -45.0) {
                if translation.x < -45.0, self.swipeToReplyNode == nil, let item = self.item {
                    self.swipeToReplyFeedback?.impact()
                    
                    let swipeToReplyNode = ChatMessageSwipeToReplyNode(fillColor: bubbleVariableColor(variableColor: item.presentationData.theme.theme.chat.message.shareButtonFillColor, wallpaper: item.presentationData.theme.wallpaper), strokeColor: bubbleVariableColor(variableColor: item.presentationData.theme.theme.chat.message.shareButtonStrokeColor, wallpaper: item.presentationData.theme.wallpaper), foregroundColor: bubbleVariableColor(variableColor: item.presentationData.theme.theme.chat.message.shareButtonForegroundColor, wallpaper: item.presentationData.theme.wallpaper))
                    self.swipeToReplyNode = swipeToReplyNode
                    self.addSubnode(swipeToReplyNode)
                    animateReplyNodeIn = true
                }
            }
            self.currentSwipeToReplyTranslation = translation.x
            var bounds = self.bounds
            bounds.origin.x = -translation.x
            self.bounds = bounds
            
            if let swipeToReplyNode = self.swipeToReplyNode {
                swipeToReplyNode.frame = CGRect(origin: CGPoint(x: bounds.size.width, y: floor((self.contentSize.height - 33.0) / 2.0)), size: CGSize(width: 33.0, height: 33.0))
                if animateReplyNodeIn {
                    swipeToReplyNode.layer.animateAlpha(from: 0.0, to: 1.0, duration: 0.12)
                    swipeToReplyNode.layer.animateSpring(from: 0.1 as NSNumber, to: 1.0 as NSNumber, keyPath: "transform.scale", duration: 0.4)
                } else {
                    swipeToReplyNode.alpha = min(1.0, abs(translation.x / 45.0))
                }
            }
        case .cancelled, .ended:
            self.swipeToReplyFeedback = nil
            
            let translation = recognizer.translation(in: self.view)
            if case .ended = recognizer.state, translation.x < -45.0 {
                if let item = self.item {
                    item.controllerInteraction.setupReply(item.message.id)
                }
            }
            var bounds = self.bounds
            let previousBounds = bounds
            bounds.origin.x = 0.0
            self.bounds = bounds
            self.layer.animateBounds(from: previousBounds, to: bounds, duration: 0.3, timingFunction: kCAMediaTimingFunctionSpring)
            if let swipeToReplyNode = self.swipeToReplyNode {
                self.swipeToReplyNode = nil
                swipeToReplyNode.layer.animateAlpha(from: 1.0, to: 0.0, duration: 0.3, removeOnCompletion: false, completion: { [weak swipeToReplyNode] _ in
                    swipeToReplyNode?.removeFromSupernode()
                })
                swipeToReplyNode.layer.animateScale(from: 1.0, to: 0.2, duration: 0.3, timingFunction: kCAMediaTimingFunctionSpring, removeOnCompletion: false)
            }
        default:
            break
        }
    }
    
    override func hitTest(_ point: CGPoint, with event: UIEvent?) -> UIView? {
        if let shareButtonNode = self.shareButtonNode, shareButtonNode.frame.contains(point) {
            return shareButtonNode.view
        }
        
        return super.hitTest(point, with: event)
    }
    
    override func updateSelectionState(animated: Bool) {
        guard let item = self.item else {
            return
        }
        
        if let selectionState = item.controllerInteraction.selectionState {
            var selected = false
            var incoming = true
            
            selected = selectionState.selectedIds.contains(item.message.id)
            incoming = item.message.effectivelyIncoming(item.context.account.peerId)
            
            let offset: CGFloat = incoming ? 42.0 : 0.0
            
            if let selectionNode = self.selectionNode {
                selectionNode.updateSelected(selected, animated: false)
                selectionNode.frame = CGRect(origin: CGPoint(x: -offset, y: 0.0), size: CGSize(width: self.contentBounds.size.width, height: self.contentBounds.size.height))
                self.subnodeTransform = CATransform3DMakeTranslation(offset, 0.0, 0.0);
            } else {
                let selectionNode = ChatMessageSelectionNode(theme: item.presentationData.theme.theme, toggle: { [weak self] value in
                    if let strongSelf = self, let item = strongSelf.item {
                        item.controllerInteraction.toggleMessagesSelection([item.message.id], value)
                    }
                })
                
                selectionNode.frame = CGRect(origin: CGPoint(x: -offset, y: 0.0), size: CGSize(width: self.contentBounds.size.width, height: self.contentBounds.size.height))
                self.addSubnode(selectionNode)
                self.selectionNode = selectionNode
                selectionNode.updateSelected(selected, animated: false)
                let previousSubnodeTransform = self.subnodeTransform
                self.subnodeTransform = CATransform3DMakeTranslation(offset, 0.0, 0.0);
                if animated {
                    selectionNode.layer.animateAlpha(from: 0.0, to: 1.0, duration: 0.3)
                    self.layer.animate(from: NSValue(caTransform3D: previousSubnodeTransform), to: NSValue(caTransform3D: self.subnodeTransform), keyPath: "sublayerTransform", timingFunction: kCAMediaTimingFunctionSpring, duration: 0.4)
                    
                    if !incoming {
                        let position = selectionNode.layer.position
                        selectionNode.layer.animatePosition(from: CGPoint(x: position.x - 42.0, y: position.y), to: position, duration: 0.4, timingFunction: kCAMediaTimingFunctionSpring)
                    }
                }
            }
        } else {
            if let selectionNode = self.selectionNode {
                self.selectionNode = nil
                let previousSubnodeTransform = self.subnodeTransform
                self.subnodeTransform = CATransform3DIdentity
                if animated {
                    self.layer.animate(from: NSValue(caTransform3D: previousSubnodeTransform), to: NSValue(caTransform3D: self.subnodeTransform), keyPath: "sublayerTransform", timingFunction: kCAMediaTimingFunctionSpring, duration: 0.4, completion: { [weak selectionNode]_ in
                        selectionNode?.removeFromSupernode()
                    })
                    selectionNode.layer.animateAlpha(from: 1.0, to: 0.0, duration: 0.3, removeOnCompletion: false)
                    if CGFloat(0.0).isLessThanOrEqualTo(selectionNode.frame.origin.x) {
                        let position = selectionNode.layer.position
                        selectionNode.layer.animatePosition(from: position, to: CGPoint(x: position.x - 42.0, y: position.y), duration: 0.4, timingFunction: kCAMediaTimingFunctionSpring, removeOnCompletion: false)
                    }
                } else {
                    selectionNode.removeFromSupernode()
                }
            }
        }
    }
    
    override func updateHighlightedState(animated: Bool) {
        super.updateHighlightedState(animated: animated)
        
        if let item = self.item {
            var highlighted = false
            if let highlightedState = item.controllerInteraction.highlightedState {
                if highlightedState.messageStableId == item.message.stableId {
                    highlighted = true
                }
            }
            
            if self.highlightedState != highlighted {
                self.highlightedState = highlighted
                
                if highlighted {
                    self.imageNode.setOverlayColor(item.presentationData.theme.theme.chat.message.mediaHighlightOverlayColor, animated: false)
                } else {
                    self.imageNode.setOverlayColor(nil, animated: animated)
                }
            }
        }
    }
    
    override func animateInsertion(_ currentTimestamp: Double, duration: Double, short: Bool) {
        super.animateInsertion(currentTimestamp, duration: duration, short: short)
        
        self.layer.animateAlpha(from: 0.0, to: 1.0, duration: 0.2)
    }
    
    override func animateRemoved(_ currentTimestamp: Double, duration: Double) {
        super.animateRemoved(currentTimestamp, duration: duration)
        
        self.layer.animateAlpha(from: 1.0, to: 0.0, duration: 0.2, removeOnCompletion: false)
    }
    
    override func animateAdded(_ currentTimestamp: Double, duration: Double) {
        super.animateAdded(currentTimestamp, duration: duration)
        
        self.layer.animateAlpha(from: 0.0, to: 1.0, duration: 0.2)
    }
    
    override func getMessageContextSourceNode() -> ContextContentContainingNode? {
        return self.contextSourceNode
    }
    
    override func addAccessoryItemNode(_ accessoryItemNode: ListViewAccessoryItemNode) {
        self.contextSourceNode.contentNode.addSubnode(accessoryItemNode)
    }
}<|MERGE_RESOLUTION|>--- conflicted
+++ resolved
@@ -56,11 +56,7 @@
         if time > 2.0 {
             return
         }
-<<<<<<< HEAD
-    
-=======
-        
->>>>>>> d1bcfbc6
+        
         var startTime: Double = 0.0
         var delay: Double = 0.0
         
@@ -742,41 +738,6 @@
                                 }
                                 item.controllerInteraction.openPeer(openPeerId, navigate, item.message)
                             }
-<<<<<<< HEAD
-                            
-                            if let item = self.item, self.imageNode.frame.contains(location) {
-                                if self.telegramFile != nil {
-                                    let _ = item.controllerInteraction.openMessage(item.message, .default)
-                                } else if let _ = self.emojiFile {
-                                    var startTime: Signal<Double, NoError>
-                                    if self.animationNode.playIfNeeded() {
-                                        startTime = .single(0.0)
-                                    } else {
-                                        startTime = self.animationNode.status
-                                        |> map { $0.timestamp }
-                                        |> take(1)
-                                        |> deliverOnMainQueue
-                                    }
-                                    
-                                    if self.item?.message.text == "❤️" {
-                                        let _ = startTime.start(next: { [weak self] time in
-                                            guard let strongSelf = self else {
-                                                return
-                                            }
-                                            
-                                            let heartbeatHaptic: ChatMessageHeartbeatHaptic
-                                            if let current = strongSelf.heartbeatHaptic {
-                                                heartbeatHaptic = current
-                                            } else {
-                                                heartbeatHaptic = ChatMessageHeartbeatHaptic()
-                                                heartbeatHaptic.enabled = true
-                                                strongSelf.heartbeatHaptic = heartbeatHaptic
-                                            }
-                                            if !heartbeatHaptic.active {
-                                                heartbeatHaptic.start(time: time)
-                                            }
-                                        })
-=======
                         }
                         return
                     }
@@ -799,7 +760,6 @@
                                         item.controllerInteraction.updateInputMode { _ in
                                             return .text
                                         }
->>>>>>> d1bcfbc6
                                     }
                                     return
                                 }
