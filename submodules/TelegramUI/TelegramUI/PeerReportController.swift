--- conflicted
+++ resolved
@@ -7,10 +7,7 @@
 import TelegramPresentationData
 import ItemListUI
 import AccountContext
-<<<<<<< HEAD
-=======
 import ContextUI
->>>>>>> cc9df59e
 
 enum PeerReportSubject {
     case peer(PeerId)
@@ -26,8 +23,6 @@
     case other
 }
 
-<<<<<<< HEAD
-=======
 func presentPeerReportOptions(context: AccountContext, parent: ViewController, contextController: ContextController?, subject: PeerReportSubject, completion: @escaping (Bool) -> Void) {
     if let contextController = contextController {
         let presentationData = context.sharedContext.currentPresentationData.with { $0 }
@@ -108,7 +103,6 @@
     }
 }
 
->>>>>>> cc9df59e
 func peerReportOptionsController(context: AccountContext, subject: PeerReportSubject, present: @escaping (ViewController, Any?) -> Void, completion: @escaping (Bool) -> Void) -> ViewController {
     let presentationData = context.sharedContext.currentPresentationData.with { $0 }
     let controller = ActionSheetController(theme: ActionSheetControllerTheme(presentationTheme: presentationData.theme))
@@ -311,39 +305,6 @@
                         text = state.text
                         state.isReporting = true
                     }
-<<<<<<< HEAD
-                    
-                    if !text.isEmpty {
-                        let completed: () -> Void = {
-                            let presentationData = context.sharedContext.currentPresentationData.with { $0 }
-                            presentControllerImpl?(textAlertController(context: context, title: nil, text: presentationData.strings.ReportPeer_AlertSuccess, actions: [TextAlertAction.init(type: TextAlertActionType.defaultAction, title: presentationData.strings.Common_OK, action: {})]), nil)
-                            completion(true)
-                            dismissImpl?()
-                        }
-                        switch subject {
-                            case let .peer(peerId):
-                                reportDisposable.set((reportPeer(account: context.account, peerId: peerId, reason: .custom(text))
-                                |> deliverOnMainQueue).start(completed: {
-                                    completed()
-                                }))
-                            case let .messages(messageIds):
-                                reportDisposable.set((reportPeerMessages(account: context.account, messageIds: messageIds, reason: .custom(text))
-                                |> deliverOnMainQueue).start(completed: {
-                                    completed()
-                                }))
-                        }
-                    }
-                })
-            }
-            
-            let controllerState = ItemListControllerState(theme: presentationData.theme, title: .text(presentationData.strings.ReportPeer_ReasonOther_Title), leftNavigationButton: ItemListNavigationButton(content: .text(presentationData.strings.Common_Cancel), style: .regular, enabled: true, action: {
-                dismissImpl?()
-                completion(false)
-            }), rightNavigationButton: rightButton, backNavigationButton: ItemListBackButton(title: presentationData.strings.Common_Back))
-            let listState = ItemListNodeState(entries: peerReportControllerEntries(presentationData: presentationData, state: state), style: .blocks, focusItemTag: PeerReportControllerEntryTag.text)
-            
-            return (controllerState, (listState, arguments))
-=======
                     return state
                 }
                 
@@ -377,7 +338,6 @@
         let listState = ItemListNodeState(entries: peerReportControllerEntries(presentationData: presentationData, state: state), style: .blocks, focusItemTag: PeerReportControllerEntryTag.text)
         
         return (controllerState, (listState, arguments))
->>>>>>> cc9df59e
     }
     |> afterDisposed {
         reportDisposable.dispose()
