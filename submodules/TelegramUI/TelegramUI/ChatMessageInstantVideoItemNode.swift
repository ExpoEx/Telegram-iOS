--- conflicted
+++ resolved
@@ -10,10 +10,7 @@
 import TextFormat
 import AccountContext
 import LocalizedPeerData
-<<<<<<< HEAD
-=======
 import ContextUI
->>>>>>> cc9df59e
 
 private let nameFont = Font.medium(14.0)
 
