--- conflicted
+++ resolved
@@ -131,13 +131,10 @@
         "//submodules/TelegramUI/Components/PeerInfo/PeerInfoCoverComponent",
         "//submodules/TelegramUI/Components/LottieComponent",
         "//submodules/SolidRoundedButtonNode",
-<<<<<<< HEAD
+        "//submodules/TelegramUI/Components/PeerInfo/PeerInfoPaneNode",
+        "//submodules/TelegramUI/Components/PeerInfo/PeerInfoChatListPaneNode",
         "//submodules/MediaPickerUI",
         "//submodules/AttachmentUI",
-=======
-        "//submodules/TelegramUI/Components/PeerInfo/PeerInfoPaneNode",
-        "//submodules/TelegramUI/Components/PeerInfo/PeerInfoChatListPaneNode",
->>>>>>> b5029991
     ],
     visibility = [
         "//visibility:public",
