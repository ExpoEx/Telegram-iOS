import Foundation
import UIKit
import SwiftSignalKit
import Display
import AnimationCache
import MultiAnimationRenderer
import ComponentFlow
import AccountContext
import TelegramCore
import Postbox
import EmojiTextAttachmentView
import AppBundle
import TextFormat
import Lottie
import GZip
import HierarchyTrackingLayer

public final class EmojiStatusComponent: Component {
    public typealias EnvironmentType = Empty
    
    public enum AnimationContent: Equatable {
        case file(file: TelegramMediaFile)
        case customEmoji(fileId: Int64)
        
        var fileId: MediaId {
            switch self {
            case let .file(file):
                return file.fileId
            case let .customEmoji(fileId):
                return MediaId(namespace: Namespaces.Media.CloudFile, id: fileId)
            }
        }
    }
    
    public enum LoopMode: Equatable {
        case forever
        case count(Int)
    }
    
    public enum SizeType {
        case compact
        case large
    }
    
    public enum Content: Equatable {
        case none
        case premium(color: UIColor)
        case verified(fillColor: UIColor, foregroundColor: UIColor, sizeType: SizeType)
        case text(color: UIColor, string: String)
        case animation(content: AnimationContent, size: CGSize, placeholderColor: UIColor, themeColor: UIColor?, loopMode: LoopMode)
        case topic(title: String, colorIndex: Int, size: CGSize)
    }
    
    public let context: AccountContext
    public let animationCache: AnimationCache
    public let animationRenderer: MultiAnimationRenderer
    public let content: Content
    public let isVisibleForAnimations: Bool
    public let useSharedAnimation: Bool
    public let action: (() -> Void)?
    public let emojiFileUpdated: ((TelegramMediaFile?) -> Void)?
    
    public init(
        context: AccountContext,
        animationCache: AnimationCache,
        animationRenderer: MultiAnimationRenderer,
        content: Content,
        isVisibleForAnimations: Bool,
        useSharedAnimation: Bool = false,
        action: (() -> Void)?,
        emojiFileUpdated: ((TelegramMediaFile?) -> Void)? = nil
    ) {
        self.context = context
        self.animationCache = animationCache
        self.animationRenderer = animationRenderer
        self.content = content
        self.isVisibleForAnimations = isVisibleForAnimations
        self.useSharedAnimation = useSharedAnimation
        self.action = action
        self.emojiFileUpdated = emojiFileUpdated
    }
    
    public func withVisibleForAnimations(_ isVisibleForAnimations: Bool) -> EmojiStatusComponent {
        return EmojiStatusComponent(
            context: self.context,
            animationCache: self.animationCache,
            animationRenderer: self.animationRenderer,
            content: self.content,
            isVisibleForAnimations: isVisibleForAnimations,
            useSharedAnimation: self.useSharedAnimation,
            action: self.action,
            emojiFileUpdated: self.emojiFileUpdated
        )
    }
    
    public static func ==(lhs: EmojiStatusComponent, rhs: EmojiStatusComponent) -> Bool {
        if lhs.context !== rhs.context {
            return false
        }
        if lhs.animationCache !== rhs.animationCache {
            return false
        }
        if lhs.animationRenderer !== rhs.animationRenderer {
            return false
        }
        if lhs.content != rhs.content {
            return false
        }
        if lhs.isVisibleForAnimations != rhs.isVisibleForAnimations {
            return false
        }
        if lhs.useSharedAnimation != rhs.useSharedAnimation {
            return false
        }
        return true
    }

    public final class View: UIView {
        private final class AnimationFileProperties {
            let path: String
            let coloredComposition: Animation?
            
            init(path: String, coloredComposition: Animation?) {
                self.path = path
                self.coloredComposition = coloredComposition
            }
            
            static func load(from path: String) -> AnimationFileProperties {
                guard let size = fileSize(path), size < 1024 * 1024 else {
                    return AnimationFileProperties(path: path, coloredComposition: nil)
                }
                guard let data = try? Data(contentsOf: URL(fileURLWithPath: path)) else {
                    return AnimationFileProperties(path: path, coloredComposition: nil)
                }
                guard let unzippedData = TGGUnzipData(data, 1024 * 1024) else {
                    return AnimationFileProperties(path: path, coloredComposition: nil)
                }
                
                var coloredComposition: Animation?
                if let composition = try? Animation.from(data: unzippedData) {
                    coloredComposition = composition
                }
                
                return AnimationFileProperties(path: path, coloredComposition: coloredComposition)
            }
        }
        
        private weak var state: EmptyComponentState?
        private var component: EmojiStatusComponent?
        private var iconView: UIImageView?
        private var animationLayer: InlineStickerItemLayer?
        private var lottieAnimationView: AnimationView?
        private let hierarchyTrackingLayer: HierarchyTrackingLayer
        
        private var emojiFile: TelegramMediaFile?
        private var emojiFileDataProperties: AnimationFileProperties?
        private var emojiFileDisposable: Disposable?
        private var emojiFileDataPathDisposable: Disposable?
        
        override init(frame: CGRect) {
            self.hierarchyTrackingLayer = HierarchyTrackingLayer()
            
            super.init(frame: frame)
            
            self.layer.addSublayer(self.hierarchyTrackingLayer)
            
            self.addGestureRecognizer(UITapGestureRecognizer(target: self, action: #selector(self.tapGesture(_:))))
            
            self.hierarchyTrackingLayer.didEnterHierarchy = { [weak self] in
                guard let strongSelf = self else {
                    return
                }
                if let lottieAnimationView = strongSelf.lottieAnimationView {
                    lottieAnimationView.play()
                }
            }
        }
        
        required init?(coder: NSCoder) {
            fatalError("init(coder:) has not been implemented")
        }
        
        deinit {
            self.emojiFileDisposable?.dispose()
            self.emojiFileDataPathDisposable?.dispose()
        }
        
        @objc private func tapGesture(_ recognizer: UITapGestureRecognizer) {
            if case .ended = recognizer.state {
                self.component?.action?()
            }
        }
        
        func update(component: EmojiStatusComponent, availableSize: CGSize, state: EmptyComponentState, environment: Environment<EnvironmentType>, transition: Transition) -> CGSize {
            self.state = state
            
            var iconImage: UIImage?
            var emojiFileId: Int64?
            var emojiPlaceholderColor: UIColor?
            var emojiThemeColor: UIColor?
            var emojiLoopMode: LoopMode?
            var emojiSize = CGSize()
            
            self.isUserInteractionEnabled = component.action != nil
            
            //let previousContent = self.component?.content
            if self.component?.content != component.content {
                switch component.content {
                case .none:
                    iconImage = nil
                case let .premium(color):
                    if let sourceImage = UIImage(bundleImageName: "Chat/Input/Media/EntityInputPremiumIcon") {
                        iconImage = generateImage(sourceImage.size, contextGenerator: { size, context in
                            if let cgImage = sourceImage.cgImage {
                                context.clear(CGRect(origin: CGPoint(), size: size))
                                let imageSize = CGSize(width: sourceImage.size.width - 8.0, height: sourceImage.size.height - 8.0)
                                context.clip(to: CGRect(origin: CGPoint(x: floor((size.width - imageSize.width) / 2.0), y: floor((size.height - imageSize.height) / 2.0)), size: imageSize), mask: cgImage)
                                
                                context.setFillColor(color.cgColor)
                                context.fill(CGRect(origin: CGPoint(), size: size))
                            }
                        }, opaque: false)
                    } else {
                        iconImage = nil
                    }
                case let .topic(title, colorIndex, size):
                    func generateTopicIcon(backgroundColors: [UIColor], strokeColors: [UIColor]) -> UIImage? {
<<<<<<< HEAD
                        return generateImage(size, rotatedContext: { size, context in
                            context.clear(CGRect(origin: .zero, size: size))
                                                        
=======
                        return generateImage(CGSize(width: availableSize.width, height: availableSize.height), rotatedContext: { realSize, context in
                            context.clear(CGRect(origin: .zero, size: realSize))
                            
                            let size = CGSize(width: 44.0, height: 44.0)
                            context.scaleBy(x: realSize.width / size.width, y: realSize.height / size.height)
                            
>>>>>>> 7cd2f758
                            context.saveGState()
                            
                            let scale: CGFloat = size.width / 32.0
                            context.translateBy(x: size.width / 2.0, y: size.height / 2.0)
                            context.scaleBy(x: scale, y: scale)
                            context.translateBy(x: -14.0 - UIScreenPixel, y: -14.0 - UIScreenPixel)
                            
                            let _ = try? drawSvgPath(context, path: "M24.1835,4.71703 C21.7304,2.42169 18.2984,0.995605 14.5,0.995605 C7.04416,0.995605 1.0,6.49029 1.0,13.2683 C1.0,17.1341 2.80572,20.3028 5.87839,22.5523 C6.27132,22.84 6.63324,24.4385 5.75738,25.7811 C5.39922,26.3301 5.00492,26.7573 4.70138,27.0861 C4.26262,27.5614 4.01347,27.8313 4.33716,27.967 C4.67478,28.1086 6.66968,28.1787 8.10952,27.3712 C9.23649,26.7392 9.91903,26.1087 10.3787,25.6842 C10.7588,25.3331 10.9864,25.1228 11.187,25.1688 C11.9059,25.3337 12.6478,25.4461 13.4075,25.5015 C13.4178,25.5022 13.4282,25.503 13.4386,25.5037 C13.7888,25.5284 14.1428,25.5411 14.5,25.5411 C21.9558,25.5411 28.0,20.0464 28.0,13.2683 C28.0,9.94336 26.5455,6.92722 24.1835,4.71703 ")
                            context.closePath()
                            context.clip()
                            
                            let colorsArray = backgroundColors.map { $0.cgColor } as NSArray
                            var locations: [CGFloat] = [0.0, 1.0]
                            let gradient = CGGradient(colorsSpace: deviceColorSpace, colors: colorsArray, locations: &locations)!
                            context.drawLinearGradient(gradient, start: CGPoint(), end: CGPoint(x: 0.0, y: size.height), options: CGGradientDrawingOptions())
                            
                            context.resetClip()
                            
                            let _ = try? drawSvgPath(context, path: "M24.1835,4.71703 C21.7304,2.42169 18.2984,0.995605 14.5,0.995605 C7.04416,0.995605 1.0,6.49029 1.0,13.2683 C1.0,17.1341 2.80572,20.3028 5.87839,22.5523 C6.27132,22.84 6.63324,24.4385 5.75738,25.7811 C5.39922,26.3301 5.00492,26.7573 4.70138,27.0861 C4.26262,27.5614 4.01347,27.8313 4.33716,27.967 C4.67478,28.1086 6.66968,28.1787 8.10952,27.3712 C9.23649,26.7392 9.91903,26.1087 10.3787,25.6842 C10.7588,25.3331 10.9864,25.1228 11.187,25.1688 C11.9059,25.3337 12.6478,25.4461 13.4075,25.5015 C13.4178,25.5022 13.4282,25.503 13.4386,25.5037 C13.7888,25.5284 14.1428,25.5411 14.5,25.5411 C21.9558,25.5411 28.0,20.0464 28.0,13.2683 C28.0,9.94336 26.5455,6.92722 24.1835,4.71703 ")
                            context.closePath()
                            if let path = context.path {
                                let strokePath = path.copy(strokingWithWidth: 1.0 + UIScreenPixel, lineCap: .round, lineJoin: .round, miterLimit: 0.0)
                                context.beginPath()
                                context.addPath(strokePath)
                                context.clip()
                                
                                let colorsArray = strokeColors.map { $0.cgColor } as NSArray
                                var locations: [CGFloat] = [0.0, 1.0]
                                let gradient = CGGradient(colorsSpace: deviceColorSpace, colors: colorsArray, locations: &locations)!
                                context.drawLinearGradient(gradient, start: CGPoint(), end: CGPoint(x: 0.0, y: size.height), options: CGGradientDrawingOptions())
                            }
                            
                            context.restoreGState()
                            
                            let fontSize = round(15.0 * scale)
                            
                            let attributedString = NSAttributedString(string: title, attributes: [NSAttributedString.Key.font: Font.with(size: fontSize, design: .round, weight: .bold), NSAttributedString.Key.foregroundColor: UIColor.white])
                            
                            let line = CTLineCreateWithAttributedString(attributedString)
                            let lineBounds = CTLineGetBoundsWithOptions(line, .useGlyphPathBounds)
                            
                            
                            let lineOffset = CGPoint(x: title == "B" ? 1.0 : 0.0, y: floorToScreenPixels(0.67 * scale))
                            let lineOrigin = CGPoint(x: floorToScreenPixels(-lineBounds.origin.x + (size.width - lineBounds.size.width) / 2.0) + lineOffset.x, y: floorToScreenPixels(-lineBounds.origin.y + (size.height - lineBounds.size.height) / 2.0) + lineOffset.y)
                            
                            context.translateBy(x: size.width / 2.0, y: size.height / 2.0)
                            context.scaleBy(x: 1.0, y: -1.0)
                            context.translateBy(x: -size.width / 2.0, y: -size.height / 2.0)
                            
                            context.translateBy(x: lineOrigin.x, y: lineOrigin.y)
                            CTLineDraw(line, context)
                            context.translateBy(x: -lineOrigin.x, y: -lineOrigin.y)
                        })
                    }
                    
                    let topicColors: [([UInt32], [UInt32])] = [
                        ([0x6FB9F0, 0x0261E4], [0x026CB5, 0x064BB7]),
                        ([0x6FB9F0, 0x0261E4], [0x026CB5, 0x064BB7]),
                        ([0xFFD67E, 0xFC8601], [0xDA9400, 0xFA5F00]),
                        ([0xCB86DB, 0x9338AF], [0x812E98, 0x6F2B87]),
                        ([0x8EEE98, 0x02B504], [0x02A01B, 0x009716]),
                        ([0xFF93B2, 0xE23264], [0xFC447A, 0xC80C46]),
                        ([0xFB6F5F, 0xD72615], [0xDC1908, 0xB61506])
                    ]
                    let clippedIndex = colorIndex % topicColors.count
                    
                    if let image = generateTopicIcon(backgroundColors: topicColors[clippedIndex].0.map(UIColor.init(rgb:)), strokeColors: topicColors[clippedIndex].1.map(UIColor.init(rgb:))) {
                        iconImage = image
                    } else {
                        iconImage = nil
                    }
                case let .verified(fillColor, foregroundColor, sizeType):
                    let imageNamePrefix: String
                    switch sizeType {
                    case .compact:
                        imageNamePrefix = "Chat List/PeerVerifiedIcon"
                    case .large:
                        imageNamePrefix = "Peer Info/VerifiedIcon"
                    }
                    
                    if let backgroundImage = UIImage(bundleImageName: "\(imageNamePrefix)Background"), let foregroundImage = UIImage(bundleImageName: "\(imageNamePrefix)Foreground") {
                        iconImage = generateImage(backgroundImage.size, contextGenerator: { size, context in
                            if let backgroundCgImage = backgroundImage.cgImage, let foregroundCgImage = foregroundImage.cgImage {
                                context.clear(CGRect(origin: CGPoint(), size: size))
                                context.saveGState()
                                context.clip(to: CGRect(origin: .zero, size: size), mask: backgroundCgImage)

                                context.setFillColor(fillColor.cgColor)
                                context.fill(CGRect(origin: CGPoint(), size: size))
                                context.restoreGState()
                                
                                context.setBlendMode(.copy)
                                context.clip(to: CGRect(origin: .zero, size: size), mask: foregroundCgImage)
                                context.setFillColor(foregroundColor.cgColor)
                                context.fill(CGRect(origin: CGPoint(), size: size))
                            }
                        }, opaque: false)
                    } else {
                        iconImage = nil
                    }
                case let .text(color, string):
                    let titleString = NSAttributedString(string: string, font: Font.bold(10.0), textColor: color, paragraphAlignment: .center)
                    let stringRect = titleString.boundingRect(with: CGSize(width: 100.0, height: 16.0), options: .usesLineFragmentOrigin, context: nil)
                    
                    iconImage = generateImage(CGSize(width: floor(stringRect.width) + 11.0, height: 16.0), contextGenerator: { size, context in
                        let bounds = CGRect(origin: CGPoint(), size: size)
                        context.clear(bounds)
                        
                        context.setFillColor(color.cgColor)
                        context.setStrokeColor(color.cgColor)
                        context.setLineWidth(1.0)
                        
                        context.addPath(UIBezierPath(roundedRect: bounds.insetBy(dx: 0.5, dy: 0.5), cornerRadius: 2.0).cgPath)
                        context.strokePath()
                        
                        let titlePath = CGMutablePath()
                        titlePath.addRect(bounds.offsetBy(dx: 0.0, dy: -2.0 + UIScreenPixel))
                        let titleFramesetter = CTFramesetterCreateWithAttributedString(titleString as CFAttributedString)
                        let titleFrame = CTFramesetterCreateFrame(titleFramesetter, CFRangeMake(0, titleString.length), titlePath, nil)
                        CTFrameDraw(titleFrame, context)
                    })
                case let .animation(animationContent, size, placeholderColor, themeColor, loopMode):
                    iconImage = nil
                    emojiFileId = animationContent.fileId.id
                    emojiPlaceholderColor = placeholderColor
                    emojiThemeColor = themeColor
                    emojiSize = size
                    emojiLoopMode = loopMode
                    
                    if case let .animation(previousAnimationContent, _, _, _, _) = self.component?.content {
                        if previousAnimationContent.fileId != animationContent.fileId {
                            self.emojiFileDisposable?.dispose()
                            self.emojiFileDisposable = nil
                            self.emojiFileDataPathDisposable?.dispose()
                            self.emojiFileDataPathDisposable = nil
                            
                            self.emojiFile = nil
                            self.emojiFileDataProperties = nil
                            
                            if let animationLayer = self.animationLayer {
                                self.animationLayer = nil
                                
                                if !transition.animation.isImmediate {
                                    animationLayer.animateAlpha(from: 1.0, to: 0.0, duration: 0.2, removeOnCompletion: false, completion: { [weak animationLayer] _ in
                                        animationLayer?.removeFromSuperlayer()
                                    })
                                    animationLayer.animateScale(from: 1.0, to: 0.01, duration: 0.2, removeOnCompletion: false)
                                } else {
                                    animationLayer.removeFromSuperlayer()
                                }
                            }
                            if let lottieAnimationView = self.lottieAnimationView {
                                self.lottieAnimationView = nil
                                
                                if !transition.animation.isImmediate {
                                    lottieAnimationView.layer.animateAlpha(from: 1.0, to: 0.0, duration: 0.2, removeOnCompletion: false, completion: { [weak lottieAnimationView] _ in
                                        lottieAnimationView?.removeFromSuperview()
                                    })
                                    lottieAnimationView.layer.animateScale(from: 1.0, to: 0.01, duration: 0.2, removeOnCompletion: false)
                                } else {
                                    lottieAnimationView.removeFromSuperview()
                                }
                            }
                        }
                    }
                    
                    switch animationContent {
                    case let .file(file):
                        self.emojiFile = file
                    case .customEmoji:
                        break
                    }
                }
            } else {
                iconImage = self.iconView?.image
                if case let .animation(animationContent, size, placeholderColor, themeColor, loopMode) = component.content {
                    emojiFileId = animationContent.fileId.id
                    emojiPlaceholderColor = placeholderColor
                    emojiThemeColor = themeColor
                    emojiLoopMode = loopMode
                    emojiSize = size
                }
            }
            
            self.component = component
            
            var size = CGSize()
            
            if let iconImage = iconImage {
                let iconView: UIImageView
                if let current = self.iconView {
                    iconView = current
                } else {
                    iconView = UIImageView()
                    self.iconView = iconView
                    self.addSubview(iconView)
                    
                    if !transition.animation.isImmediate {
                        iconView.layer.animateAlpha(from: 0.0, to: 1.0, duration: 0.2)
                        iconView.layer.animateSpring(from: 0.1 as NSNumber, to: 1.0 as NSNumber, keyPath: "transform.scale", duration: 0.5)
                    }
                }
                iconView.image = iconImage
                
                var useFit = false
                switch component.content {
                case .text:
                    useFit = true
                case .verified(_, _, sizeType: .compact):
                    useFit = true
                default:
                    break
                }
                if useFit {
                    size = CGSize(width: iconImage.size.width, height: availableSize.height)
                    iconView.frame = CGRect(origin: CGPoint(x: floor((size.width - iconImage.size.width) / 2.0), y: floor((size.height - iconImage.size.height) / 2.0)), size: iconImage.size)
                } else {
                    size = iconImage.size.aspectFilled(availableSize)
                    iconView.frame = CGRect(origin: CGPoint(), size: size)
                }
            } else {
                if let iconView = self.iconView {
                    self.iconView = nil
                    
                    if !transition.animation.isImmediate {
                        iconView.layer.animateAlpha(from: 1.0, to: 0.0, duration: 0.2, removeOnCompletion: false, completion: { [weak iconView] _ in
                            iconView?.removeFromSuperview()
                        })
                        iconView.layer.animateScale(from: 1.0, to: 0.01, duration: 0.2, removeOnCompletion: false)
                    } else {
                        iconView.removeFromSuperview()
                    }
                }
            }
            
            let emojiFileUpdated = component.emojiFileUpdated
            if let emojiFileId = emojiFileId, let emojiPlaceholderColor = emojiPlaceholderColor, let emojiLoopMode = emojiLoopMode {
                size = availableSize
                
                if let emojiFile = self.emojiFile {
                    self.emojiFileDisposable?.dispose()
                    self.emojiFileDisposable = nil
                    self.emojiFileDataPathDisposable?.dispose()
                    self.emojiFileDataPathDisposable = nil
                    
                    let animationLayer: InlineStickerItemLayer
                    if let current = self.animationLayer {
                        animationLayer = current
                    } else {
                        let loopCount: Int?
                        switch emojiLoopMode {
                        case .forever:
                            loopCount = nil
                        case let .count(value):
                            loopCount = value
                        }
                        animationLayer = InlineStickerItemLayer(
                            context: component.context,
                            attemptSynchronousLoad: false,
                            emoji: ChatTextInputTextCustomEmojiAttribute(interactivelySelectedFromPackId: nil, fileId: emojiFile.fileId.id, file: emojiFile),
                            file: emojiFile,
                            cache: component.animationCache,
                            renderer: component.animationRenderer,
                            unique: !component.useSharedAnimation,
                            placeholderColor: emojiPlaceholderColor,
                            pointSize: emojiSize,
                            loopCount: loopCount
                        )
                        self.animationLayer = animationLayer
                        self.layer.addSublayer(animationLayer)
                        
                        if !transition.animation.isImmediate {
                            animationLayer.animateAlpha(from: 0.0, to: 1.0, duration: 0.2)
                            animationLayer.animateSpring(from: 0.1 as NSNumber, to: 1.0 as NSNumber, keyPath: "transform.scale", duration: 0.5)
                        }
                    }
                    
                    var accentTint = false
                    if let _ = emojiThemeColor {
                        for attribute in emojiFile.attributes {
                            if case let .CustomEmoji(_, _, packReference) = attribute {
                                switch packReference {
                                case let .id(id, _):
                                    if id == 773947703670341676 || id == 2964141614563343 {
                                        accentTint = true
                                    }
                                default:
                                    break
                                }
                            }
                        }
                    }
                    if accentTint {
                        animationLayer.contentTintColor = emojiThemeColor
                    } else {
                        animationLayer.contentTintColor = nil
                    }
                    
                    animationLayer.frame = CGRect(origin: CGPoint(), size: size)
                    animationLayer.isVisibleForAnimations = component.isVisibleForAnimations
                    /*} else {
                        if self.emojiFileDataPathDisposable == nil {
                            let account = component.context.account
                            self.emojiFileDataPathDisposable = (Signal<AnimationFileProperties?, NoError> { subscriber in
                                let disposable = MetaDisposable()
                                
                                let _ = (account.postbox.mediaBox.resourceData(emojiFile.resource)
                                |> take(1)).start(next: { firstAttemptData in
                                    if firstAttemptData.complete {
                                        subscriber.putNext(AnimationFileProperties.load(from: firstAttemptData.path))
                                        subscriber.putCompletion()
                                    } else {
                                        let fetchDisposable = freeMediaFileInteractiveFetched(account: account, fileReference: .standalone(media: emojiFile)).start()
                                        let dataDisposable = account.postbox.mediaBox.resourceData(emojiFile.resource).start(next: { data in
                                            if data.complete {
                                                subscriber.putNext(AnimationFileProperties.load(from: data.path))
                                                subscriber.putCompletion()
                                            }
                                        })
                                        
                                        disposable.set(ActionDisposable {
                                            fetchDisposable.dispose()
                                            dataDisposable.dispose()
                                        })
                                    }
                                })
                                
                                return disposable
                            }
                            |> deliverOnMainQueue).start(next: { [weak self] properties in
                                guard let strongSelf = self else {
                                    return
                                }
                                strongSelf.emojiFileDataProperties = properties
                                strongSelf.state?.updated(transition: transition)
                            })
                        }
                    }*/
                } else {
                    if self.emojiFileDisposable == nil {
                        self.emojiFileDisposable = (component.context.engine.stickers.resolveInlineStickers(fileIds: [emojiFileId])
                        |> deliverOnMainQueue).start(next: { [weak self] result in
                            guard let strongSelf = self else {
                                return
                            }
                            strongSelf.emojiFile = result[emojiFileId]
                            strongSelf.emojiFileDataProperties = nil
                            strongSelf.state?.updated(transition: transition)
                            
                            emojiFileUpdated?(result[emojiFileId])
                        })
                    }
                }
            } else {
                if let _ = self.emojiFile {
                    self.emojiFile = nil
                    self.emojiFileDataProperties = nil
                    emojiFileUpdated?(nil)
                }
                
                self.emojiFileDisposable?.dispose()
                self.emojiFileDisposable = nil
                self.emojiFileDataPathDisposable?.dispose()
                self.emojiFileDataPathDisposable = nil
                
                if let animationLayer = self.animationLayer {
                    self.animationLayer = nil
                    
                    if !transition.animation.isImmediate {
                        animationLayer.animateAlpha(from: 1.0, to: 0.0, duration: 0.2, removeOnCompletion: false, completion: { [weak animationLayer] _ in
                            animationLayer?.removeFromSuperlayer()
                        })
                        animationLayer.animateScale(from: 1.0, to: 0.01, duration: 0.2, removeOnCompletion: false)
                    } else {
                        animationLayer.removeFromSuperlayer()
                    }
                }
                if let lottieAnimationView = self.lottieAnimationView {
                    self.lottieAnimationView = nil
                    
                    if !transition.animation.isImmediate {
                        lottieAnimationView.layer.animateAlpha(from: 1.0, to: 0.0, duration: 0.2, removeOnCompletion: false, completion: { [weak lottieAnimationView] _ in
                            lottieAnimationView?.removeFromSuperview()
                        })
                        lottieAnimationView.layer.animateScale(from: 1.0, to: 0.01, duration: 0.2, removeOnCompletion: false)
                    } else {
                        lottieAnimationView.removeFromSuperview()
                    }
                }
            }
            
            return size
        }
    }

    public func makeView() -> View {
        return View(frame: CGRect())
    }
    
    public func update(view: View, availableSize: CGSize, state: EmptyComponentState, environment: Environment<EnvironmentType>, transition: Transition) -> CGSize {
        return view.update(component: self, availableSize: availableSize, state: state, environment: environment, transition: transition)
    }
}<|MERGE_RESOLUTION|>--- conflicted
+++ resolved
@@ -225,18 +225,9 @@
                     }
                 case let .topic(title, colorIndex, size):
                     func generateTopicIcon(backgroundColors: [UIColor], strokeColors: [UIColor]) -> UIImage? {
-<<<<<<< HEAD
                         return generateImage(size, rotatedContext: { size, context in
                             context.clear(CGRect(origin: .zero, size: size))
-                                                        
-=======
-                        return generateImage(CGSize(width: availableSize.width, height: availableSize.height), rotatedContext: { realSize, context in
-                            context.clear(CGRect(origin: .zero, size: realSize))
-                            
-                            let size = CGSize(width: 44.0, height: 44.0)
-                            context.scaleBy(x: realSize.width / size.width, y: realSize.height / size.height)
-                            
->>>>>>> 7cd2f758
+
                             context.saveGState()
                             
                             let scale: CGFloat = size.width / 32.0
