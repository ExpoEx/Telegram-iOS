--- conflicted
+++ resolved
@@ -935,31 +935,6 @@
                 )
             }
             
-<<<<<<< HEAD
-            let placeholderTransition: ComponentTransition = (previousPlaceholder != nil && previousPlaceholder != component.placeholder) ? ComponentTransition(animation: .curve(duration: 0.3, curve: .spring)) : .immediate
-            let placeholderSize = self.placeholder.update(
-                transition: placeholderTransition,
-                component: AnyComponent(AnimatedTextComponent(
-                    font: Font.regular(17.0),
-                    color: UIColor(rgb: 0xffffff, alpha: 0.4),
-                    items: placeholderItems
-                )),
-                environment: {},
-                containerSize: availableTextFieldSize
-            )
-            
-            let _ = self.vibrancyPlaceholder.update(
-                transition: placeholderTransition,
-                component: AnyComponent(AnimatedTextComponent(
-                    font: Font.regular(17.0),
-                    color: .black,
-                    items: placeholderItems
-                )),
-                environment: {},
-                containerSize: availableTextFieldSize
-            )
-=======
->>>>>>> 84a17115
             if !isEditing && component.setMediaRecordingActive == nil {
                 insets.right = defaultInsets.left
             }
