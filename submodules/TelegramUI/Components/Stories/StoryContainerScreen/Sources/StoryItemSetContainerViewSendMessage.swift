import Foundation
import SwiftSignalKit
import TelegramCore
import AccountContext
import Display
import ComponentFlow
import MessageInputPanelComponent
import UndoUI
import AttachmentUI
import TelegramUIPreferences
import MediaPickerUI
import LegacyMediaPickerUI
import LocationUI
import ChatEntityKeyboardInputNode
import WebUI
import ChatScheduleTimeController
import TextFormat
import PhoneNumberFormat
import ComposePollUI
import TelegramIntents
import LegacyUI
import WebSearchUI
import ChatTimerScreen
import PremiumUI
import ICloudResources
import LegacyComponents
import LegacyCamera
import StoryFooterPanelComponent
import TelegramPresentationData
import LegacyInstantVideoController
import TelegramPresentationData
import ShareController
import ChatPresentationInterfaceState
import Postbox
import OverlayStatusController
import PresentationDataUtils
import TextFieldComponent
import StickerPackPreviewUI
import OpenInExternalAppUI
import SafariServices
import MediaPasteboardUI
import WebPBinding
import ContextUI
import ChatScheduleTimeController
import StoryStealthModeSheetScreen
import Speak
import TranslateUI
import TelegramNotices
import ObjectiveC
import LocationUI
import ReactionSelectionNode
import StoryQualityUpgradeSheetScreen
import AudioWaveform

private var ObjCKey_DeinitWatcher: Int?

final class StoryItemSetContainerSendMessage {
    enum InputMode {
        case text
        case media
    }
    
    private var context: AccountContext?
    private weak var view: StoryItemSetContainerComponent.View?
    private var inputPanelExternalState: MessageInputPanelComponent.ExternalState?
    
    weak var attachmentController: AttachmentController?
    weak var shareController: ShareController?
    weak var tooltipScreen: ViewController?
    weak var actionSheet: ViewController?
    weak var statusController: ViewController?
    weak var lookupController: UIViewController?
    weak var menuController: ViewController?
    var progressPauseContext = StoryProgressPauseContext()
    var isViewingAttachedStickers = false
    
    var currentTooltipUpdateTimer: Foundation.Timer?
    
    var currentInputMode: InputMode = .text
    private var needsInputActivation = false
    
    var audioRecorderValue: ManagedAudioRecorder?
    var audioRecorder = Promise<ManagedAudioRecorder?>()
    var recordedAudioPreview: ChatRecordedMediaPreview?
    
    var videoRecorderValue: InstantVideoController?
    var videoRecorder = Promise<InstantVideoController?>()
    var hasRecordedVideoPreview = false
    
    var inputMediaNodeData: ChatEntityKeyboardInputNode.InputData?
    var inputMediaNodeDataDisposable: Disposable?
    var inputMediaNodeStateContext = ChatEntityKeyboardInputNode.StateContext()
    var inputMediaInteraction: ChatEntityKeyboardInputNode.Interaction?
    var inputMediaNode: ChatEntityKeyboardInputNode?
    var inputMediaNodeBackground = SimpleLayer()
    
    let controllerNavigationDisposable = MetaDisposable()
    let enqueueMediaMessageDisposable = MetaDisposable()
    let navigationActionDisposable = MetaDisposable()
    let resolvePeerByNameDisposable = MetaDisposable()
    
    var currentSpeechHolder: SpeechSynthesizerHolder?
    
    private(set) var isMediaRecordingLocked: Bool = false
    var wasRecordingDismissed: Bool = false
    
    init() {
    }
    
    deinit {
        self.controllerNavigationDisposable.dispose()
        self.enqueueMediaMessageDisposable.dispose()
        self.navigationActionDisposable.dispose()
        self.resolvePeerByNameDisposable.dispose()
        self.inputMediaNodeDataDisposable?.dispose()
        self.currentTooltipUpdateTimer?.invalidate()
    }
    
    func setup(context: AccountContext, view: StoryItemSetContainerComponent.View, inputPanelExternalState: MessageInputPanelComponent.ExternalState, keyboardInputData: Signal<ChatEntityKeyboardInputNode.InputData, NoError>) {
        self.context = context
        self.inputPanelExternalState = inputPanelExternalState
        self.view = view
        
        if self.inputMediaNodeDataDisposable == nil {
            self.inputMediaNodeDataDisposable = (keyboardInputData
            |> deliverOnMainQueue).start(next: { [weak self] value in
                guard let self else {
                    return
                }
                self.inputMediaNodeData = value
            })
        }
        
        self.inputMediaInteraction = ChatEntityKeyboardInputNode.Interaction(
            sendSticker: { [weak self] fileReference, _, _, _, _, _, _, _, _ in
                if let self, let view = self.view {
                    self.performSendStickerAction(view: view, fileReference: fileReference)
                }
                return false
            },
            sendEmoji: { [weak self] text, attribute, _ in
                if let self {
                    let _ = self
                }
            },
            sendGif: { [weak self] fileReference, _, _, _, _ in
                if let self, let view = self.view {
                    self.performSendStickerAction(view: view, fileReference: fileReference)
                }
                return false
            },
            sendBotContextResultAsGif: { [weak self] results, result, _, _, _, _ in
                if let self, let view = self.view {
                    self.performSendContextResultAction(view: view, results: results, result: result)
                }
                return false
            },
            updateChoosingSticker: { _ in },
            switchToTextInput: { [weak self] in
                if let self {
                    self.currentInputMode = .text
                    if let view = self.view, !hasFirstResponder(view) {
                        let _ = view.activateInput()
                    } else {
                        self.view?.state?.updated(transition: .immediate)
                    }
                }
            },
            dismissTextInput: {
                
            },
            insertText: { [weak self] text in
                if let self {
                    self.inputPanelExternalState?.insertText(text)
                }
            },
            backwardsDeleteText: { [weak self] in
                if let self {
                    self.inputPanelExternalState?.deleteBackward()
                }
            },
            openStickerEditor: {},
            presentController: { [weak self] c, a in
                if let self {
                    self.view?.component?.controller()?.present(c, in: .window(.root), with: a)
                }
            },
            presentGlobalOverlayController: { [weak self] c, a in
                if let self {
                    self.view?.component?.controller()?.presentInGlobalOverlay(c, with: a)
                }
            },
            getNavigationController: { [weak self] in
                if let self {
                    return self.view?.component?.controller()?.navigationController as? NavigationController
                } else {
                    return nil
                }
            },
            requestLayout: { [weak self] transition in
                if let self {
                    self.view?.state?.updated(transition: Transition(transition))
                }
            }
        )
        self.inputMediaInteraction?.forceTheme = defaultDarkColorPresentationTheme
    }
    
    func toggleInputMode() {
        guard let view = self.view else {
            return
        }
        if case .text = self.currentInputMode {
            if !hasFirstResponder(view) {
                self.needsInputActivation = true
            }
            self.currentInputMode = .media
        } else {
            self.currentInputMode = .text
        }
    }
    
    func updateInputMediaNode(view: StoryItemSetContainerComponent.View, availableSize: CGSize, bottomInset: CGFloat, bottomContainerInset: CGFloat, inputHeight: CGFloat, effectiveInputHeight: CGFloat, metrics: LayoutMetrics, deviceMetrics: DeviceMetrics, transition: Transition) -> CGFloat {
        guard let context = self.context, let inputPanelView = view.inputPanel.view as? MessageInputPanelComponent.View else {
            return 0.0
        }
                       
        var height: CGFloat = 0.0
        if let component = self.view?.component, case .media = self.currentInputMode, let inputData = self.inputMediaNodeData {
            let inputMediaNode: ChatEntityKeyboardInputNode
            if let current = self.inputMediaNode {
                inputMediaNode = current
            } else {
                inputMediaNode = ChatEntityKeyboardInputNode(
                    context: context,
                    currentInputData: inputData,
                    updatedInputData: component.keyboardInputData,
                    defaultToEmojiTab: self.inputPanelExternalState?.hasText ?? false,
                    opaqueTopPanelBackground: false,
                    interaction: self.inputMediaInteraction,
                    chatPeerId: nil,
                    stateContext: self.inputMediaNodeStateContext
                )
                inputMediaNode.externalTopPanelContainerImpl = nil
                inputMediaNode.useExternalSearchContainer = true
                if inputMediaNode.view.superview == nil {
                    self.inputMediaNodeBackground.removeAllAnimations()
                    self.inputMediaNodeBackground.backgroundColor = UIColor(rgb: 0x000000, alpha: 0.7).cgColor
                    view.inputPanelContainer.addSubview(inputMediaNode.view)
                }
                self.inputMediaNode = inputMediaNode
            }
            
            let presentationData = context.sharedContext.currentPresentationData.with { $0 }.withUpdated(theme: defaultDarkPresentationTheme)
            let presentationInterfaceState = ChatPresentationInterfaceState(
                chatWallpaper: .builtin(WallpaperSettings()),
                theme: presentationData.theme,
                strings: presentationData.strings,
                dateTimeFormat: presentationData.dateTimeFormat,
                nameDisplayOrder: presentationData.nameDisplayOrder,
                limitsConfiguration: context.currentLimitsConfiguration.with { $0 },
                fontSize: presentationData.chatFontSize,
                bubbleCorners: presentationData.chatBubbleCorners,
                accountPeerId: context.account.peerId,
                mode: .standard(.default),
                chatLocation: .peer(id: context.account.peerId),
                subject: nil,
                peerNearbyData: nil,
                greetingData: nil,
                pendingUnpinnedAllMessages: false,
                activeGroupCallInfo: nil,
                hasActiveGroupCall: false,
                importState: nil,
                threadData: nil,
                isGeneralThreadClosed: nil,
                replyMessage: nil,
                accountPeerColor: nil,
                businessIntro: nil
            )
            
            let heightAndOverflow = inputMediaNode.updateLayout(width: availableSize.width, leftInset: 0.0, rightInset: 0.0, bottomInset: bottomInset, standardInputHeight: deviceMetrics.standardInputHeight(inLandscape: false), inputHeight: inputHeight < 100.0 ? inputHeight - bottomContainerInset : inputHeight, maximumHeight: availableSize.height, inputPanelHeight: 0.0, transition: .immediate, interfaceState: presentationInterfaceState, layoutMetrics: metrics, deviceMetrics: deviceMetrics, isVisible: true, isExpanded: false)
            let inputNodeHeight = heightAndOverflow.0
            let inputNodeFrame = CGRect(origin: CGPoint(x: 0.0, y: availableSize.height - inputNodeHeight), size: CGSize(width: availableSize.width, height: inputNodeHeight))
            
            if self.needsInputActivation {
                let inputNodeFrame = inputNodeFrame.offsetBy(dx: 0.0, dy: inputNodeHeight)
                Transition.immediate.setFrame(layer: inputMediaNode.layer, frame: inputNodeFrame)
                Transition.immediate.setFrame(layer: self.inputMediaNodeBackground, frame: inputNodeFrame)
            }
            transition.setFrame(layer: inputMediaNode.layer, frame: inputNodeFrame)
            transition.setFrame(layer: self.inputMediaNodeBackground, frame: inputNodeFrame)
            
            height = heightAndOverflow.0
        } else if let inputMediaNode = self.inputMediaNode {
            self.inputMediaNode = nil
            
            var targetFrame = inputMediaNode.frame
            if effectiveInputHeight > 0.0 {
                targetFrame.origin.y = availableSize.height - effectiveInputHeight
            } else {
                targetFrame.origin.y = availableSize.height
            }
            transition.setFrame(view: inputMediaNode.view, frame: targetFrame, completion: { [weak inputMediaNode] _ in
                if let inputMediaNode {
                    Queue.mainQueue().after(0.3) {
                        inputMediaNode.layer.animateAlpha(from: 1.0, to: 0.0, duration: 0.35, removeOnCompletion: false, completion: { [weak inputMediaNode] _ in
                            inputMediaNode?.view.removeFromSuperview()
                        })
                    }
                }
            })
            transition.setFrame(layer: self.inputMediaNodeBackground, frame: targetFrame, completion: { _ in
                Queue.mainQueue().after(0.3) {
                    if self.currentInputMode == .text {
                        self.inputMediaNodeBackground.animateAlpha(from: 1.0, to: 0.0, duration: 0.35, removeOnCompletion: false, completion: { finished in
                            if finished {
                                self.inputMediaNodeBackground.removeFromSuperlayer()
                            }
                            self.inputMediaNodeBackground.removeAllAnimations()
                        })
                    }
                }
            })
        }
        
        if self.needsInputActivation {
            self.needsInputActivation = false
            Queue.mainQueue().justDispatch {
                inputPanelView.activateInput()
            }
        }
        
        return height
    }
    
    func animateOut(bounds: CGRect) {
        if let inputMediaNode = self.inputMediaNode {
            inputMediaNode.layer.animatePosition(
                from: CGPoint(),
                to: CGPoint(x: 0.0, y: bounds.height - inputMediaNode.frame.minY),
                duration: 0.3,
                timingFunction: kCAMediaTimingFunctionSpring,
                removeOnCompletion: false,
                additive: true
            )
            inputMediaNode.layer.animateAlpha(from: inputMediaNode.alpha, to: 0.0, duration: 0.3, removeOnCompletion: false)
            
            self.inputMediaNodeBackground.animatePosition(
                from: CGPoint(),
                to: CGPoint(x: 0.0, y: bounds.height - self.inputMediaNodeBackground.frame.minY),
                duration: 0.3,
                timingFunction: kCAMediaTimingFunctionSpring,
                removeOnCompletion: false,
                additive: true
            )
            self.inputMediaNodeBackground.animateAlpha(from: CGFloat(self.inputMediaNodeBackground.opacity), to: 0.0, duration: 0.3, removeOnCompletion: false)
        }
    }
    
    private func presentMessageSentTooltip(view: StoryItemSetContainerComponent.View, peer: EnginePeer, messageId: EngineMessage.Id?, isScheduled: Bool = false) {
        guard let component = view.component, let controller = component.controller() as? StoryContainerScreen else {
            return
        }
        
        if let tooltipScreen = self.tooltipScreen {
            tooltipScreen.dismiss(animated: true)
        }
        
        let presentationData = component.context.sharedContext.currentPresentationData.with { $0 }
        
        let text = isScheduled ? presentationData.strings.Story_TooltipMessageScheduled : presentationData.strings.Story_TooltipMessageSent
        
        let tooltipScreen = UndoOverlayController(
            presentationData: presentationData,
            content: .actionSucceeded(title: "", text: text, cancel: messageId != nil ? presentationData.strings.Story_ToastViewInChat : "", destructive: false),
            elevatedLayout: false,
            animateInAsReplacement: false,
            action: { [weak view, weak self] action in
                if case .undo = action, let messageId {
                    view?.navigateToPeer(peer: peer, chat: true, subject: isScheduled ? .scheduledMessages : .message(id: .id(messageId), highlight: nil, timecode: nil))
                }
                self?.tooltipScreen = nil
                view?.updateIsProgressPaused()
                return false
            }
        )
        controller.present(tooltipScreen, in: .current)
        self.tooltipScreen = tooltipScreen
        view.updateIsProgressPaused()
        
        HapticFeedback().success()
    }
    
    func presentSendMessageOptions(view: StoryItemSetContainerComponent.View, sourceView: UIView, gesture: ContextGesture?) {
        guard let component = view.component, let controller = component.controller() as? StoryContainerScreen else {
            return
        }
        
        view.dismissAllTooltips()
        
        var sendWhenOnlineAvailable = false
        if let presence = component.slice.additionalPeerData.presence, case .present = presence.status {
            sendWhenOnlineAvailable = true
        }
        
        let presentationData = component.context.sharedContext.currentPresentationData.with({ $0 }).withUpdated(theme: component.theme)
        var items: [ContextMenuItem] = []
        
        items.append(.action(ContextMenuActionItem(text: presentationData.strings.Conversation_SendMessage_SendSilently, icon: { theme in return generateTintedImage(image: UIImage(bundleImageName: "Chat/Input/Menu/SilentIcon"), color: theme.contextMenu.primaryColor)
        }, action: { [weak self, weak view] _, a in
            a(.default)
            
            guard let self, let view else {
                return
            }
            self.performSendMessageAction(view: view, silentPosting: true)
        })))
        
        if sendWhenOnlineAvailable {
            items.append(.action(ContextMenuActionItem(text: presentationData.strings.Conversation_SendMessage_SendWhenOnline, icon: { theme in return generateTintedImage(image: UIImage(bundleImageName: "Chat/Input/Menu/WhenOnlineIcon"), color: theme.contextMenu.primaryColor)
            }, action: { [weak self, weak view] _, a in
                a(.default)
                
                guard let self, let view else {
                    return
                }
                self.performSendMessageAction(view: view, scheduleTime: scheduleWhenOnlineTimestamp)
            })))
        }
        
        items.append(.action(ContextMenuActionItem(text: presentationData.strings.Conversation_SendMessage_ScheduleMessage, icon: { theme in return generateTintedImage(image: UIImage(bundleImageName: "Chat/Input/Menu/ScheduleIcon"), color: theme.contextMenu.primaryColor)
        }, action: { [weak self, weak view] _, a in
            a(.default)
            
            guard let self, let view else {
                return
            }
            self.presentScheduleTimePicker(view: view)
        })))
        
        
        let contextItems = ContextController.Items(content: .list(items))
        
        let contextController = ContextController(presentationData: presentationData, source: .reference(HeaderContextReferenceContentSource(controller: controller, sourceView: sourceView, position: .top)), items: .single(contextItems), gesture: gesture)
        contextController.dismissed = { [weak view] in
            guard let view else {
                return
            }
            view.contextController = nil
            view.updateIsProgressPaused()
        }
        view.contextController = contextController
        view.updateIsProgressPaused()
        controller.present(contextController, in: .window(.root))
    }
    
    func presentScheduleTimePicker(
        view: StoryItemSetContainerComponent.View
    ) {
        guard let component = view.component else {
            return
        }
        let focusedItem = component.slice.item
        guard let peerId = focusedItem.peerId else {
            return
        }
        let controller = component.controller() as? StoryContainerScreen
        
        var sendWhenOnlineAvailable = false
        if let presence = component.slice.additionalPeerData.presence, case .present = presence.status {
            sendWhenOnlineAvailable = true
        }
        
        let timeController = ChatScheduleTimeController(context: component.context, updatedPresentationData: nil, peerId: peerId, mode: .scheduledMessages(sendWhenOnlineAvailable: sendWhenOnlineAvailable), style: .media, currentTime: nil, minimalTime: nil, dismissByTapOutside: true, completion: { [weak self, weak view] time in
            guard let self, let view else {
                return
            }
            self.performSendMessageAction(view: view, scheduleTime: time)
        })
        timeController.dismissed = { [weak self, weak view] in
            guard let self, let view else {
                return
            }
            self.actionSheet = nil
            view.updateIsProgressPaused()
        }
        view.endEditing(true)
        controller?.present(timeController, in: .window(.root))
       
        self.actionSheet = timeController
        view.updateIsProgressPaused()
    }
    
    func performWithPossibleStealthModeConfirmation(view: StoryItemSetContainerComponent.View, action: @escaping () -> Void) {
        guard let component = view.component, component.stealthModeTimeout != nil else {
            action()
            return
        }
        
        let _ = (combineLatest(
            component.context.engine.data.get(
                TelegramEngine.EngineData.Item.Configuration.StoryConfigurationState()
            ),
            ApplicationSpecificNotice.storyStealthModeReplyCount(accountManager: component.context.sharedContext.accountManager)
        )
        |> deliverOnMainQueue).start(next: { [weak self, weak view] data, noticeCount in
            let config = data
            
            guard let self, let view, let component = view.component else {
                return
            }
            
            let timestamp = Int32(Date().timeIntervalSince1970)
            if noticeCount < 1, let activeUntilTimestamp = config.stealthModeState.actualizedNow().activeUntilTimestamp, activeUntilTimestamp > timestamp {
                
                let theme = component.theme
                let updatedPresentationData: (initial: PresentationData, signal: Signal<PresentationData, NoError>) = (component.context.sharedContext.currentPresentationData.with({ $0 }).withUpdated(theme: theme), component.context.sharedContext.presentationData |> map { $0.withUpdated(theme: theme) })
                
                let alertController = textAlertController(
                    context: component.context,
                    updatedPresentationData: updatedPresentationData,
                    title: component.strings.Story_AlertStealthModeActiveTitle,
                    text: component.strings.Story_AlertStealthModeActiveText,
                    actions: [
                        TextAlertAction(type: .defaultAction, title: component.strings.Common_Cancel, action: {}),
                        TextAlertAction(type: .genericAction, title: component.strings.Story_AlertStealthModeActiveAction, action: {
                            action()
                        })
                    ]
                )
                alertController.dismissed = { [weak self, weak view] _ in
                    guard let self, let view else {
                        return
                    }
                    self.actionSheet = nil
                    view.updateIsProgressPaused()
                }
                self.actionSheet = alertController
                view.updateIsProgressPaused()
                
                component.controller()?.presentInGlobalOverlay(alertController)
                
                #if DEBUG
                #else
                let _ = ApplicationSpecificNotice.incrementStoryStealthModeReplyCount(accountManager: component.context.sharedContext.accountManager).start()
                #endif
            } else {
                action()
            }
        })
    }
    
    func performSendMessageAction(
        view: StoryItemSetContainerComponent.View,
        silentPosting: Bool = false,
        scheduleTime: Int32? = nil
    ) {
        self.performWithPossibleStealthModeConfirmation(view: view, action: { [weak self, weak view] in
            guard let self, let view else {
                return
            }
            guard let component = view.component else {
                return
            }
            
            let focusedItem = component.slice.item
            guard let peerId = focusedItem.peerId else {
                return
            }
            let focusedStoryId = StoryId(peerId: peerId, id: focusedItem.storyItem.id)
            guard let inputPanelView = view.inputPanel.view as? MessageInputPanelComponent.View else {
                return
            }
            let peer = component.slice.effectivePeer
            
            let controller = component.controller() as? StoryContainerScreen
            
            if let recordedAudioPreview = self.recordedAudioPreview, case let .audio(audio) = recordedAudioPreview {
                self.recordedAudioPreview = nil
                
                let waveformBuffer = audio.waveform.makeBitstream()
                
                let messages: [EnqueueMessage] = [.message(text: "", attributes: [], inlineStickers: [:], mediaReference: .standalone(media: TelegramMediaFile(fileId: EngineMedia.Id(namespace: Namespaces.Media.LocalFile, id: Int64.random(in: Int64.min ... Int64.max)), partialReference: nil, resource: audio.resource, previewRepresentations: [], videoThumbnails: [], immediateThumbnailData: nil, mimeType: "audio/ogg", size: Int64(audio.fileSize), attributes: [.Audio(isVoice: true, duration: Int(audio.duration), title: nil, performer: nil, waveform: waveformBuffer)])), threadId: nil, replyToMessageId: nil, replyToStoryId: focusedStoryId, localGroupingKey: nil, correlationId: nil, bubbleUpEmojiOrStickersets: [])]
                
                let _ = enqueueMessages(account: component.context.account, peerId: peerId, messages: messages).start()
                
                view.state?.updated(transition: Transition(animation: .curve(duration: 0.3, curve: .spring)))
            } else if self.hasRecordedVideoPreview, let videoRecorderValue = self.videoRecorderValue {
                videoRecorderValue.send()
                self.hasRecordedVideoPreview = false
                self.videoRecorder.set(.single(nil))
                view.state?.updated(transition: Transition(animation: .curve(duration: 0.3, curve: .spring)))
            } else {
                switch inputPanelView.getSendMessageInput() {
                case let .text(text):
                    if !text.string.trimmingCharacters(in: .whitespacesAndNewlines).isEmpty {
                        let entities = generateChatInputTextEntities(text)
                        let _ = (component.context.engine.messages.enqueueOutgoingMessage(
                            to: peerId,
                            replyTo: nil,
                            storyId: focusedStoryId,
                            content: .text(text.string, entities),
                            silentPosting: silentPosting,
                            scheduleTime: scheduleTime
                        ) |> deliverOnMainQueue).start(next: { [weak self, weak view] messageIds in
                            Queue.mainQueue().after(0.3) {
                                if let self, let view {
                                    self.presentMessageSentTooltip(view: view, peer: peer, messageId: messageIds.first.flatMap { $0 }, isScheduled: scheduleTime != nil)
                                }
                            }
                        })
                        component.storyItemSharedState.replyDrafts.removeValue(forKey: StoryId(peerId: peerId, id: focusedItem.storyItem.id))
                        inputPanelView.clearSendMessageInput(updateState: true)
                        
                        self.currentInputMode = .text
                        if hasFirstResponder(view) {
                            view.endEditing(true)
                        } else {
                            view.state?.updated(transition: .spring(duration: 0.3))
                        }
                        controller?.requestLayout(forceUpdate: true, transition: .animated(duration: 0.3, curve: .spring))
                    }
                }
            }
        })
    }
    
    func performSendStickerAction(view: StoryItemSetContainerComponent.View, fileReference: FileMediaReference) {
        self.performWithPossibleStealthModeConfirmation(view: view, action: { [weak self, weak view] in
            guard let self, let view else {
                return
            }
            guard let component = view.component else {
                return
            }
            let focusedItem = component.slice.item
            guard let peerId = focusedItem.peerId else {
                return
            }
            let focusedStoryId = StoryId(peerId: peerId, id: focusedItem.storyItem.id)
            let peer = component.slice.effectivePeer
            
            let controller = component.controller() as? StoryContainerScreen
            
            if let navigationController = controller?.navigationController as? NavigationController {
                var controllers = navigationController.viewControllers
                for controller in controllers.reversed() {
                    if !(controller is StoryContainerScreen) {
                        controllers.removeLast()
                    } else {
                        break
                    }
                }
                navigationController.setViewControllers(controllers, animated: true)
                
                controller?.window?.forEachController({ controller in
                    if let controller = controller as? StickerPackScreenImpl {
                        controller.dismiss()
                    }
                })
            }
            
            let _ = (component.context.engine.messages.enqueueOutgoingMessage(
                to: peerId,
                replyTo: nil,
                storyId: focusedStoryId,
                content: .file(fileReference)
            ) |> deliverOnMainQueue).start(next: { [weak self, weak view] messageIds in
                Queue.mainQueue().after(0.3) {
                    if let self, let view {
                        self.presentMessageSentTooltip(view: view, peer: peer, messageId: messageIds.first.flatMap { $0 })
                    }
                }
            })
            
            self.currentInputMode = .text
            if hasFirstResponder(view) {
                view.endEditing(true)
            } else {
                view.state?.updated(transition: .spring(duration: 0.3))
            }
            controller?.requestLayout(forceUpdate: true, transition: .animated(duration: 0.3, curve: .spring))
        })
    }
    
    func performSendContextResultAction(view: StoryItemSetContainerComponent.View, results: ChatContextResultCollection, result: ChatContextResult) {
        guard let component = view.component else {
            return
        }
        let focusedItem = component.slice.item
        guard let peerId = focusedItem.peerId else {
            return
        }
        let focusedStoryId = StoryId(peerId: peerId, id: focusedItem.storyItem.id)
        let peer = component.slice.effectivePeer
        
        let controller = component.controller() as? StoryContainerScreen
        
        if let navigationController = controller?.navigationController as? NavigationController {
            var controllers = navigationController.viewControllers
            for controller in controllers.reversed() {
                if !(controller is StoryContainerScreen) {
                    controllers.removeLast()
                } else {
                    break
                }
            }
            navigationController.setViewControllers(controllers, animated: true)
            
            controller?.window?.forEachController({ controller in
                if let controller = controller as? StickerPackScreenImpl {
                    controller.dismiss()
                }
            })
        }
        
        let _ = (component.context.engine.messages.enqueueOutgoingMessage(
            to: peerId,
            replyTo: nil,
            storyId: focusedStoryId,
            content: .contextResult(results, result)
        ) |> deliverOnMainQueue).start(next: { [weak self, weak view] messageIds in
            Queue.mainQueue().after(0.3) {
                if let self, let view {
                    self.presentMessageSentTooltip(view: view, peer: peer, messageId: messageIds.first.flatMap { $0 })
                }
            }
        })
        
        self.currentInputMode = .text
        if hasFirstResponder(view) {
            view.endEditing(true)
        } else {
            view.state?.updated(transition: .spring(duration: 0.3))
        }
        controller?.requestLayout(forceUpdate: true, transition: .animated(duration: 0.3, curve: .spring))
    }
    
    func enqueueGifData(view: StoryItemSetContainerComponent.View, data: Data) {
        guard let component = view.component else {
            return
        }
        let peer = component.slice.effectivePeer
        let _ = (legacyEnqueueGifMessage(account: component.context.account, data: data) |> deliverOnMainQueue).start(next: { [weak self, weak view] message in
            if let self, let view {
                self.sendMessages(view: view, peer: peer, messages: [message])
            }
        })
    }
    
    func enqueueStickerImage(view: StoryItemSetContainerComponent.View, image: UIImage, isMemoji: Bool) {
        guard let component = view.component else {
            return
        }
        let peer = component.slice.effectivePeer
        
        let size = image.size.aspectFitted(CGSize(width: 512.0, height: 512.0))
        
        func scaleImage(_ image: UIImage, size: CGSize, boundiingSize: CGSize) -> UIImage? {
            let format = UIGraphicsImageRendererFormat()
            format.scale = 1.0
            let renderer = UIGraphicsImageRenderer(size: size, format: format)
            return renderer.image { _ in
                image.draw(in: CGRect(origin: .zero, size: size))
            }
        }

        func convertToWebP(image: UIImage, targetSize: CGSize?, targetBoundingSize: CGSize?, quality: CGFloat) -> Signal<Data, NoError> {
            var image = image
            if let targetSize = targetSize, let scaledImage = scaleImage(image, size: targetSize, boundiingSize: targetSize) {
                image = scaledImage
            }
            
            return Signal { subscriber in
                if let data = try? WebP.convert(toWebP: image, quality: quality * 100.0) {
                    subscriber.putNext(data)
                }
                subscriber.putCompletion()
                
                return EmptyDisposable
            } |> runOn(Queue.concurrentDefaultQueue())
        }

        let _ = (convertToWebP(image: image, targetSize: size, targetBoundingSize: size, quality: 0.9) |> deliverOnMainQueue).start(next: { [weak self, weak view] data in
            if let self, let view, !data.isEmpty {
                let resource = LocalFileMediaResource(fileId: Int64.random(in: Int64.min ... Int64.max))
                component.context.account.postbox.mediaBox.storeResourceData(resource.id, data: data)
                
                var fileAttributes: [TelegramMediaFileAttribute] = []
                fileAttributes.append(.FileName(fileName: "sticker.webp"))
                fileAttributes.append(.Sticker(displayText: "", packReference: nil, maskData: nil))
                fileAttributes.append(.ImageSize(size: PixelDimensions(size)))
                
                let media = TelegramMediaFile(fileId: MediaId(namespace: Namespaces.Media.LocalFile, id: Int64.random(in: Int64.min ... Int64.max)), partialReference: nil, resource: resource, previewRepresentations: [], videoThumbnails: [], immediateThumbnailData: nil, mimeType: "image/webp", size: Int64(data.count), attributes: fileAttributes)
                let message = EnqueueMessage.message(text: "", attributes: [], inlineStickers: [:], mediaReference: .standalone(media: media), threadId: nil, replyToMessageId: nil, replyToStoryId: nil, localGroupingKey: nil, correlationId: nil, bubbleUpEmojiOrStickersets: [])
                
                self.sendMessages(view: view, peer: peer, messages: [message], silentPosting: false)
            }
        })
    }
    
    func setMediaRecordingActive(
        view: StoryItemSetContainerComponent.View,
        isActive: Bool,
        isVideo: Bool,
        sendAction: Bool
    ) {
        self.isMediaRecordingLocked = false
        
        guard let component = view.component else {
            return
        }
        let focusedItem = component.slice.item
        guard let peerId = focusedItem.peerId else {
            return
        }
        let focusedStoryId = StoryId(peerId: peerId, id: focusedItem.storyItem.id)
        let _ = (component.context.engine.data.get(
            TelegramEngine.EngineData.Item.Peer.Peer(id: peerId)
        )
        |> deliverOnMainQueue).start(next: { [weak view] peer in
            guard let view, let component = view.component, let peer else {
                return
            }
            
            if isActive {
                if isVideo {
                    if self.videoRecorderValue == nil {
                        if let currentInputPanelFrame = view.inputPanel.view?.frame {
                            self.videoRecorder.set(.single(legacyInstantVideoController(theme: defaultDarkPresentationTheme, forStory: true, panelFrame: view.convert(currentInputPanelFrame, to: nil), context: component.context, peerId: peer.id, slowmodeState: nil, hasSchedule: true, send: { [weak self, weak view] videoController, message in
                                guard let self, let view else {
                                    return
                                }
                                guard let message = message else {
                                    self.videoRecorder.set(.single(nil))
                                    return
                                }

                                let correlationId = Int64.random(in: 0 ..< Int64.max)
                                let updatedMessage = message
                                    .withUpdatedCorrelationId(correlationId)

                                self.videoRecorder.set(.single(nil))

                                self.performWithPossibleStealthModeConfirmation(view: view, action: { [weak self, weak view] in
                                    guard let self, let view else {
                                        return
                                    }
                                    self.sendMessages(view: view, peer: peer, messages: [updatedMessage])
                                })
                            }, displaySlowmodeTooltip: { [weak self] view, rect in
                                //self?.interfaceInteraction?.displaySlowmodeTooltip(view, rect)
                                let _ = self
                            }, presentSchedulePicker: { [weak self, weak view] done in
                                guard let self, let view else {
                                    return
                                }
                                self.presentScheduleTimePicker(view: view, peer: peer, completion: { time in
                                    done(time)
                                })
                            })))
                        }
                    }
                } else {
                    if self.audioRecorderValue == nil {
                        self.audioRecorder.set(component.context.sharedContext.mediaManager.audioRecorder(beginWithTone: false, applicationBindings: component.context.sharedContext.applicationBindings, beganWithTone: { _ in
                        }))
                    }
                }
            } else {
                if let audioRecorderValue = self.audioRecorderValue {
                    let _ = (audioRecorderValue.takenRecordedData()
                    |> deliverOnMainQueue).start(next: { [weak self, weak view] data in
                        guard let self, let view, let component = view.component else {
                            return
                        }
                        
                        self.wasRecordingDismissed = !sendAction
                        self.audioRecorder.set(.single(nil))
                        
                        guard let data else {
                            return
                        }
                        
                        if data.duration < 0.5 || !sendAction {
                            HapticFeedback().error()
                        } else {
                            let randomId = Int64.random(in: Int64.min ... Int64.max)
                            
                            let resource = LocalFileMediaResource(fileId: randomId)
                            component.context.account.postbox.mediaBox.storeResourceData(resource.id, data: data.compressedData)
                            
                            let waveformBuffer: Data? = data.waveform
                            
                            self.performWithPossibleStealthModeConfirmation(view: view, action: { [weak self, weak view] in
                                guard let self, let view else {
                                    return
                                }
                                self.sendMessages(view: view, peer: peer, messages: [.message(text: "", attributes: [], inlineStickers: [:], mediaReference: .standalone(media: TelegramMediaFile(fileId: EngineMedia.Id(namespace: Namespaces.Media.LocalFile, id: randomId), partialReference: nil, resource: resource, previewRepresentations: [], videoThumbnails: [], immediateThumbnailData: nil, mimeType: "audio/ogg", size: Int64(data.compressedData.count), attributes: [.Audio(isVoice: true, duration: Int(data.duration), title: nil, performer: nil, waveform: waveformBuffer)])), threadId: nil, replyToMessageId: nil, replyToStoryId: focusedStoryId, localGroupingKey: nil, correlationId: nil, bubbleUpEmojiOrStickersets: [])])
                                
                                HapticFeedback().tap()
                            })
                        }
                    })
                } else if let videoRecorderValue = self.videoRecorderValue {
                    self.wasRecordingDismissed = !sendAction
                    
                    if sendAction {
                        videoRecorderValue.completeVideo()
                    } else {
                        self.videoRecorder.set(.single(nil))
                    }
                    self.hasRecordedVideoPreview = false
                    
                    view.state?.updated(transition: Transition(animation: .curve(duration: 0.3, curve: .spring)))
                }
            }
        })
    }
    
    func lockMediaRecording() {
        self.isMediaRecordingLocked = true
    }
    
    func stopMediaRecording(view: StoryItemSetContainerComponent.View) {
        if let audioRecorderValue = self.audioRecorderValue {
            let _ = (audioRecorderValue.takenRecordedData() |> deliverOnMainQueue).start(next: { [weak self, weak view] data in
                guard let self, let view, let component = view.component else {
                    return
                }
                self.audioRecorder.set(.single(nil))
                
                guard let data else {
                    return
                }
                if data.duration < 0.5 {
                    HapticFeedback().error()
                } else if let waveform = data.waveform {
                    let resource = LocalFileMediaResource(fileId: Int64.random(in: Int64.min ... Int64.max), size: Int64(data.compressedData.count))
                    
                    component.context.account.postbox.mediaBox.storeResourceData(resource.id, data: data.compressedData)
                    self.recordedAudioPreview = .audio(ChatRecordedMediaPreview.Audio(resource: resource, fileSize: Int32(data.compressedData.count), duration: Int32(data.duration), waveform: AudioWaveform(bitstream: waveform, bitsPerSample: 5)))
                    view.state?.updated(transition: Transition(animation: .curve(duration: 0.3, curve: .spring)))
                }
            })
        } else if let videoRecorderValue = self.videoRecorderValue {
            if videoRecorderValue.stopVideo() {
                self.hasRecordedVideoPreview = true
                view.state?.updated(transition: Transition(animation: .curve(duration: 0.3, curve: .spring)))
            } else {
                self.videoRecorder.set(.single(nil))
            }
        }
    }
    
    func discardMediaRecordingPreview(view: StoryItemSetContainerComponent.View) {
        if self.recordedAudioPreview != nil {
            self.recordedAudioPreview = nil
            self.wasRecordingDismissed = true
            view.state?.updated(transition: Transition(animation: .curve(duration: 0.3, curve: .spring)))
        } else if self.hasRecordedVideoPreview {
            self.videoRecorder.set(.single(nil))
            self.hasRecordedVideoPreview = false
            self.wasRecordingDismissed = true
            view.state?.updated(transition: Transition(animation: .curve(duration: 0.3, curve: .spring)))
        }
    }
    
    func performShareAction(view: StoryItemSetContainerComponent.View) {
        guard let component = view.component else {
            return
        }
        guard let controller = component.controller() else {
            return
        }
        let focusedItem = component.slice.item
        guard let peerId = focusedItem.peerId else {
            return
        }
        
        if focusedItem.storyItem.isForwardingDisabled {
            let presentationData = component.context.sharedContext.currentPresentationData.with({ $0 }).withUpdated(theme: component.theme)
            let actionSheet = ActionSheetController(presentationData: presentationData)
            
            actionSheet.setItemGroups([
                ActionSheetItemGroup(items: [
                    ActionSheetButtonItem(title: presentationData.strings.Story_Context_CopyLink, color: .accent, action: { [weak self, weak view, weak actionSheet] in
                        actionSheet?.dismissAnimated()
                        
                        guard let self, let view else {
                            return
                        }
                        self.performCopyLinkAction(view: view)
                    })
                ]),
                ActionSheetItemGroup(items: [
                    ActionSheetButtonItem(title: presentationData.strings.Common_Cancel, color: .accent, font: .bold, action: { [weak actionSheet] in
                        actionSheet?.dismissAnimated()
                    })
                ])
            ])
            
            actionSheet.dismissed = { [weak self, weak view] _ in
                guard let self, let view else {
                    return
                }
                self.actionSheet = nil
                view.updateIsProgressPaused()
            }
            self.actionSheet = actionSheet
            view.updateIsProgressPaused()
            
            component.presentController(actionSheet, nil)
        } else {
            var preferredAction: ShareControllerPreferredAction?
            if focusedItem.storyItem.isPublic && !component.slice.effectivePeer.isService {
                preferredAction = .custom(action: ShareControllerAction(title: component.strings.Story_Context_CopyLink, action: {
                    let _ = ((component.context.engine.messages.exportStoryLink(peerId: peerId, id: focusedItem.storyItem.id))
                             |> deliverOnMainQueue).start(next: { link in
                        if let link {
                            UIPasteboard.general.string = link
                            
                            let presentationData = component.context.sharedContext.currentPresentationData.with({ $0 }).withUpdated(theme: component.theme)
                            component.presentController(UndoOverlayController(
                                presentationData: presentationData,
                                content: .linkCopied(text: presentationData.strings.Story_ToastLinkCopied),
                                elevatedLayout: false,
                                animateInAsReplacement: false,
                                action: { _ in return false }
                            ), nil)
                        }
                    })
                }))
            }
            
            let shareController = ShareController(
                context: component.context,
                subject: .media(AnyMediaReference.standalone(media: TelegramMediaStory(storyId: StoryId(peerId: peerId, id: focusedItem.storyItem.id), isMention: false))),
                preferredAction: preferredAction ?? .default,
                externalShare: false,
                immediateExternalShare: false,
                forceTheme: defaultDarkColorPresentationTheme
            )
            shareController.shareStory = { [weak view] in
                guard let view else {
                    return
                }
                view.openStoryEditing(repost: true)
            }
            shareController.completed = { [weak view] peerIds in
                guard let view, let component = view.component else {
                    return
                }
                
                let _ = (component.context.engine.data.get(
                    EngineDataList(
                        peerIds.map(TelegramEngine.EngineData.Item.Peer.Peer.init)
                    )
                )
                |> deliverOnMainQueue).start(next: { [weak view] peerList in
                    guard let view, let component = view.component else {
                        return
                    }
                    
                    let peers = peerList.compactMap { $0 }
                    let presentationData = component.context.sharedContext.currentPresentationData.with { $0 }
                    let text: String
                    var savedMessages = false
                    if peerIds.count == 1, let peerId = peerIds.first, peerId == component.context.account.peerId {
                        text = presentationData.strings.Conversation_StoryForwardTooltip_SavedMessages_One
                        savedMessages = true
                    } else {
                        if peers.count == 1, let peer = peers.first {
                            var peerName = peer.id == component.context.account.peerId ? presentationData.strings.DialogList_SavedMessages : peer.displayTitle(strings: presentationData.strings, displayOrder: presentationData.nameDisplayOrder)
                            peerName = peerName.replacingOccurrences(of: "**", with: "")
                            text = presentationData.strings.Conversation_StoryForwardTooltip_Chat_One(peerName).string
                        } else if peers.count == 2, let firstPeer = peers.first, let secondPeer = peers.last {
                            var firstPeerName = firstPeer.id == component.context.account.peerId ? presentationData.strings.DialogList_SavedMessages : firstPeer.displayTitle(strings: presentationData.strings, displayOrder: presentationData.nameDisplayOrder)
                            firstPeerName = firstPeerName.replacingOccurrences(of: "**", with: "")
                            var secondPeerName = secondPeer.id == component.context.account.peerId ? presentationData.strings.DialogList_SavedMessages : secondPeer.displayTitle(strings: presentationData.strings, displayOrder: presentationData.nameDisplayOrder)
                            secondPeerName = secondPeerName.replacingOccurrences(of: "**", with: "")
                            text = presentationData.strings.Conversation_StoryForwardTooltip_TwoChats_One(firstPeerName, secondPeerName).string
                        } else if let peer = peers.first {
                            var peerName = peer.displayTitle(strings: presentationData.strings, displayOrder: presentationData.nameDisplayOrder)
                            peerName = peerName.replacingOccurrences(of: "**", with: "")
                            text = presentationData.strings.Conversation_StoryForwardTooltip_ManyChats_One(peerName, "\(peers.count - 1)").string
                        } else {
                            text = ""
                        }
                    }
                    
                    if let controller = component.controller() {
                        let context = component.context
                        let presentationData = component.context.sharedContext.currentPresentationData.with { $0 }
                        controller.present(UndoOverlayController(
                            presentationData: presentationData,
                            content: .forward(savedMessages: savedMessages, text: text),
                            elevatedLayout: false,
                            animateInAsReplacement: false,
                            action: { [weak controller] action in
                                if savedMessages, action == .info {
                                    let _ = (context.engine.data.get(TelegramEngine.EngineData.Item.Peer.Peer(id: context.account.peerId))
                                    |> deliverOnMainQueue).start(next: { peer in
                                        guard let controller, let peer else {
                                            return
                                        }
                                        guard let navigationController = controller.navigationController as? NavigationController else {
                                            return
                                        }
                                        context.sharedContext.navigateToChatController(NavigateToChatControllerParams(navigationController: navigationController, context: context, chatLocation: .peer(peer), forceOpenChat: true))
                                    })
                                }
                                return false
                            }
                        ), in: .current)
                    }
                })
            }
            
            self.shareController = shareController
            view.updateIsProgressPaused()
            
            shareController.dismissed = { [weak self, weak view] _ in
                guard let self, let view else {
                    return
                }
                self.shareController = nil
                view.updateIsProgressPaused()
            }
            
            controller.present(shareController, in: .window(.root))
        }
    }
    
    func performShareTextAction(view: StoryItemSetContainerComponent.View, text: String) {
        guard let component = view.component else {
            return
        }
        guard let controller = component.controller() else {
            return
        }
        
        let theme = component.theme
        let updatedPresentationData: (initial: PresentationData, signal: Signal<PresentationData, NoError>) = (component.context.sharedContext.currentPresentationData.with({ $0 }).withUpdated(theme: theme), component.context.sharedContext.presentationData |> map { $0.withUpdated(theme: theme) })
        
        let shareController = ShareController(context: component.context, subject: .text(text), externalShare: true, immediateExternalShare: false, updatedPresentationData: updatedPresentationData)
        
        self.shareController = shareController
        view.updateIsProgressPaused()
        
        shareController.dismissed = { [weak self, weak view] _ in
            guard let self, let view else {
                return
            }
            self.shareController = nil
            view.updateIsProgressPaused()
        }
        
        controller.present(shareController, in: .window(.root))
    }
    
    func performTranslateTextAction(view: StoryItemSetContainerComponent.View, text: String, entities: [MessageTextEntity]) {
        guard let component = view.component else {
            return
        }
        
        let _ = (component.context.sharedContext.accountManager.sharedData(keys: [ApplicationSpecificSharedDataKeys.translationSettings])
        |> take(1)
        |> deliverOnMainQueue).start(next: { [weak self, weak view] sharedData in
            guard let self, let view else {
                return
            }
            let peer = component.slice.effectivePeer
            
            let _ = self
            
            let translationSettings: TranslationSettings
            if let current = sharedData.entries[ApplicationSpecificSharedDataKeys.translationSettings]?.get(TranslationSettings.self) {
                translationSettings = current
            } else {
                translationSettings = TranslationSettings.defaultSettings
            }
            
            var showTranslateIfTopical = false
            if case let .channel(channel) = peer, !(channel.addressName ?? "").isEmpty {
                showTranslateIfTopical = true
            }
            
            let (_, language) = canTranslateText(context: component.context, text: text, showTranslate: translationSettings.showTranslate, showTranslateIfTopical: showTranslateIfTopical, ignoredLanguages: translationSettings.ignoredLanguages)
            
            let _ = ApplicationSpecificNotice.incrementTranslationSuggestion(accountManager: component.context.sharedContext.accountManager, timestamp: Int32(Date().timeIntervalSince1970)).start()
            
            let translateController = TranslateScreen(context: component.context, forceTheme: defaultDarkPresentationTheme, text: text, entities: entities, canCopy: true, fromLanguage: language, ignoredLanguages: translationSettings.ignoredLanguages)
            translateController.pushController = { [weak view] c in
                guard let view, let component = view.component else {
                    return
                }
                component.controller()?.push(c)
            }
            translateController.presentController = { [weak view] c in
                guard let view, let component = view.component else {
                    return
                }
                component.controller()?.present(c, in: .window(.root))
            }
            
            self.actionSheet = translateController
            view.updateIsProgressPaused()
            
            translateController.wasDismissed = { [weak self, weak view] in
                guard let self, let view else {
                    return
                }
                self.actionSheet = nil
                view.updateIsProgressPaused()
            }
            
            component.controller()?.present(translateController, in: .window(.root))
        })
    }
    
    func performLookupTextAction(view: StoryItemSetContainerComponent.View, text: String) {
        guard let component = view.component else {
            return
        }
        let controller = UIReferenceLibraryViewController(term: text)
        if let window = component.controller()?.view.window {
            controller.popoverPresentationController?.sourceView = window
            controller.popoverPresentationController?.sourceRect = CGRect(origin: CGPoint(x: window.bounds.width / 2.0, y: window.bounds.size.height - 1.0), size: CGSize(width: 1.0, height: 1.0))
            window.rootViewController?.present(controller, animated: true)
            
            final class DeinitWatcher: NSObject {
                let f: () -> Void
                
                init(_ f: @escaping () -> Void) {
                    self.f = f
                }
                
                deinit {
                    f()
                }
            }
            
            self.lookupController = controller
            view.updateIsProgressPaused()
            
            objc_setAssociatedObject(controller, &ObjCKey_DeinitWatcher, DeinitWatcher { [weak self, weak view] in
                guard let self, let view else {
                    return
                }
                
                self.lookupController = nil
                view.updateIsProgressPaused()
            }, .OBJC_ASSOCIATION_RETAIN_NONATOMIC)
        }
    }
    
    func performCopyLinkAction(view: StoryItemSetContainerComponent.View) {
        guard let component = view.component else {
            return
        }
        
        let _ = (component.context.engine.messages.exportStoryLink(peerId: component.slice.effectivePeer.id, id: component.slice.item.storyItem.id)
        |> deliverOnMainQueue).start(next: { [weak view] link in
            guard let view, let component = view.component else {
                return
            }
            if let link {
                UIPasteboard.general.string = link
                
                let presentationData = component.context.sharedContext.currentPresentationData.with({ $0 }).withUpdated(theme: component.theme)
                component.presentController(UndoOverlayController(
                    presentationData: presentationData,
                    content: .linkCopied(text: presentationData.strings.Story_ToastLinkCopied),
                    elevatedLayout: false,
                    animateInAsReplacement: false,
                    action: { _ in return false }
                ), nil)
            }
        })
    }
    
    private func clearInputText(view: StoryItemSetContainerComponent.View) {
        guard let inputPanelView = view.inputPanel.view as? MessageInputPanelComponent.View else {
            return
        }
        inputPanelView.clearSendMessageInput(updateState: true)
        
        guard let component = view.component else {
            return
        }
        let focusedItem = component.slice.item
        guard let peerId = focusedItem.peerId else {
            return
        }
        component.storyItemSharedState.replyDrafts.removeValue(forKey: StoryId(peerId: peerId, id: focusedItem.storyItem.id))
    }
    
    enum AttachMenuSubject {
        case `default`
    }
    
    func presentAttachmentMenu(
        view: StoryItemSetContainerComponent.View,
        subject: AttachMenuSubject
    ) {
        guard let component = view.component else {
            return
        }
        let focusedItem = component.slice.item
        guard let peerId = focusedItem.peerId else {
            return
        }
        let focusedStoryId = StoryId(peerId: peerId, id: focusedItem.storyItem.id)
        guard let inputPanelView = view.inputPanel.view as? MessageInputPanelComponent.View else {
            return
        }
        
        var inputText = NSAttributedString(string: "")
        switch inputPanelView.getSendMessageInput() {
        case let .text(text):
            inputText = text
        }
        
        let _ = (component.context.engine.data.get(
            TelegramEngine.EngineData.Item.Peer.Peer(id: peerId)
        )
        |> deliverOnMainQueue).start(next: { [weak self, weak view] peer in
            guard let self, let view, let component = view.component else {
                return
            }
            guard let peer else {
                return
            }
            
            let inputIsActive = !"".isEmpty
            
            self.currentInputMode = .text
            view.endEditing(true)
                    
            var banSendText: (Int32, Bool)?
            var bannedSendPhotos: (Int32, Bool)?
            var bannedSendVideos: (Int32, Bool)?
            var bannedSendFiles: (Int32, Bool)?
            
            let _ = bannedSendFiles
            
            var canSendPolls = true
            if case let .user(peer) = peer, peer.botInfo == nil {
                canSendPolls = false
            } else if case .secretChat = peer {
                canSendPolls = false
            } else if case let .channel(channel) = peer {
                if let value = channel.hasBannedPermission(.banSendPhotos) {
                    bannedSendPhotos = value
                }
                if let value = channel.hasBannedPermission(.banSendVideos) {
                    bannedSendVideos = value
                }
                if let value = channel.hasBannedPermission(.banSendFiles) {
                    bannedSendFiles = value
                }
                if let value = channel.hasBannedPermission(.banSendText) {
                    banSendText = value
                }
                if channel.hasBannedPermission(.banSendPolls) != nil {
                    canSendPolls = false
                }
            } else if case let .legacyGroup(group) = peer {
                if group.hasBannedPermission(.banSendPhotos) {
                    bannedSendPhotos = (Int32.max, false)
                }
                if group.hasBannedPermission(.banSendVideos) {
                    bannedSendVideos = (Int32.max, false)
                }
                if group.hasBannedPermission(.banSendFiles) {
                    bannedSendFiles = (Int32.max, false)
                }
                if group.hasBannedPermission(.banSendText) {
                    banSendText = (Int32.max, false)
                }
                if group.hasBannedPermission(.banSendPolls) {
                    canSendPolls = false
                }
            }
            
            var availableButtons: [AttachmentButtonType] = [.gallery, .file]
            if banSendText == nil {
                availableButtons.append(.location)
                availableButtons.append(.contact)
            }
            if canSendPolls {
                availableButtons.insert(.poll, at: max(0, availableButtons.count - 1))
            }
            
            let isScheduledMessages = !"".isEmpty
            
            var peerType: AttachMenuBots.Bot.PeerFlags = []
            if case let .user(user) = peer {
                if let _ = user.botInfo {
                    peerType.insert(.bot)
                } else {
                    peerType.insert(.user)
                }
            } else if case .legacyGroup = peer {
                peerType = .group
            } else if case let .channel(channel) = peer {
                if case .broadcast = channel.info {
                    peerType = .channel
                } else {
                    peerType = .group
                }
            }
            
            let buttons: Signal<([AttachmentButtonType], [AttachmentButtonType], AttachmentButtonType?), NoError>
            if !isScheduledMessages {
                buttons = component.context.engine.messages.attachMenuBots()
                |> map { attachMenuBots in
                    var buttons = availableButtons
                    var allButtons = availableButtons
                    var initialButton: AttachmentButtonType?
                    switch subject {
                    case .default:
                        initialButton = .gallery
                    /*case .edit:
                        break
                    case .gift:
                        initialButton = .gift*/
                    }
                    
                    if !"".isEmpty {
                        for bot in attachMenuBots.reversed() {
                            var peerType = peerType
                            if bot.peer.id == peer.id {
                                peerType.insert(.sameBot)
                                peerType.remove(.bot)
                            }
                            let button: AttachmentButtonType = .app(bot)
                            if !bot.peerTypes.intersection(peerType).isEmpty {
                                buttons.insert(button, at: 1)
                                
                                /*if case let .bot(botId, _, _) = subject {
                                 if initialButton == nil && bot.peer.id == botId {
                                 initialButton = button
                                 }
                                 }*/
                            }
                            allButtons.insert(button, at: 1)
                        }
                    }
                    
                    return (buttons, allButtons, initialButton)
                }
            } else {
                buttons = .single((availableButtons, availableButtons, .gallery))
            }
                        
            let dataSettings = component.context.sharedContext.accountManager.transaction { transaction -> GeneratedMediaStoreSettings in
                let entry = transaction.getSharedData(ApplicationSpecificSharedDataKeys.generatedMediaStoreSettings)?.get(GeneratedMediaStoreSettings.self)
                return entry ?? GeneratedMediaStoreSettings.defaultSettings
            }
            
            let premiumConfiguration = PremiumConfiguration.with(appConfiguration: component.context.currentAppConfiguration.with { $0 })
            let premiumGiftOptions: [CachedPremiumGiftOption]
            if !premiumConfiguration.isPremiumDisabled && premiumConfiguration.showPremiumGiftInAttachMenu, case let .user(user) = peer, !user.isPremium && !user.isDeleted && user.botInfo == nil && !user.flags.contains(.isSupport) {
                premiumGiftOptions = []//self.presentationInterfaceState.premiumGiftOptions
                //TODO:premium gift options
            } else {
                premiumGiftOptions = []
            }
            
            let _ = combineLatest(queue: Queue.mainQueue(), buttons, dataSettings).start(next: { [weak self, weak view] buttonsAndInitialButton, dataSettings in
                guard let self, let view, let component = view.component else {
                    return
                }
                
                var (buttons, allButtons, initialButton) = buttonsAndInitialButton
                if !premiumGiftOptions.isEmpty {
                    buttons.insert(.gift, at: 1)
                }
                let _ = allButtons
                
                guard let initialButton = initialButton else {
                    return
                }
                
                let currentMediaController = Atomic<MediaPickerScreen?>(value: nil)
                let currentFilesController = Atomic<AttachmentFileController?>(value: nil)
                let currentLocationController = Atomic<LocationPickerController?>(value: nil)
                
                let theme = component.theme
                let updatedPresentationData: (initial: PresentationData, signal: Signal<PresentationData, NoError>) = (component.context.sharedContext.currentPresentationData.with({ $0 }).withUpdated(theme: theme), component.context.sharedContext.presentationData |> map { $0.withUpdated(theme: theme) })
                
                let attachmentController = AttachmentController(
                    context: component.context,
                    updatedPresentationData: updatedPresentationData,
                    chatLocation: .peer(id: peer.id),
                    buttons: buttons,
                    initialButton: initialButton,
                    makeEntityInputView: { [weak view] in
                        guard let view, let component = view.component else {
                            return nil
                        }
                        return EntityInputView(
                            context: component.context,
                            isDark: true,
                            areCustomEmojiEnabled: true //TODO:check custom emoji
                        )
                    }
                )
                attachmentController.didDismiss = { [weak self, weak view] in
                    guard let self, let view else {
                        return
                    }
                    self.attachmentController = nil
                    view.updateIsProgressPaused()
                }
                attachmentController.getSourceRect = { [weak view] in
                    guard let view else {
                        return nil
                    }
                    guard let inputPanelView = view.inputPanel.view as? MessageInputPanelComponent.View else {
                        return nil
                    }
                    guard let attachmentButtonView = inputPanelView.getAttachmentButtonView() else {
                        return nil
                    }
                    return attachmentButtonView.convert(attachmentButtonView.bounds, to: nil)
                }
                attachmentController.requestController = { [weak self, weak view, weak attachmentController] type, completion in
                    guard let self, let view, let component = view.component else {
                        return
                    }
                    switch type {
                    case .gallery:
                        self.controllerNavigationDisposable.set(nil)
                        let existingController = currentMediaController.with { $0 }
                        if let controller = existingController {
                            completion(controller, controller.mediaPickerContext)
                            controller.prepareForReuse()
                            return
                        }
                        self.presentMediaPicker(
                            view: view,
                            peer: peer,
                            replyToMessageId: nil,
                            replyToStoryId: focusedStoryId,
                            saveEditedPhotos: dataSettings.storeEditedPhotos,
                            bannedSendPhotos: bannedSendPhotos,
                            bannedSendVideos: bannedSendVideos,
                            present: { controller, mediaPickerContext in
                                let _ = currentMediaController.swap(controller)
                                if !inputText.string.isEmpty {
                                    mediaPickerContext?.setCaption(inputText)
                                }
                                completion(controller, mediaPickerContext)
                            }, updateMediaPickerContext: { [weak attachmentController] mediaPickerContext in
                                attachmentController?.mediaPickerContext = mediaPickerContext
                            }, completion: { [weak self, weak view] signals, silentPosting, scheduleTime, parameters, getAnimatedTransitionSource, completion in
                                guard let self, let view else {
                                    return
                                }
                                if !inputText.string.isEmpty {
                                    self.clearInputText(view: view)
                                }
                                self.enqueueMediaMessages(view: view, peer: peer, replyToMessageId: nil, replyToStoryId: focusedStoryId, signals: signals, silentPosting: silentPosting, scheduleTime: scheduleTime, parameters: parameters, getAnimatedTransitionSource: getAnimatedTransitionSource, completion: completion)
                            }
                        )
                    case .file:
                        self.controllerNavigationDisposable.set(nil)
                        let existingController = currentFilesController.with { $0 }
                        if let controller = existingController as? AttachmentContainable, let mediaPickerContext = controller.mediaPickerContext {
                            completion(controller, mediaPickerContext)
                            controller.prepareForReuse()
                            return
                        }
                        let theme = component.theme
                        let updatedPresentationData: (initial: PresentationData, signal: Signal<PresentationData, NoError>) = (component.context.sharedContext.currentPresentationData.with({ $0 }).withUpdated(theme: theme), component.context.sharedContext.presentationData |> map { $0.withUpdated(theme: theme) })
                        
                        let controller = component.context.sharedContext.makeAttachmentFileController(context: component.context, updatedPresentationData: updatedPresentationData, bannedSendMedia: bannedSendFiles, presentGallery: { [weak self, weak view, weak attachmentController] in
                            guard let self, let view else {
                                return
                            }
                            attachmentController?.dismiss(animated: true)
                            self.presentFileGallery(view: view, peer: peer, replyMessageId: nil, replyToStoryId: focusedStoryId)
                        }, presentFiles: { [weak self, weak view, weak attachmentController] in
                            guard let self, let view else {
                                return
                            }
                            attachmentController?.dismiss(animated: true)
                            self.presentICloudFileGallery(view: view, peer: peer, replyMessageId: nil, replyToStoryId: focusedStoryId)
                        }, send: { [weak view] mediaReference in
                            guard let view, let component = view.component else {
                                return
                            }
                            let message: EnqueueMessage = .message(text: "", attributes: [], inlineStickers: [:], mediaReference: mediaReference, threadId: nil, replyToMessageId: nil, replyToStoryId: focusedStoryId, localGroupingKey: nil, correlationId: nil, bubbleUpEmojiOrStickersets: [])
                            let _ = (enqueueMessages(account: component.context.account, peerId: peer.id, messages: [message.withUpdatedReplyToMessageId(nil)])
                            |> deliverOnMainQueue).start(next: { [weak self, weak view] messageIds in
                                if let self, let view {
                                    Queue.mainQueue().after(0.3) {
                                        self.presentMessageSentTooltip(view: view, peer: peer, messageId: messageIds.first.flatMap { $0 })
                                    }
                                }
                            })
                        })
                        let _ = currentFilesController.swap(controller)
                        if let controller = controller as? AttachmentContainable, let mediaPickerContext = controller.mediaPickerContext {
                            completion(controller, mediaPickerContext)
                        }
                    case .location:
                        self.controllerNavigationDisposable.set(nil)
                        let existingController = currentLocationController.with { $0 }
                        if let controller = existingController {
                            completion(controller, controller.mediaPickerContext)
                            controller.prepareForReuse()
                            return
                        }
                        let selfPeerId: EnginePeer.Id
                        if case let .channel(peer) = peer, case .broadcast = peer.info {
                            selfPeerId = peer.id
                        } else if case let .channel(peer) = peer, case .group = peer.info, peer.hasPermission(.canBeAnonymous) {
                            selfPeerId = peer.id
                        } else {
                            selfPeerId = component.context.account.peerId
                        }
                        let _ = (component.context.engine.data.get(TelegramEngine.EngineData.Item.Peer.Peer(id: selfPeerId))
                        |> deliverOnMainQueue).start(next: { [weak self, weak view] selfPeer in
                            guard let self, let view, let component = view.component, let selfPeer else {
                                return
                            }
                            let hasLiveLocation = peer.id.namespace != Namespaces.Peer.SecretChat && peer.id != component.context.account.peerId
                            let theme = component.theme
                            let updatedPresentationData: (initial: PresentationData, signal: Signal<PresentationData, NoError>) = (component.context.sharedContext.currentPresentationData.with({ $0 }).withUpdated(theme: theme), component.context.sharedContext.presentationData |> map { $0.withUpdated(theme: theme) })
                            let controller = LocationPickerController(context: component.context, updatedPresentationData: updatedPresentationData, mode: .share(peer: peer, selfPeer: selfPeer, hasLiveLocation: hasLiveLocation), completion: { [weak self, weak view] location, _, _, _, _ in
                                guard let self, let view else {
                                    return
                                }
                                let message: EnqueueMessage = .message(text: "", attributes: [], inlineStickers: [:], mediaReference: .standalone(media: location), threadId: nil, replyToMessageId: nil, replyToStoryId: focusedStoryId, localGroupingKey: nil, correlationId: nil, bubbleUpEmojiOrStickersets: [])
                                self.sendMessages(view: view, peer: peer, messages: [message])
                            })
                            completion(controller, controller.mediaPickerContext)
                            
                            let _ = currentLocationController.swap(controller)
                        })
                    case .contact:
                        let theme = component.theme
                        let updatedPresentationData: (initial: PresentationData, signal: Signal<PresentationData, NoError>) = (component.context.sharedContext.currentPresentationData.with({ $0 }).withUpdated(theme: theme), component.context.sharedContext.presentationData |> map { $0.withUpdated(theme: theme) })
                        let contactsController = component.context.sharedContext.makeContactSelectionController(ContactSelectionControllerParams(context: component.context, updatedPresentationData: updatedPresentationData, title: { $0.Contacts_Title }, displayDeviceContacts: true, multipleSelection: true))
                        contactsController.presentScheduleTimePicker = { [weak self, weak view] completion in
                            guard let self, let view else {
                                return
                            }
                            self.presentScheduleTimePicker(view: view, peer: peer, completion: completion)
                        }
                        contactsController.navigationPresentation = .modal
                        if let contactsController = contactsController as? AttachmentContainable, let mediaPickerContext = contactsController.mediaPickerContext {
                            completion(contactsController, mediaPickerContext)
                        }
                        self.controllerNavigationDisposable.set((contactsController.result
                        |> deliverOnMainQueue).start(next: { [weak self, weak view] peers in
                            guard let self, let view, let (peers, _, silent, scheduleTime, text, _) = peers else {
                                return
                            }
                            
                            let targetPeer = peer
                            
                            var textEnqueueMessage: EnqueueMessage?
                            if let text = text, text.length > 0 {
                                var attributes: [EngineMessage.Attribute] = []
                                let entities = generateTextEntities(text.string, enabledTypes: .all, currentEntities: generateChatInputTextEntities(text))
                                if !entities.isEmpty {
                                    attributes.append(TextEntitiesMessageAttribute(entities: entities))
                                }
                                textEnqueueMessage = .message(text: text.string, attributes: attributes, inlineStickers: [:], mediaReference: nil, threadId: nil, replyToMessageId: nil, replyToStoryId: focusedStoryId, localGroupingKey: nil, correlationId: nil, bubbleUpEmojiOrStickersets: [])
                            }
                            if peers.count > 1 {
                                var enqueueMessages: [EnqueueMessage] = []
                                if let textEnqueueMessage = textEnqueueMessage {
                                    enqueueMessages.append(textEnqueueMessage)
                                }
                                for peer in peers {
                                    var media: TelegramMediaContact?
                                    switch peer {
                                    case let .peer(contact, _, _):
                                        guard let contact = contact as? TelegramUser, let phoneNumber = contact.phone else {
                                            continue
                                        }
                                        let contactData = DeviceContactExtendedData(basicData: DeviceContactBasicData(firstName: contact.firstName ?? "", lastName: contact.lastName ?? "", phoneNumbers: [DeviceContactPhoneNumberData(label: "_$!<Mobile>!$_", value: phoneNumber)]), middleName: "", prefix: "", suffix: "", organization: "", jobTitle: "", department: "", emailAddresses: [], urls: [], addresses: [], birthdayDate: nil, socialProfiles: [], instantMessagingProfiles: [], note: "")
                                        
                                        let phone = contactData.basicData.phoneNumbers[0].value
                                        media = TelegramMediaContact(firstName: contactData.basicData.firstName, lastName: contactData.basicData.lastName, phoneNumber: phone, peerId: contact.id, vCardData: nil)
                                    case let .deviceContact(_, basicData):
                                        guard !basicData.phoneNumbers.isEmpty else {
                                            continue
                                        }
                                        let contactData = DeviceContactExtendedData(basicData: basicData, middleName: "", prefix: "", suffix: "", organization: "", jobTitle: "", department: "", emailAddresses: [], urls: [], addresses: [], birthdayDate: nil, socialProfiles: [], instantMessagingProfiles: [], note: "")
                                        
                                        let phone = contactData.basicData.phoneNumbers[0].value
                                        media = TelegramMediaContact(firstName: contactData.basicData.firstName, lastName: contactData.basicData.lastName, phoneNumber: phone, peerId: nil, vCardData: nil)
                                    }
                                    
                                    if let media = media {
                                        let message = EnqueueMessage.message(text: "", attributes: [], inlineStickers: [:], mediaReference: .standalone(media: media), threadId: nil, replyToMessageId: nil, replyToStoryId: focusedStoryId, localGroupingKey: nil, correlationId: nil, bubbleUpEmojiOrStickersets: [])
                                        enqueueMessages.append(message)
                                    }
                                }
                                
                                self.sendMessages(view: view, peer: peer, messages: enqueueMessages, silentPosting: silent, scheduleTime: scheduleTime)
                            } else if let peer = peers.first {
                                let dataSignal: Signal<(EnginePeer?, DeviceContactExtendedData?), NoError>
                                switch peer {
                                case let .peer(contact, _, _):
                                    guard let contact = contact as? TelegramUser, let phoneNumber = contact.phone else {
                                        return
                                    }
                                    let contactData = DeviceContactExtendedData(basicData: DeviceContactBasicData(firstName: contact.firstName ?? "", lastName: contact.lastName ?? "", phoneNumbers: [DeviceContactPhoneNumberData(label: "_$!<Mobile>!$_", value: phoneNumber)]), middleName: "", prefix: "", suffix: "", organization: "", jobTitle: "", department: "", emailAddresses: [], urls: [], addresses: [], birthdayDate: nil, socialProfiles: [], instantMessagingProfiles: [], note: "")
                                    let context = component.context
                                    dataSignal = (component.context.sharedContext.contactDataManager?.basicData() ?? .single([:]))
                                    |> take(1)
                                    |> mapToSignal { basicData -> Signal<(EnginePeer?,  DeviceContactExtendedData?), NoError> in
                                        var stableId: String?
                                        let queryPhoneNumber = formatPhoneNumber(context: context, number: phoneNumber)
                                        outer: for (id, data) in basicData {
                                            for phoneNumber in data.phoneNumbers {
                                                if formatPhoneNumber(context: context, number: phoneNumber.value) == queryPhoneNumber {
                                                    stableId = id
                                                    break outer
                                                }
                                            }
                                        }
                                        
                                        if let stableId = stableId {
                                            return (context.sharedContext.contactDataManager?.extendedData(stableId: stableId) ?? .single(nil))
                                            |> take(1)
                                            |> map { extendedData -> (EnginePeer?,  DeviceContactExtendedData?) in
                                                return (EnginePeer(contact), extendedData)
                                            }
                                        } else {
                                            return .single((EnginePeer(contact), contactData))
                                        }
                                    }
                                case let .deviceContact(id, _):
                                    dataSignal = (component.context.sharedContext.contactDataManager?.extendedData(stableId: id) ?? .single(nil))
                                    |> take(1)
                                    |> map { extendedData -> (EnginePeer?,  DeviceContactExtendedData?) in
                                        return (nil, extendedData)
                                    }
                                }
                                self.controllerNavigationDisposable.set((dataSignal
                                |> deliverOnMainQueue).start(next: { [weak self, weak view] peerAndContactData in
                                    guard let self, let view, let contactData = peerAndContactData.1, contactData.basicData.phoneNumbers.count != 0 else {
                                        return
                                    }
                                    if contactData.isPrimitive {
                                        let phone = contactData.basicData.phoneNumbers[0].value
                                        let media = TelegramMediaContact(firstName: contactData.basicData.firstName, lastName: contactData.basicData.lastName, phoneNumber: phone, peerId: peerAndContactData.0?.id, vCardData: nil)
                                        var enqueueMessages: [EnqueueMessage] = []
                                        if let textEnqueueMessage = textEnqueueMessage {
                                            enqueueMessages.append(textEnqueueMessage)
                                        }
                                        enqueueMessages.append(.message(text: "", attributes: [], inlineStickers: [:], mediaReference: .standalone(media: media), threadId: nil, replyToMessageId: nil, replyToStoryId: focusedStoryId, localGroupingKey: nil, correlationId: nil, bubbleUpEmojiOrStickersets: []))
                                        
                                        self.sendMessages(view: view, peer: targetPeer, messages: enqueueMessages, silentPosting: silent, scheduleTime: scheduleTime)
                                    } else {
                                        let contactController = component.context.sharedContext.makeDeviceContactInfoController(context: ShareControllerAppAccountContext(context: component.context), environment: ShareControllerAppEnvironment(sharedContext: component.context.sharedContext), subject: .filter(peer: peerAndContactData.0?._asPeer(), contactId: nil, contactData: contactData, completion: { [weak self, weak view] peer, contactData in
                                            guard let self, let view else {
                                                return
                                            }
                                            if contactData.basicData.phoneNumbers.isEmpty {
                                                return
                                            }
                                            let phone = contactData.basicData.phoneNumbers[0].value
                                            if let vCardData = contactData.serializedVCard() {
                                                let media = TelegramMediaContact(firstName: contactData.basicData.firstName, lastName: contactData.basicData.lastName, phoneNumber: phone, peerId: peer?.id, vCardData: vCardData)
                                                
                                                var enqueueMessages: [EnqueueMessage] = []
                                                if let textEnqueueMessage = textEnqueueMessage {
                                                    enqueueMessages.append(textEnqueueMessage)
                                                }
                                                enqueueMessages.append(.message(text: "", attributes: [], inlineStickers: [:], mediaReference: .standalone(media: media), threadId: nil, replyToMessageId: nil, replyToStoryId: focusedStoryId, localGroupingKey: nil, correlationId: nil, bubbleUpEmojiOrStickersets: []))
                                                
                                                self.sendMessages(view: view, peer: targetPeer, messages: enqueueMessages, silentPosting: silent, scheduleTime: scheduleTime)
                                            }
                                        }), completed: nil, cancelled: nil)
                                        component.controller()?.push(contactController)
                                    }
                                }))
                            }
                        }))
                    case .gift:
                        /*let premiumGiftOptions = strongSelf.presentationInterfaceState.premiumGiftOptions
                        if !premiumGiftOptions.isEmpty {
                            let controller = PremiumGiftScreen(context: context, peerId: peer.id, options: premiumGiftOptions, source: .attachMenu, pushController: { [weak self] c in
                                if let strongSelf = self {
                                    strongSelf.push(c)
                                }
                            }, completion: { [weak self] in
                                if let strongSelf = self {
                                    strongSelf.hintPlayNextOutgoingGift()
                                    strongSelf.attachmentController?.dismiss(animated: true)
                                }
                            })
                            completion(controller, controller.mediaPickerContext)
                            strongSelf.controllerNavigationDisposable.set(nil)
                            
                            let _ = ApplicationSpecificNotice.incrementDismissedPremiumGiftSuggestion(accountManager: context.sharedContext.accountManager, peerId: peer.id).start()
                        }*/
                        //TODO:gift controller
                        break
                    case let .app(bot):
                        let params = WebAppParameters(source: .attachMenu, peerId: peer.id, botId: bot.peer.id, botName: bot.shortName, url: nil, queryId: nil, payload: nil, buttonText: nil, keepAliveSignal: nil, forceHasSettings: false)
                        let theme = component.theme
                        let updatedPresentationData: (initial: PresentationData, signal: Signal<PresentationData, NoError>) = (component.context.sharedContext.currentPresentationData.with({ $0 }).withUpdated(theme: theme), component.context.sharedContext.presentationData |> map { $0.withUpdated(theme: theme) })
                        let controller = WebAppController(context: component.context, updatedPresentationData: updatedPresentationData, params: params, replyToMessageId: nil, threadId: nil)
                        controller.openUrl = { [weak self] url, _, _ in
                            guard let self else {
                                return
                            }
                            let _ = self
                            //self?.openUrl(url, concealed: true, forceExternal: true)
                        }
                        controller.getNavigationController = { [weak view] in
                            guard let view, let controller = view.component?.controller() else {
                                return nil
                            }
                            return controller.navigationController as? NavigationController
                        }
                        controller.completion = { [weak self] in
                            guard let self else {
                                return
                            }
                            let _ = self
                            /*if let strongSelf = self {
                                strongSelf.updateChatPresentationInterfaceState(animated: true, interactive: false, {
                                    $0.updatedInterfaceState { $0.withUpdatedReplyMessageSubject(nil) }
                                })
                                strongSelf.chatDisplayNode.historyNode.scrollToEndOfHistory()
                            }*/
                        }
                        completion(controller, controller.mediaPickerContext)
                        self.controllerNavigationDisposable.set(nil)
                    default:
                        break
                    }
                }
                let present = { [weak self, weak view] in
                    guard let self, let view, let controller = view.component?.controller() else {
                        return
                    }
                    attachmentController.navigationPresentation = .flatModal
                    controller.push(attachmentController)
                    self.attachmentController = attachmentController
                    view.updateIsProgressPaused()
                }
                
                if inputIsActive {
                    Queue.mainQueue().after(0.15, {
                        present()
                    })
                } else {
                    present()
                }
            })
        })
    }
    
    private func presentMediaPicker(
        view: StoryItemSetContainerComponent.View,
        peer: EnginePeer,
        replyToMessageId: EngineMessage.Id?,
        replyToStoryId: StoryId?,
        subject: MediaPickerScreen.Subject = .assets(nil, .default),
        saveEditedPhotos: Bool,
        bannedSendPhotos: (Int32, Bool)?,
        bannedSendVideos: (Int32, Bool)?,
        present: @escaping (MediaPickerScreen, AttachmentMediaPickerContext?) -> Void,
        updateMediaPickerContext: @escaping (AttachmentMediaPickerContext?) -> Void,
        completion: @escaping ([Any], Bool, Int32?, ChatSendMessageActionSheetController.SendParameters?, @escaping (String) -> UIView?, @escaping () -> Void) -> Void
    ) {
        guard let component = view.component else {
            return
        }
        let theme = component.theme
        let controller = MediaPickerScreen(context: component.context, updatedPresentationData: (component.context.sharedContext.currentPresentationData.with({ $0 }).withUpdated(theme: theme), component.context.sharedContext.presentationData |> map { $0.withUpdated(theme: theme) }), peer: peer, threadTitle: nil, chatLocation: .peer(id: peer.id), bannedSendPhotos: bannedSendPhotos, bannedSendVideos: bannedSendVideos, subject: subject, saveEditedPhotos: saveEditedPhotos)
        let mediaPickerContext = controller.mediaPickerContext
        controller.openCamera = { [weak self, weak view] cameraView in
            guard let self, let view else {
                return
            }
            if let cameraView = cameraView as? TGAttachmentCameraView {
                self.openCamera(view: view, peer: peer, replyToMessageId: replyToMessageId, replyToStoryId: replyToStoryId, cameraView: cameraView)
            }
        }
        controller.presentWebSearch = { [weak self, weak view, weak controller] mediaGroups, activateOnDisplay in
            guard let self, let view, let controller else {
                return
            }
            self.presentWebSearch(view: view, activateOnDisplay: activateOnDisplay, present: { [weak controller] c, a in
                controller?.present(c, in: .current)
                if let webSearchController = c as? WebSearchController {
                    webSearchController.searchingUpdated = { [weak mediaGroups] searching in
                        if let mediaGroups = mediaGroups, mediaGroups.isNodeLoaded {
                            let transition = ContainedViewLayoutTransition.animated(duration: 0.2, curve: .easeInOut)
                            transition.updateAlpha(node: mediaGroups.displayNode, alpha: searching ? 0.0 : 1.0)
                            mediaGroups.displayNode.isUserInteractionEnabled = !searching
                        }
                    }
                    webSearchController.present(mediaGroups, in: .current)
                    webSearchController.dismissed = {
                        updateMediaPickerContext(mediaPickerContext)
                    }
                    controller?.webSearchController = webSearchController
                    updateMediaPickerContext(webSearchController.mediaPickerContext)
                }
            })
        }
        controller.presentSchedulePicker = { [weak self, weak view] media, done in
            guard let self, let view else {
                return
            }
            self.presentScheduleTimePicker(view: view, peer: peer, style: media ? .media : .default, completion: { time in
                done(time)
            })
        }
        controller.presentTimerPicker = { [weak self, weak view] done in
            guard let self, let view else {
                return
            }
            self.presentTimerPicker(view: view, peer: peer, style: .media, completion: { time in
                done(time)
            })
        }
        controller.getCaptionPanelView = { [weak self, weak controller, weak view] in
            guard let self, let view, let controller else {
                return nil
            }
            return self.getCaptionPanelView(view: view, peer: peer, mediaPicker: controller)
        }
        controller.legacyCompletion = { signals, silently, scheduleTime, messageEffect, getAnimatedTransitionSource, sendCompletion in
            completion(signals, silently, scheduleTime, messageEffect, getAnimatedTransitionSource, sendCompletion)
        }
        present(controller, mediaPickerContext)
    }
    
    private func presentOldMediaPicker(view: StoryItemSetContainerComponent.View, peer: EnginePeer, replyMessageId: EngineMessage.Id?, replyToStoryId: StoryId?, fileMode: Bool, editingMedia: Bool, push: @escaping (ViewController) -> Void, completion: @escaping ([Any], Bool, Int32) -> Void) {
        guard let component = view.component else {
            return
        }
        guard let inputPanelView = view.inputPanel.view as? MessageInputPanelComponent.View else {
            return
        }
        var inputText = NSAttributedString(string: "")
        switch inputPanelView.getSendMessageInput() {
        case let .text(text):
            inputText = text
        }
        
        let engine = component.context.engine
        let _ = (component.context.sharedContext.accountManager.transaction { transaction -> Signal<(GeneratedMediaStoreSettings, EngineConfiguration.SearchBots), NoError> in
            let entry = transaction.getSharedData(ApplicationSpecificSharedDataKeys.generatedMediaStoreSettings)?.get(GeneratedMediaStoreSettings.self)
            
            return engine.data.get(TelegramEngine.EngineData.Item.Configuration.SearchBots())
            |> map { configuration -> (GeneratedMediaStoreSettings, EngineConfiguration.SearchBots) in
                return (entry ?? GeneratedMediaStoreSettings.defaultSettings, configuration)
            }
        }
        |> switchToLatest
        |> deliverOnMainQueue).start(next: { [weak self, weak view] settings, searchBotsConfiguration in
            guard let self, let view, let component = view.component else {
                return
            }
            var selectionLimit: Int = 100
            var slowModeEnabled = false
            if case let .channel(channel) = peer, channel.isRestrictedBySlowmode {
                selectionLimit = 10
                slowModeEnabled = true
            }
            
            let presentationData = component.context.sharedContext.currentPresentationData.with { $0 }
            
            let _ = legacyAssetPicker(context: component.context, presentationData: presentationData, editingMedia: editingMedia, fileMode: fileMode, peer: peer._asPeer(), threadTitle: nil, saveEditedPhotos: settings.storeEditedPhotos, allowGrouping: true, selectionLimit: selectionLimit).start(next: { [weak self, weak view] generator in
                if let view, let component = view.component, let controller = component.controller() {
                    let presentationData = component.context.sharedContext.currentPresentationData.with { $0 }
                    
                    let legacyController = LegacyController(presentation: fileMode ? .navigation : .custom, theme: presentationData.theme, initialLayout: controller.currentlyAppliedLayout)
                    legacyController.navigationPresentation = .modal
                    legacyController.statusBar.statusBarStyle = presentationData.theme.rootController.statusBarStyle.style
                    legacyController.controllerLoaded = { [weak legacyController] in
                        legacyController?.view.disablesInteractiveTransitionGestureRecognizer = true
                        legacyController?.view.disablesInteractiveModalDismiss = true
                    }
                    let controller = generator(legacyController.context)
                    
                    legacyController.bind(controller: controller)
                    legacyController.deferScreenEdgeGestures = [.top]
                                        
                    configureLegacyAssetPicker(controller, context: component.context, peer: peer._asPeer(), chatLocation: .peer(id: peer.id), initialCaption: inputText, hasSchedule: peer.id.namespace != Namespaces.Peer.SecretChat, presentWebSearch: editingMedia ? nil : { [weak view, weak legacyController] in
                        if let view, let component = view.component {
                            let theme = component.theme
                            let updatedPresentationData: (initial: PresentationData, signal: Signal<PresentationData, NoError>) = (component.context.sharedContext.currentPresentationData.with({ $0 }).withUpdated(theme: theme), component.context.sharedContext.presentationData |> map { $0.withUpdated(theme: theme) })
                            let controller = WebSearchController(context: component.context, updatedPresentationData: updatedPresentationData, peer: peer, chatLocation: .peer(id: peer.id), configuration: searchBotsConfiguration, mode: .media(attachment: false, completion: { [weak view] results, selectionState, editingState, silentPosting in
                                if let legacyController = legacyController {
                                    legacyController.dismiss()
                                }
                                guard let view else {
                                    return
                                }
                                legacyEnqueueWebSearchMessages(selectionState, editingState, enqueueChatContextResult: { [weak view] result in
                                    if let strongSelf = self, let view {
                                        strongSelf.enqueueChatContextResult(view: view, peer: peer, replyMessageId: replyMessageId, storyId: replyToStoryId, results: results, result: result, hideVia: true)
                                    }
                                }, enqueueMediaMessages: { [weak view] signals in
                                    if let strongSelf = self, let view {
                                        if editingMedia {
                                            strongSelf.editMessageMediaWithLegacySignals(view: view, signals: signals)
                                        } else {
                                            strongSelf.enqueueMediaMessages(view: view, peer: peer, replyToMessageId: replyMessageId, replyToStoryId: replyToStoryId, signals: signals, silentPosting: silentPosting)
                                        }
                                    }
                                })
                            }))
                            controller.getCaptionPanelView = { [weak view] in
                                guard let self, let view else {
                                    return nil
                                }
                                return self.getCaptionPanelView(view: view, peer: peer)
                            }
                            component.controller()?.push(controller)
                        }
                    }, presentSelectionLimitExceeded: { [weak view] in
                        guard let view else {
                            return
                        }
                        
                        let text: String
                        if slowModeEnabled {
                            text = presentationData.strings.Chat_SlowmodeAttachmentLimitReached
                        } else {
                            text = presentationData.strings.Chat_AttachmentLimitReached
                        }
                        
                        view.component?.controller()?.present(standardTextAlertController(theme: AlertControllerTheme(presentationData: presentationData), title: nil, text: text, actions: [TextAlertAction(type: .defaultAction, title: presentationData.strings.Common_OK, action: {})]), in: .window(.root))
                    }, presentSchedulePicker: { [weak view] media, done in
                        if let strongSelf = self, let view {
                            strongSelf.presentScheduleTimePicker(view: view, peer: peer, style: media ? .media : .default, completion: { time in
                                 done(time)
                            })
                        }
                    }, presentTimerPicker: { [weak view] done in
                        if let strongSelf = self, let view {
                            strongSelf.presentTimerPicker(view: view, peer: peer, style: .media, completion: { time in
                                done(time)
                            })
                        }
                    }, getCaptionPanelView: { [weak view] in
                        guard let self, let view else {
                            return nil
                        }
                        return self.getCaptionPanelView(view: view, peer: peer)
                    })
                    controller.descriptionGenerator = legacyAssetPickerItemGenerator()
                    controller.completionBlock = { [weak legacyController] signals, silentPosting, scheduleTime in
                        if let legacyController = legacyController {
                            legacyController.dismiss(animated: true)
                            completion(signals!, silentPosting, scheduleTime)
                        }
                    }
                    controller.dismissalBlock = { [weak legacyController] in
                        if let legacyController = legacyController {
                            legacyController.dismiss(animated: true)
                        }
                    }
                    view.endEditing(true)
                    push(legacyController)
                }
            })
        })
    }
    
    private func presentFileGallery(view: StoryItemSetContainerComponent.View, peer: EnginePeer, replyMessageId: EngineMessage.Id?, replyToStoryId: StoryId?, editingMessage: Bool = false) {
        self.presentOldMediaPicker(view: view, peer: peer, replyMessageId: replyMessageId, replyToStoryId: replyToStoryId, fileMode: true, editingMedia: editingMessage, push: { [weak view] c in
            view?.component?.controller()?.push(c)
        }, completion: { [weak self, weak view] signals, silentPosting, scheduleTime in
            guard let self, let view else {
                return
            }
            if editingMessage {
                self.editMessageMediaWithLegacySignals(view: view, signals: signals)
            } else {
                self.enqueueMediaMessages(view: view, peer: peer, replyToMessageId: replyMessageId, replyToStoryId: replyToStoryId, signals: signals, silentPosting: silentPosting, scheduleTime: scheduleTime > 0 ? scheduleTime : nil)
            }
        })
    }
    
    private func presentICloudFileGallery(view: StoryItemSetContainerComponent.View, peer: EnginePeer, replyMessageId: EngineMessage.Id?, replyToStoryId: StoryId?) {
        guard let component = view.component else {
            return
        }
        let _ = (component.context.engine.data.get(
            TelegramEngine.EngineData.Item.Peer.Peer(id: component.context.account.peerId),
            TelegramEngine.EngineData.Item.Configuration.UserLimits(isPremium: false),
            TelegramEngine.EngineData.Item.Configuration.UserLimits(isPremium: true)
        )
        |> deliverOnMainQueue).start(next: { [weak self, weak view] result in
            guard let self, let view, let component = view.component else {
                return
            }
            let (accountPeer, limits, premiumLimits) = result
            let isPremium = accountPeer?.isPremium ?? false
            
            let presentationData = component.context.sharedContext.currentPresentationData.with { $0 }
            
            component.controller()?.present(legacyICloudFilePicker(theme: presentationData.theme, completion: { [weak self, weak view] urls in
                if let strongSelf = self, let view, !urls.isEmpty {
                    var signals: [Signal<ICloudFileDescription?, NoError>] = []
                    for url in urls {
                        signals.append(iCloudFileDescription(url))
                    }
                    strongSelf.enqueueMediaMessageDisposable.set((combineLatest(signals)
                    |> deliverOnMainQueue).start(next: { [weak view] results in
                        if let strongSelf = self, let view, let component = view.component {
                            for item in results {
                                if let item = item {
                                    if item.fileSize > Int64(premiumLimits.maxUploadFileParts) * 512 * 1024 {
                                        let controller = PremiumLimitScreen(context: component.context, subject: .files, count: 4, action: {
                                            return true
                                        })
                                        component.controller()?.push(controller)
                                        return
                                    } else if item.fileSize > Int64(limits.maxUploadFileParts) * 512 * 1024 && !isPremium {
                                        let context = component.context
                                        var replaceImpl: ((ViewController) -> Void)?
                                        let controller = PremiumLimitScreen(context: context, subject: .files, count: 2, action: {
                                            replaceImpl?(PremiumIntroScreen(context: context, source: .upload))
                                            return true
                                        })
                                        replaceImpl = { [weak controller] c in
                                            controller?.replace(with: c)
                                        }
                                        component.controller()?.push(controller)
                                        return
                                    }
                                }
                            }
                            
                            var groupingKey: Int64?
                            var fileTypes: (music: Bool, other: Bool) = (false, false)
                            if results.count > 1 {
                                for item in results {
                                    if let item = item {
                                        let pathExtension = (item.fileName as NSString).pathExtension.lowercased()
                                        if ["mp3", "m4a"].contains(pathExtension) {
                                            fileTypes.music = true
                                        } else {
                                            fileTypes.other = true
                                        }
                                    }
                                }
                            }
                            if fileTypes.music != fileTypes.other {
                                groupingKey = Int64.random(in: Int64.min ... Int64.max)
                            }
                            
                            var messages: [EnqueueMessage] = []
                            for item in results {
                                if let item = item {
                                    let fileId = Int64.random(in: Int64.min ... Int64.max)
                                    let mimeType = guessMimeTypeByFileExtension((item.fileName as NSString).pathExtension)
                                    var previewRepresentations: [TelegramMediaImageRepresentation] = []
                                    if mimeType.hasPrefix("image/") || mimeType == "application/pdf" {
                                        previewRepresentations.append(TelegramMediaImageRepresentation(dimensions: PixelDimensions(width: 320, height: 320), resource: ICloudFileResource(urlData: item.urlData, thumbnail: true), progressiveSizes: [], immediateThumbnailData: nil, hasVideo: false, isPersonal: false))
                                    }
                                    var attributes: [TelegramMediaFileAttribute] = []
                                    attributes.append(.FileName(fileName: item.fileName))
                                    if let audioMetadata = item.audioMetadata {
                                        attributes.append(.Audio(isVoice: false, duration: audioMetadata.duration, title: audioMetadata.title, performer: audioMetadata.performer, waveform: nil))
                                    }
                                    
                                    let file = TelegramMediaFile(fileId: EngineMedia.Id(namespace: Namespaces.Media.LocalFile, id: fileId), partialReference: nil, resource: ICloudFileResource(urlData: item.urlData, thumbnail: false), previewRepresentations: previewRepresentations, videoThumbnails: [], immediateThumbnailData: nil, mimeType: mimeType, size: Int64(item.fileSize), attributes: attributes)
                                    let message: EnqueueMessage = .message(text: "", attributes: [], inlineStickers: [:], mediaReference: .standalone(media: file), threadId: nil, replyToMessageId: replyMessageId.flatMap { EngineMessageReplySubject(messageId: $0, quote: nil) }, replyToStoryId: replyToStoryId, localGroupingKey: groupingKey, correlationId: nil, bubbleUpEmojiOrStickersets: [])
                                    messages.append(message)
                                }
                                if let _ = groupingKey, messages.count % 10 == 0 {
                                    groupingKey = Int64.random(in: Int64.min ... Int64.max)
                                }
                            }
                            
                            if !messages.isEmpty {
                                strongSelf.sendMessages(view: view, peer: peer, messages: messages)
                            }
                        }
                    }))
                }
            }), in: .window(.root))
        })
    }
    
    func presentMediaPasteboard(view: StoryItemSetContainerComponent.View, subjects: [MediaPickerScreen.Subject.Media]) {
        guard let component = view.component else {
            return
        }
        let focusedItem = component.slice.item
        guard let peerId = focusedItem.peerId else {
            return
        }
        let focusedStoryId = StoryId(peerId: peerId, id: focusedItem.storyItem.id)
        guard let inputPanelView = view.inputPanel.view as? MessageInputPanelComponent.View else {
            return
        }
        
        var inputText = NSAttributedString(string: "")
        switch inputPanelView.getSendMessageInput() {
        case let .text(text):
            inputText = text
        }
        
        let peer = component.slice.effectivePeer
        let theme = defaultDarkPresentationTheme
        let updatedPresentationData: (initial: PresentationData, signal: Signal<PresentationData, NoError>) = (component.context.sharedContext.currentPresentationData.with({ $0 }).withUpdated(theme: theme), component.context.sharedContext.presentationData |> map { $0.withUpdated(theme: theme) })
        let controller = mediaPasteboardScreen(
            context: component.context,
            updatedPresentationData: updatedPresentationData,
            peer: peer,
            subjects: subjects,
            presentMediaPicker: { [weak self] subject, saveEditedPhotos, bannedSendPhotos, bannedSendVideos, present in
                if let self {
                    self.presentMediaPicker(
                        view: view,
                        peer: peer,
                        replyToMessageId: nil,
                        replyToStoryId: focusedStoryId,
                        subject: subject,
                        saveEditedPhotos: saveEditedPhotos,
                        bannedSendPhotos: bannedSendPhotos,
                        bannedSendVideos: bannedSendVideos,
                        present: { controller, mediaPickerContext in
                            if !inputText.string.isEmpty {
                                mediaPickerContext?.setCaption(inputText)
                            }
                            present(controller, mediaPickerContext)
                        },
                        updateMediaPickerContext: { _ in },
                        completion: { [weak self, weak view] signals, silentPosting, scheduleTime, parameters, getAnimatedTransitionSource, completion in
                            guard let self, let view else {
                                return
                            }
                            if !inputText.string.isEmpty {
                                self.clearInputText(view: view)
                            }
                            self.enqueueMediaMessages(view: view, peer: peer, replyToMessageId: nil, replyToStoryId: focusedStoryId, signals: signals, silentPosting: silentPosting, scheduleTime: scheduleTime, parameters: parameters, getAnimatedTransitionSource: getAnimatedTransitionSource, completion: completion)
                        }
                    )
                }
            },
            getSourceRect: nil
        )
        controller.navigationPresentation = .flatModal
        component.controller()?.push(controller)
    }
    
    private func enqueueChatContextResult(view: StoryItemSetContainerComponent.View, peer: EnginePeer, replyMessageId: EngineMessage.Id?, storyId: StoryId?, results: ChatContextResultCollection, result: ChatContextResult, hideVia: Bool = false, closeMediaInput: Bool = false, silentPosting: Bool = false, resetTextInputState: Bool = true) {
        if !canSendMessagesToPeer(peer._asPeer()) {
            return
        }
        
        let sendMessage: (Int32?) -> Void = { [weak self, weak view] scheduleTime in
            guard let self, let view, let component = view.component else {
                return
            }
            if component.context.engine.messages.enqueueOutgoingMessageWithChatContextResult(to: peer.id, threadId: nil, botId: results.botId, result: result, replyToMessageId: replyMessageId.flatMap { EngineMessageReplySubject(messageId: $0, quote: nil) }, replyToStoryId: storyId, hideVia: hideVia, silentPosting: silentPosting, scheduleTime: scheduleTime) {
            }
            
            if let attachmentController = self.attachmentController {
                attachmentController.dismiss(animated: true)
            }
        }
        
        sendMessage(nil)
    }
    
    private func presentWebSearch(view: StoryItemSetContainerComponent.View, activateOnDisplay: Bool = true, present: @escaping (ViewController, Any?) -> Void) {
        guard let component = view.component else {
            return
        }
        let context = component.context
        let peer = component.slice.effectivePeer
        let storyId = component.slice.item.storyItem.id
        
        let theme = component.theme
        let updatedPresentationData: (initial: PresentationData, signal: Signal<PresentationData, NoError>) = (component.context.sharedContext.currentPresentationData.with({ $0 }).withUpdated(theme: theme), component.context.sharedContext.presentationData |> map { $0.withUpdated(theme: theme) })
         
        let _ = (context.engine.data.get(TelegramEngine.EngineData.Item.Configuration.SearchBots())
        |> deliverOnMainQueue).start(next: { [weak self, weak view] configuration in
            if let self {
                let controller = WebSearchController(context: context, updatedPresentationData: updatedPresentationData, peer: peer, chatLocation: .peer(id: peer.id), configuration: configuration, mode: .media(attachment: true, completion: { [weak self] results, selectionState, editingState, silentPosting in
                    legacyEnqueueWebSearchMessages(selectionState, editingState, enqueueChatContextResult: { [weak self, weak view] result in
                        if let self, let view {
                            self.performSendContextResultAction(view: view, results: results, result: result)
                        }
                    }, enqueueMediaMessages: { [weak self, weak view] signals in
                        if let self, let view, !signals.isEmpty {
                            self.enqueueMediaMessages(view: view, peer: peer, replyToMessageId: nil, replyToStoryId: StoryId(peerId: peer.id, id: storyId), signals: signals, silentPosting: false)
                        }
                    })
                }), activateOnDisplay: activateOnDisplay)
                controller.getCaptionPanelView = { [weak self, weak view] in
                    if let view {
                        return self?.getCaptionPanelView(view: view, peer: peer)
                    } else {
                        return nil
                    }
                }
                present(controller, ViewControllerPresentationArguments(presentationAnimation: .modalSheet))
            }
        })
    }
    
    private func getCaptionPanelView(view: StoryItemSetContainerComponent.View, peer: EnginePeer, mediaPicker: MediaPickerScreen? = nil) -> TGCaptionPanelView? {
        guard let component = view.component else {
            return nil
        }
        //TODO:self.presentationInterfaceState.customEmojiAvailable
        return component.context.sharedContext.makeGalleryCaptionPanelView(context: component.context, chatLocation: .peer(id: peer.id), isScheduledMessages: false, isFile: false, customEmojiAvailable: true, present: { [weak view] c in
            guard let view else {
                return
            }
            view.component?.controller()?.present(c, in: .window(.root))
        }, presentInGlobalOverlay: { [weak view] c in
            guard let view else {
                return
            }
            if let c = c as? PremiumIntroScreen {
                view.endEditing(true)
                if let mediaPicker {
                    mediaPicker.closeGalleryController()
                }
                if let attachmentController = self.attachmentController {
                    self.attachmentController = nil
                    attachmentController.dismiss(animated: false, completion: nil)
                }
                c.wasDismissed = { [weak view] in
                    guard let view else {
                        return
                    }
                    view.updateIsProgressPaused()
                }
                view.component?.controller()?.push(c)
                
                view.updateIsProgressPaused()
            } else {
                view.component?.controller()?.presentInGlobalOverlay(c)
            }
        }) as? TGCaptionPanelView
    }
    
    private func openCamera(view: StoryItemSetContainerComponent.View, peer: EnginePeer, replyToMessageId: EngineMessage.Id?, replyToStoryId: StoryId?, cameraView: TGAttachmentCameraView? = nil) {
        guard let component = view.component else {
            return
        }
        guard let inputPanelView = view.inputPanel.view as? MessageInputPanelComponent.View else {
            return
        }
        
        var inputText = NSAttributedString(string: "")
        switch inputPanelView.getSendMessageInput() {
        case let .text(text):
            inputText = text
        }
        
        let _ = (component.context.sharedContext.accountManager.transaction { transaction -> GeneratedMediaStoreSettings in
            let entry = transaction.getSharedData(ApplicationSpecificSharedDataKeys.generatedMediaStoreSettings)?.get(GeneratedMediaStoreSettings.self)
            return entry ?? GeneratedMediaStoreSettings.defaultSettings
        }
        |> deliverOnMainQueue).start(next: { [weak self, weak view] settings in
            guard let self, let view, let component = view.component, let parentController = component.controller() else {
                return
            }
            
            var enablePhoto = true
            var enableVideo = true
            
            if let callManager = component.context.sharedContext.callManager, callManager.hasActiveCall {
                enableVideo = false
            }
            
            var bannedSendPhotos: (Int32, Bool)?
            var bannedSendVideos: (Int32, Bool)?
            
            if case let .channel(channel) = peer {
                if let value = channel.hasBannedPermission(.banSendPhotos) {
                    bannedSendPhotos = value
                }
                if let value = channel.hasBannedPermission(.banSendVideos) {
                    bannedSendVideos = value
                }
            } else if case let .legacyGroup(group) = peer {
                if group.hasBannedPermission(.banSendPhotos) {
                    bannedSendPhotos = (Int32.max, false)
                }
                if group.hasBannedPermission(.banSendVideos) {
                    bannedSendVideos = (Int32.max, false)
                }
            }
            
            if bannedSendPhotos != nil {
                enablePhoto = false
            }
            if bannedSendVideos != nil {
                enableVideo = false
            }
            
            let storeCapturedMedia = peer.id.namespace != Namespaces.Peer.SecretChat
            
            presentedLegacyCamera(context: component.context, peer: peer._asPeer(), chatLocation: .peer(id: peer.id), cameraView: cameraView, menuController: nil, parentController: parentController, attachmentController: self.attachmentController, editingMedia: false, saveCapturedPhotos: storeCapturedMedia, mediaGrouping: true, initialCaption: inputText, hasSchedule: peer.id.namespace != Namespaces.Peer.SecretChat, enablePhoto: enablePhoto, enableVideo: enableVideo, sendMessagesWithSignals: { [weak self, weak view] signals, silentPosting, scheduleTime in
                guard let self, let view else {
                    return
                }
                self.enqueueMediaMessages(view: view, peer: peer, replyToMessageId: replyToMessageId, replyToStoryId: replyToStoryId, signals: signals, silentPosting: silentPosting, scheduleTime: scheduleTime > 0 ? scheduleTime : nil)
                if !inputText.string.isEmpty {
                    self.clearInputText(view: view)
                }
            }, recognizedQRCode: { _ in
            }, presentSchedulePicker: { [weak self, weak view] _, done in
                guard let self, let view else {
                    return
                }
                self.presentScheduleTimePicker(view: view, peer: peer, style: .media, completion: { time in
                    done(time)
                })
            }, presentTimerPicker: { [weak self, weak view] done in
                guard let self, let view else {
                    return
                }
                self.presentTimerPicker(view: view, peer: peer, style: .media, completion: { time in
                    done(time)
                })
            }, getCaptionPanelView: { [weak self, weak view] in
                guard let self, let view else {
                    return nil
                }
                return self.getCaptionPanelView(view: view, peer: peer)
            }, dismissedWithResult: { [weak self] in
                guard let self else {
                    return
                }
                self.attachmentController?.dismiss(animated: false, completion: nil)
            }, finishedTransitionIn: { [weak self] in
                guard let self else {
                    return
                }
                self.attachmentController?.scrollToTop?()
            })
        })
    }
    
    private func presentScheduleTimePicker(
        view: StoryItemSetContainerComponent.View,
        peer: EnginePeer,
        style: ChatScheduleTimeControllerStyle = .default,
        selectedTime: Int32? = nil,
        dismissByTapOutside: Bool = true,
        completion: @escaping (Int32) -> Void
    ) {
        guard let component = view.component else {
            return
        }
        let _ = (component.context.engine.data.get(
            TelegramEngine.EngineData.Item.Peer.Presence(id: peer.id)
        )
        |> deliverOnMainQueue).start(next: { [weak view] presence in
            guard let view, let component = view.component else {
                return
            }
            
            var sendWhenOnlineAvailable = false
            if let presence, case .present = presence.status {
                sendWhenOnlineAvailable = true
            }
            if peer.id.namespace == Namespaces.Peer.CloudUser && peer.id.id._internalGetInt64Value() == 777000 {
                sendWhenOnlineAvailable = false
            }
            
            let mode: ChatScheduleTimeControllerMode
            if peer.id == component.context.account.peerId {
                mode = .reminders
            } else {
                mode = .scheduledMessages(sendWhenOnlineAvailable: sendWhenOnlineAvailable)
            }
            let theme = component.theme
            let controller = ChatScheduleTimeController(context: component.context, updatedPresentationData: (component.context.sharedContext.currentPresentationData.with({ $0 }).withUpdated(theme: theme), component.context.sharedContext.presentationData |> map { $0.withUpdated(theme: theme) }), peerId: peer.id, mode: mode, style: style, currentTime: selectedTime, minimalTime: nil, dismissByTapOutside: dismissByTapOutside, completion: { time in
                completion(time)
            })
            view.endEditing(true)
            view.component?.controller()?.present(controller, in: .window(.root))
        })
    }
    
    private func presentTimerPicker(view: StoryItemSetContainerComponent.View, peer: EnginePeer, style: ChatTimerScreenStyle = .default, selectedTime: Int32? = nil, dismissByTapOutside: Bool = true, completion: @escaping (Int32) -> Void) {
        guard let component = view.component else {
            return
        }
        let theme = component.theme
        let controller = ChatTimerScreen(context: component.context, updatedPresentationData: (component.context.sharedContext.currentPresentationData.with({ $0 }).withUpdated(theme: theme), component.context.sharedContext.presentationData |> map { $0.withUpdated(theme: theme) }), style: style, currentTime: selectedTime, dismissByTapOutside: dismissByTapOutside, completion: { time in
            completion(time)
        })
        view.endEditing(true)
        component.controller()?.present(controller, in: .window(.root))
    }
    
    private func transformEnqueueMessages(view: StoryItemSetContainerComponent.View, messages: [EnqueueMessage], silentPosting: Bool, scheduleTime: Int32? = nil) -> [EnqueueMessage] {
        var focusedStoryId: StoryId?
        if let component = view.component, let peerId = component.slice.item.peerId {
            focusedStoryId = StoryId(peerId: peerId, id: component.slice.item.storyItem.id)
        }
        
        return messages.map { message in
            var message = message
            
            if let focusedStoryId {
                switch message {
                case let .message(text, attributes, inlineStickers, mediaReference, threadId, replyToMessageId, _, localGroupingKey, correlationId, bubbleUpEmojiOrStickersets):
                    if replyToMessageId == nil {
                        message = .message(text: text, attributes: attributes, inlineStickers: inlineStickers, mediaReference: mediaReference, threadId: threadId, replyToMessageId: replyToMessageId, replyToStoryId: focusedStoryId, localGroupingKey: localGroupingKey, correlationId: correlationId, bubbleUpEmojiOrStickersets: bubbleUpEmojiOrStickersets)
                    }
                case .forward:
                    break
                }
            }
            
            return message.withUpdatedAttributes { attributes in
                var attributes = attributes
                if silentPosting || scheduleTime != nil {
                    for i in (0 ..< attributes.count).reversed() {
                        if attributes[i] is NotificationInfoMessageAttribute {
                            attributes.remove(at: i)
                        } else if let _ = scheduleTime, attributes[i] is OutgoingScheduleInfoMessageAttribute {
                            attributes.remove(at: i)
                        }
                    }
                    if silentPosting {
                        attributes.append(NotificationInfoMessageAttribute(flags: .muted))
                    }
                    if let scheduleTime = scheduleTime {
                         attributes.append(OutgoingScheduleInfoMessageAttribute(scheduleTime: scheduleTime))
                    }
                }
                return attributes
            }
        }
    }
    
    private func sendMessages(view: StoryItemSetContainerComponent.View, peer: EnginePeer, messages: [EnqueueMessage], silentPosting: Bool = false, scheduleTime: Int32? = nil) {
        guard let component = view.component else {
            return
        }
        let _ = (enqueueMessages(account: component.context.account, peerId: peer.id, messages: self.transformEnqueueMessages(view: view, messages: messages, silentPosting: silentPosting, scheduleTime: scheduleTime))
        |> deliverOnMainQueue).start(next: { [weak self, weak view] messageIds in
            Queue.mainQueue().after(0.3) {
                if let view {
                    self?.presentMessageSentTooltip(view: view, peer: peer, messageId: messageIds.first.flatMap { $0 }, isScheduled: scheduleTime != nil)
                }
            }
        })
        
        donateSendMessageIntent(account: component.context.account, sharedContext: component.context.sharedContext, intentContext: .chat, peerIds: [peer.id])
        
        if let attachmentController = self.attachmentController {
            attachmentController.dismiss(animated: true)
        }
    }
    
    private func enqueueMediaMessages(view: StoryItemSetContainerComponent.View, peer: EnginePeer, replyToMessageId: EngineMessage.Id?, replyToStoryId: StoryId?, signals: [Any]?, silentPosting: Bool, scheduleTime: Int32? = nil, parameters: ChatSendMessageActionSheetController.SendParameters? = nil, getAnimatedTransitionSource: ((String) -> UIView?)? = nil, completion: @escaping () -> Void = {}) {
        guard let component = view.component else {
            return
        }
        
        self.enqueueMediaMessageDisposable.set((legacyAssetPickerEnqueueMessages(context: component.context, account: component.context.account, signals: signals!)
        |> deliverOnMainQueue).start(next: { [weak self, weak view] items in
            if let strongSelf = self, let view {
                var mappedMessages: [EnqueueMessage] = []
                var addedTransitions: [(Int64, [String], () -> Void)] = []
                
                var groupedCorrelationIds: [Int64: Int64] = [:]
                
                var skipAddingTransitions = false
                
                for item in items {
                    var message = item.message
                    if message.groupingKey != nil {
                        if items.count > 10 {
                            skipAddingTransitions = true
                        }
                    } else if items.count > 3 {
                        skipAddingTransitions = true
                    }
                    
                    if let uniqueId = item.uniqueId, !item.isFile && !skipAddingTransitions {
                        let correlationId: Int64
                        var addTransition = scheduleTime == nil
                        if let groupingKey = message.groupingKey {
                            if let existing = groupedCorrelationIds[groupingKey] {
                                correlationId = existing
                                addTransition = false
                            } else {
                                correlationId = Int64.random(in: 0 ..< Int64.max)
                                groupedCorrelationIds[groupingKey] = correlationId
                            }
                        } else {
                            correlationId = Int64.random(in: 0 ..< Int64.max)
                        }
                        message = message.withUpdatedCorrelationId(correlationId)

                        if addTransition {
                            addedTransitions.append((correlationId, [uniqueId], addedTransitions.isEmpty ? completion : {}))
                        } else {
                            if let index = addedTransitions.firstIndex(where: { $0.0 == correlationId }) {
                                var (correlationId, uniqueIds, completion) = addedTransitions[index]
                                uniqueIds.append(uniqueId)
                                addedTransitions[index] = (correlationId, uniqueIds, completion)
                            }
                        }
                    }
                    if let parameters {
                        if let effect = parameters.effect {
                            message = message.withUpdatedAttributes { attributes in
                                var attributes = attributes
                                attributes.append(EffectMessageAttribute(id: effect.id))
                                return attributes
                            }
                        }
                        if parameters.textIsAboveMedia {
                            message = message.withUpdatedAttributes { attributes in
                                var attributes = attributes
                                attributes.append(InvertMediaMessageAttribute())
                                return attributes
                            }
                        }
                    }
                    mappedMessages.append(message)
                }

                strongSelf.sendMessages(view: view, peer: peer, messages: mappedMessages.map { $0.withUpdatedReplyToMessageId(replyToMessageId.flatMap { EngineMessageReplySubject(messageId: $0, quote: nil) }).withUpdatedReplyToStoryId(replyToStoryId) }, silentPosting: silentPosting, scheduleTime: scheduleTime)
                
                completion()
            }
        }))
    }
    
    private func editMessageMediaWithLegacySignals(view: StoryItemSetContainerComponent.View, signals: [Any]) {
        guard let component = view.component else {
            return
        }
        let _ = (legacyAssetPickerEnqueueMessages(context: component.context, account: component.context.account, signals: signals)
        |> deliverOnMainQueue).start()
    }
    
    func openResolved(view: StoryItemSetContainerComponent.View, result: ResolvedUrl, forceExternal: Bool = false, concealed: Bool = false, completion: (() -> Void)? = nil) {
        guard let component = view.component, let navigationController = component.controller()?.navigationController as? NavigationController else {
            return
        }
        
        self.progressPauseContext.update = { [weak self, weak view] controller in
            guard let self, let view else {
                return
            }
            self.progressPauseContext.externalController = controller
            view.updateIsProgressPaused()
        }
        
        let presentationData = component.context.sharedContext.currentPresentationData.with { $0 }.withUpdated(theme: defaultDarkColorPresentationTheme)
        let updatedPresentationData: (PresentationData, Signal<PresentationData, NoError>) = (presentationData, .single(presentationData))
        let peerId = component.slice.effectivePeer.id
        component.context.sharedContext.openResolvedUrl(
            result,
            context: component.context,
            urlContext: .chat(peerId: peerId, message: nil, updatedPresentationData: updatedPresentationData),
            navigationController: navigationController,
            forceExternal: forceExternal,
            openPeer: { [weak self, weak view] peerId, navigation in
                guard let self, let view, let component = view.component, let controller = component.controller() as? StoryContainerScreen else {
                    return
                }
                
                switch navigation {
                case let .chat(_, subject, peekData):
                    if let navigationController = controller.navigationController as? NavigationController {
                        if case let .channel(channel) = peerId, channel.flags.contains(.isForum) {
                            controller.dismissWithoutTransitionOut()
                            component.context.sharedContext.navigateToForumChannel(context: component.context, peerId: peerId.id, navigationController: navigationController)
                        } else {
                            component.context.sharedContext.navigateToChatController(NavigateToChatControllerParams(navigationController: navigationController, context: component.context, chatLocation: .peer(peerId), subject: subject, keepStack: .always, peekData: peekData, pushController: { [weak controller, weak navigationController] chatController, animated, completion in
                                guard let controller, let navigationController else {
                                    return
                                }
                                if "".isEmpty {
                                    navigationController.pushViewController(chatController)
                                } else {
                                    var viewControllers = navigationController.viewControllers
                                    if let index = viewControllers.firstIndex(where: { $0 === controller }) {
                                        viewControllers.insert(chatController, at: index)
                                    } else {
                                        viewControllers.append(chatController)
                                    }
                                    navigationController.setViewControllers(viewControllers, animated: animated)
                                }
                            }))
                        }
                    }
                case .info:
                    self.navigationActionDisposable.set((component.context.account.postbox.loadedPeerWithId(peerId.id)
                    |> take(1)
                    |> deliverOnMainQueue).start(next: { [weak view] peer in
                        guard let view, let component = view.component else {
                            return
                        }
                        if peer.restrictionText(platform: "ios", contentSettings: component.context.currentContentSettings.with { $0 }) == nil {
                            if let infoController = component.context.sharedContext.makePeerInfoController(context: component.context, updatedPresentationData: nil, peer: peer, mode: .generic, avatarInitiallyExpanded: false, fromChat: false, requestsContext: nil) {
                                component.controller()?.push(infoController)
                            }
                        }
                    }))
                case let .withBotStartPayload(startPayload):
                    if let navigationController = controller.navigationController as? NavigationController {
                        component.context.sharedContext.navigateToChatController(NavigateToChatControllerParams(navigationController: navigationController, context: component.context, chatLocation: .peer(peerId), botStart: startPayload, keepStack: .always))
                    }
                case let .withAttachBot(attachBotStart):
                    if let navigationController = controller.navigationController as? NavigationController {
                        component.context.sharedContext.navigateToChatController(NavigateToChatControllerParams(navigationController: navigationController, context: component.context, chatLocation: .peer(peerId), attachBotStart: attachBotStart))
                    }
                case let .withBotApp(botAppStart):
                    if let navigationController = controller.navigationController as? NavigationController {
                        component.context.sharedContext.navigateToChatController(NavigateToChatControllerParams(navigationController: navigationController, context: component.context, chatLocation: .peer(peerId), botAppStart: botAppStart))
                    }
                default:
                    break
                }
            },
            sendFile: nil,
            sendSticker: nil,
            sendEmoji: nil,
            requestMessageActionUrlAuth: nil,
            joinVoiceChat: nil,
            present: { [weak view] c, a in
                guard let view, let component = view.component, let controller = component.controller() else {
                    return
                }
                controller.present(c, in: .window(.root), with: a)
            }, 
            dismissInput: { [weak view] in
                guard let view else {
                    return
                }
                view.endEditing(true)
            },
            contentContext: self.progressPauseContext,
            progress: nil,
            completion: completion
        )
    }
    
    func navigateToMessage(view: StoryItemSetContainerComponent.View, messageId: EngineMessage.Id, completion: (() -> Void)?) {
        guard let component = view.component else {
            return
        }
        let _ = (component.context.engine.data.get(TelegramEngine.EngineData.Item.Peer.Peer(id: messageId.peerId))
        |> deliverOnMainQueue).start(next: { [weak view] peer in
            guard let view, let component = view.component, let controller = component.controller(), let peer = peer else {
                return
            }
            if let navigationController = controller.navigationController as? NavigationController {
                component.context.sharedContext.navigateToChatController(NavigateToChatControllerParams(navigationController: navigationController, context: component.context, chatLocation: .peer(peer), subject: .message(id: .id(messageId), highlight: ChatControllerSubject.MessageHighlight(quote: nil), timecode: nil)))
            }
            completion?()
        })
    }
    
    func openPeerMention(view: StoryItemSetContainerComponent.View, name: String, sourceMessageId: MessageId? = nil) {
        guard let component = view.component, let parentController = component.controller() else {
            return
        }
        let disposable = self.resolvePeerByNameDisposable
        var resolveSignal = component.context.engine.peers.resolvePeerByName(name: name, ageLimit: 10)
        
        var cancelImpl: (() -> Void)?
        let presentationData = component.context.sharedContext.currentPresentationData.with { $0 }
        let progressSignal = Signal<Never, NoError> { [weak self, weak view, weak parentController] subscriber in
            let controller = OverlayStatusController(theme: presentationData.theme, type: .loading(cancelled: {
                cancelImpl?()
            }))
            parentController?.present(controller, in: .window(.root))
            
            self?.statusController = controller
            view?.updateIsProgressPaused()
            
            return ActionDisposable { [weak controller] in
                Queue.mainQueue().async() {
                    controller?.dismiss()
                    
                    self?.statusController = nil
                    view?.updateIsProgressPaused()
                }
            }
        }
        |> runOn(Queue.mainQueue())
        |> delay(0.15, queue: Queue.mainQueue())
        let progressDisposable = progressSignal.start()
        
        resolveSignal = resolveSignal
        |> afterDisposed {
            Queue.mainQueue().async {
                progressDisposable.dispose()
            }
        }
        cancelImpl = { [weak self] in
            guard let self else {
                return
            }
            self.resolvePeerByNameDisposable.set(nil)
        }
        disposable.set((resolveSignal
        |> mapToSignal { result -> Signal<EnginePeer?, NoError> in
            guard case let .result(result) = result else {
                return .complete()
            }
            return .single(result)
        }
        |> mapToSignal { peer -> Signal<Peer?, NoError> in
            return .single(peer?._asPeer())
        }
        |> deliverOnMainQueue).start(next: { [weak view] peer in
            guard let view, let component = view.component else {
                return
            }
            if let peer = peer {
                var navigation: ChatControllerInteractionNavigateToPeer
                if let peer = peer as? TelegramUser, peer.botInfo == nil {
                    navigation = .info(nil)
                } else {
                    navigation = .chat(textInputState: nil, subject: nil, peekData: nil)
                }
                self.openResolved(view: view, result: .peer(peer, navigation))
            } else {
                let presentationData = component.context.sharedContext.currentPresentationData.with { $0 }
                component.controller()?.present(textAlertController(context: component.context, updatedPresentationData: nil, title: nil, text: presentationData.strings.Resolve_ErrorNotFound, actions: [TextAlertAction(type: .defaultAction, title: presentationData.strings.Common_OK, action: {})]), in: .window(.root))
            }
        }))
    }
    
    func openHashtag(view: StoryItemSetContainerComponent.View, hashtag: String, peerName: String?) {
        guard let component = view.component, let parentController = component.controller() else {
            return
        }
        
        let peerId = component.slice.effectivePeer.id
        
        var resolveSignal: Signal<Peer?, NoError>
        if let peerName = peerName {
            resolveSignal = component.context.engine.peers.resolvePeerByName(name: peerName)
            |> mapToSignal { result -> Signal<EnginePeer?, NoError> in
                guard case let .result(result) = result else {
                    return .complete()
                }
                return .single(result)
            }
            |> mapToSignal { peer -> Signal<Peer?, NoError> in
                if let peer = peer {
                    return .single(peer._asPeer())
                } else {
                    return .single(nil)
                }
            }
        } else {
            resolveSignal = component.context.account.postbox.loadedPeerWithId(peerId)
            |> map(Optional.init)
        }
        var cancelImpl: (() -> Void)?
        let presentationData = component.context.sharedContext.currentPresentationData.with { $0 }
        let progressSignal = Signal<Never, NoError> { [weak parentController, weak self, weak view] subscriber in
            let controller = OverlayStatusController(theme: presentationData.theme,  type: .loading(cancelled: {
                cancelImpl?()
            }))
            parentController?.present(controller, in: .window(.root))
            
            self?.statusController = controller
            view?.updateIsProgressPaused()
            
            return ActionDisposable { [weak controller] in
                Queue.mainQueue().async() {
                    controller?.dismiss()
                    
                    self?.statusController = nil
                    view?.updateIsProgressPaused()
                }
            }
        }
        |> runOn(Queue.mainQueue())
        |> delay(0.15, queue: Queue.mainQueue())
        let progressDisposable = progressSignal.start()
        
        resolveSignal = resolveSignal
        |> afterDisposed {
            Queue.mainQueue().async {
                progressDisposable.dispose()
            }
        }
        cancelImpl = { [weak self] in
            guard let self else {
                return
            }
            self.resolvePeerByNameDisposable.set(nil)
        }
        self.resolvePeerByNameDisposable.set((resolveSignal
        |> deliverOnMainQueue).start(next: { [weak view] peer in
            guard let view, let component = view.component else {
                return
            }
            guard let navigationController = component.controller()?.navigationController as? NavigationController else {
                return
            }
            if !hashtag.isEmpty {
                if peerName == nil {
<<<<<<< HEAD
                    let searchController = component.context.sharedContext.makeStorySearchController(context: component.context, scope: .query(hashtag))
=======
                    let searchController = component.context.sharedContext.makeStorySearchController(context: component.context, query: hashtag, listContext: nil)
>>>>>>> 1cc27e2a
                    navigationController.pushViewController(searchController)
                } else {
                    let searchController = component.context.sharedContext.makeHashtagSearchController(context: component.context, peer: peer.flatMap(EnginePeer.init), query: hashtag, all: true)
                    navigationController.pushViewController(searchController)
                }
            }
        }))
    }
    
    func openPeerMention(view: StoryItemSetContainerComponent.View, peerId: EnginePeer.Id) {
        guard let component = view.component else {
            return
        }
        let _ = (component.context.engine.data.get(TelegramEngine.EngineData.Item.Peer.Peer(id: peerId))
        |> deliverOnMainQueue).start(next: { [weak self, weak view] peer in
            guard let self, let view, let peer else {
                return
            }
            self.openPeer(view: view, peer: peer)
        })
    }
    
    func openPeer(view: StoryItemSetContainerComponent.View, peer: EnginePeer, expandAvatar: Bool = false, peerTypes: ReplyMarkupButtonAction.PeerTypes? = nil) {
        guard let component = view.component else {
            return
        }
        
        let peerSignal: Signal<Peer?, NoError> = component.context.account.postbox.loadedPeerWithId(peer.id) |> map(Optional.init)
        self.navigationActionDisposable.set((peerSignal |> take(1) |> deliverOnMainQueue).start(next: { [weak view] peer in
            guard let view, let component = view.component, let peer else {
                return
            }
            let mode: PeerInfoControllerMode = .generic
            var expandAvatar = expandAvatar
            if peer.smallProfileImage == nil {
                expandAvatar = false
            }
            if component.metrics.widthClass == .regular {
                expandAvatar = false
            }
            if let infoController = component.context.sharedContext.makePeerInfoController(context: component.context, updatedPresentationData: nil, peer: peer, mode: mode, avatarInitiallyExpanded: expandAvatar, fromChat: false, requestsContext: nil) {
                component.controller()?.push(infoController)
            }
        }))
    }
    
    func presentTextEntityActions(view: StoryItemSetContainerComponent.View, action: StoryContentCaptionComponent.Action, openUrl: @escaping (String, Bool) -> Void) {
        guard let component = view.component else {
            return
        }
                
        let actionSheet = ActionSheetController(theme: ActionSheetControllerTheme(presentationTheme: component.theme, fontSize: .regular), allowInputInset: false)
        
        var canOpenIn = false
        
        let title: String
        let value: String
        var openAction: String? = component.strings.Conversation_LinkDialogOpen
        var copyAction = component.strings.Conversation_ContextMenuCopy
        switch action {
        case let .url(url, _):
            title = url
            value = url
            canOpenIn = availableOpenInOptions(context: component.context, item: .url(url: url)).count > 1
            if canOpenIn {
                openAction = component.strings.Conversation_FileOpenIn
            }
            copyAction = component.strings.Conversation_ContextMenuCopyLink
        case let .hashtag(_, hashtag):
            title = hashtag
            value = hashtag
        case let .bankCard(bankCard):
            title = bankCard
            value = bankCard
            openAction = nil
        case let .peerMention(_, mention):
            title = mention
            value = mention
        case let .textMention(mention):
            title = mention
            value = mention
        case .customEmoji:
            return
        }
        
        var items: [ActionSheetItem] = []
        items.append(ActionSheetTextItem(title: title))
        
        if let openAction {
            items.append(ActionSheetButtonItem(title: openAction, color: .accent, action: { [weak self, weak view, weak actionSheet] in
                actionSheet?.dismissAnimated()
                if let self, let view {
                    switch action {
                    case let .url(url, concealed):
                        if canOpenIn {
                            let presentationData = component.context.sharedContext.currentPresentationData.with { $0 }
                            let actionSheet = OpenInActionSheetController(context: component.context, item: .url(url: url), openUrl: { url in
                                if let navigationController = component.controller()?.navigationController as? NavigationController {
                                    component.context.sharedContext.openExternalUrl(context: component.context, urlContext: .generic, url: url, forceExternal: true, presentationData: presentationData, navigationController: navigationController, dismissInput: {})
                                }
                            })
                            component.controller()?.present(actionSheet, in: .window(.root))
                        } else {
                            openUrl(url, concealed)
                        }
                    case let .hashtag(peerName, value):
                        self.openHashtag(view: view, hashtag: value, peerName: peerName)
                    case let .peerMention(peerId, _):
                        self.openPeerMention(view: view, peerId: peerId)
                    case let .textMention(mention):
                        self.openPeerMention(view: view, name: mention)
                    case .customEmoji, .bankCard:
                        return
                    }
                }
            }))
        }
        
        items.append(ActionSheetButtonItem(title: copyAction, color: .accent, action: { [weak actionSheet] in
            actionSheet?.dismissAnimated()
            UIPasteboard.general.string = value
        }))
        
        if case let .url(url, _) = action, let link = URL(string: url) {
            items.append(ActionSheetButtonItem(title: component.strings.Conversation_AddToReadingList, color: .accent, action: { [weak actionSheet] in
                actionSheet?.dismissAnimated()
                let _ = try? SSReadingList.default()?.addItem(with: link, title: nil, previewText: nil)
            }))
        }
        
        actionSheet.setItemGroups([ActionSheetItemGroup(items: items), ActionSheetItemGroup(items: [
            ActionSheetButtonItem(title: component.strings.Common_Cancel, color: .accent, font: .bold, action: { [weak actionSheet] in
                actionSheet?.dismissAnimated()
            })
        ])])
        actionSheet.dismissed = { [weak self, weak view] _ in
            guard let self, let view else {
                return
            }
            self.actionSheet = nil
            view.updateIsProgressPaused()
        }
        
        component.controller()?.present(actionSheet, in: .window(.root))
        
        self.actionSheet = actionSheet
        view.updateIsProgressPaused()
    }
    
    func openAttachedStickers(view: StoryItemSetContainerComponent.View, packs: Signal<[StickerPackReference], NoError>) {
        guard let component = view.component else {
            return
        }
        
        guard let parentController = component.controller() as? StoryContainerScreen else {
            return
        }
        let context = component.context
        let presentationData = context.sharedContext.currentPresentationData.with { $0 }.withUpdated(theme: defaultDarkPresentationTheme)
        let progressSignal = Signal<Never, NoError> { [weak parentController, weak self, weak view] subscriber in
            let progressController = OverlayStatusController(theme: presentationData.theme, type: .loading(cancelled: nil))
            parentController?.present(progressController, in: .window(.root), with: nil)
            
            self?.statusController = progressController
            view?.updateIsProgressPaused()
            
            return ActionDisposable { [weak progressController] in
                Queue.mainQueue().async() {
                    progressController?.dismiss()
                    
                    self?.statusController = nil
                    view?.updateIsProgressPaused()
                }
            }
        }
        |> runOn(Queue.mainQueue())
        |> delay(0.15, queue: Queue.mainQueue())
        let progressDisposable = progressSignal.start()
        
        let signal = packs
        |> afterDisposed {
            Queue.mainQueue().async {
                progressDisposable.dispose()
            }
        }
        let _ = (signal
        |> deliverOnMainQueue).start(next: { [weak parentController] packs in
            guard !packs.isEmpty else {
                return
            }
            let controller = StickerPackScreen(context: context, updatedPresentationData: (presentationData, .single(presentationData)), mainStickerPack: packs[0], stickerPacks: packs, sendSticker: nil, actionPerformed: { actions in
                if let (info, items, action) = actions.first {
                    let animateInAsReplacement = false
                    switch action {
                    case .add:
                        parentController?.present(UndoOverlayController(presentationData: presentationData, content: .stickersModified(title: presentationData.strings.StickerPackActionInfo_AddedTitle, text: presentationData.strings.StickerPackActionInfo_AddedText(info.title).string, undo: false, info: info, topItem: items.first, context: context), elevatedLayout: true, animateInAsReplacement: animateInAsReplacement, action: { _ in
                            return true
                        }), in: .window(.root))
                    case let .remove(positionInList):
                        parentController?.present(UndoOverlayController(presentationData: presentationData, content: .stickersModified(title: presentationData.strings.StickerPackActionInfo_RemovedTitle, text: presentationData.strings.StickerPackActionInfo_RemovedText(info.title).string, undo: true, info: info, topItem: items.first, context: context), elevatedLayout: true, animateInAsReplacement: animateInAsReplacement, action: { action in
                            if case .undo = action {
                                let _ = context.engine.stickers.addStickerPackInteractively(info: info, items: items, positionInList: positionInList).start()
                            }
                            return true
                        }), in: .window(.root))
                    }
                }
            }, dismissed: { [weak self, weak view] in
                guard let self, let view else {
                    return
                }
                self.isViewingAttachedStickers = false
                view.updateIsProgressPaused()
            })
            parentController?.present(controller, in: .window(.root), with: nil)
        })
        
        self.isViewingAttachedStickers = true
        view.updateIsProgressPaused()
    }
    
    func requestStealthMode(view: StoryItemSetContainerComponent.View) {
        guard let component = view.component else {
            return
        }
        
        let _ = (component.context.engine.data.get(
            TelegramEngine.EngineData.Item.Configuration.StoryConfigurationState(),
            TelegramEngine.EngineData.Item.Configuration.App()
        )
        |> deliverOnMainQueue).start(next: { [weak self, weak view] config, appConfig in
            guard let self, let view, let component = view.component, let controller = component.controller() else {
                return
            }
            
            let timestamp = Int32(Date().timeIntervalSince1970)
            if let activeUntilTimestamp = config.stealthModeState.actualizedNow().activeUntilTimestamp, activeUntilTimestamp > timestamp {
                let remainingActiveSeconds = activeUntilTimestamp - timestamp
                
                let presentationData = component.context.sharedContext.currentPresentationData.with { $0 }.withUpdated(theme: defaultDarkPresentationTheme)
                let text = component.strings.Story_ToastStealthModeActiveText(timeIntervalString(strings: presentationData.strings, value: remainingActiveSeconds)).string
                let tooltipScreen = UndoOverlayController(
                    presentationData: presentationData,
                    content: .actionSucceeded(title: component.strings.Story_ToastStealthModeActiveTitle, text: text, cancel: "", destructive: false),
                    elevatedLayout: false,
                    animateInAsReplacement: false,
                    action: { _ in
                        return false
                    }
                )
                tooltipScreen.tag = "no_auto_dismiss"
                weak var tooltipScreenValue: UndoOverlayController? = tooltipScreen
                self.currentTooltipUpdateTimer?.invalidate()
                self.currentTooltipUpdateTimer = Foundation.Timer.scheduledTimer(withTimeInterval: 0.5, repeats: true, block: { [weak self, weak view] _ in
                    guard let self, let view, let component = view.component else {
                        return
                    }
                    guard let tooltipScreenValue else {
                        self.currentTooltipUpdateTimer?.invalidate()
                        self.currentTooltipUpdateTimer = nil
                        return
                    }
                    
                    let timestamp = Int32(Date().timeIntervalSince1970)
                    let remainingActiveSeconds = max(1, activeUntilTimestamp - timestamp)
                    
                    let presentationData = component.context.sharedContext.currentPresentationData.with { $0 }.withUpdated(theme: defaultDarkPresentationTheme)
                    let text = component.strings.Story_ToastStealthModeActiveText(timeIntervalString(strings: presentationData.strings, value: remainingActiveSeconds)).string
                    tooltipScreenValue.content = .actionSucceeded(title: component.strings.Story_ToastStealthModeActiveTitle, text: text, cancel: "", destructive: false)
                })
                
                self.tooltipScreen?.dismiss(animated: true)
                self.tooltipScreen = tooltipScreen
                controller.present(tooltipScreen, in: .current)
                
                view.updateIsProgressPaused()
                
                return
            }
            
            let pastPeriod: Int32
            let futurePeriod: Int32
            if let data = appConfig.data, let futurePeriodF = data["stories_stealth_future_period"] as? Double, let pastPeriodF = data["stories_stealth_past_period"] as? Double {
                futurePeriod = Int32(futurePeriodF)
                pastPeriod = Int32(pastPeriodF)
            } else {
                pastPeriod = 5 * 60
                futurePeriod = 25 * 60
            }
            
            let sheet = StoryStealthModeSheetScreen(
                context: component.context,
                mode: .control(external: false, cooldownUntilTimestamp: config.stealthModeState.actualizedNow().cooldownUntilTimestamp),
                forceDark: true,
                backwardDuration: pastPeriod,
                forwardDuration: futurePeriod,
                buttonAction: { [weak self, weak view] in
                    guard let self, let view, let component = view.component else {
                        return
                    }
                    
                    let _ = (component.context.engine.messages.enableStoryStealthMode()
                    |> deliverOnMainQueue).start(completed: { [weak self, weak view] in
                        guard let self, let view, let component = view.component, let controller = component.controller() else {
                            return
                        }
                        
                        let presentationData = component.context.sharedContext.currentPresentationData.with { $0 }.withUpdated(theme: defaultDarkPresentationTheme)
                        let text = component.strings.Story_ToastStealthModeActivatedText(timeIntervalString(strings: presentationData.strings, value: pastPeriod), timeIntervalString(strings: presentationData.strings, value: futurePeriod)).string
                        let tooltipScreen = UndoOverlayController(
                            presentationData: presentationData,
                            content: .actionSucceeded(title: component.strings.Story_ToastStealthModeActivatedTitle, text: text, cancel: "", destructive: false),
                            elevatedLayout: false,
                            animateInAsReplacement: false,
                            action: { _ in
                                return false
                            }
                        )
                        self.tooltipScreen?.dismiss(animated: true)
                        self.tooltipScreen = tooltipScreen
                        controller.present(tooltipScreen, in: .current)
                        
                        view.updateIsProgressPaused()
                        
                        HapticFeedback().success()
                    })
                }
            )
            sheet.wasDismissed = { [weak self, weak view] in
                guard let self, let view else {
                    return
                }
                self.actionSheet = nil
                view.updateIsProgressPaused()
            }
            self.actionSheet = sheet
            view.updateIsProgressPaused()
            controller.push(sheet)
        })
    }
    
    func presentStealthModeUpgrade(view: StoryItemSetContainerComponent.View, action: @escaping () -> Void) {
        guard let component = view.component else {
            return
        }
        
        let _ = (component.context.engine.data.get(
            TelegramEngine.EngineData.Item.Configuration.StoryConfigurationState(),
            TelegramEngine.EngineData.Item.Configuration.App()
        )
        |> deliverOnMainQueue).start(next: { [weak self, weak view] config, appConfig in
            guard let self, let view, let component = view.component, let controller = component.controller() else {
                return
            }
            
            let pastPeriod: Int32
            let futurePeriod: Int32
            if let data = appConfig.data, let futurePeriodF = data["stories_stealth_future_period"] as? Double, let pastPeriodF = data["stories_stealth_past_period"] as? Double {
                futurePeriod = Int32(futurePeriodF)
                pastPeriod = Int32(pastPeriodF)
            } else {
                pastPeriod = 5 * 60
                futurePeriod = 25 * 60
            }
            
            let sheet = StoryStealthModeSheetScreen(
                context: component.context,
                mode: .upgrade,
                forceDark: true,
                backwardDuration: pastPeriod,
                forwardDuration: futurePeriod,
                buttonAction: {
                    action()
                }
            )
            sheet.wasDismissed = { [weak self, weak view] in
                guard let self, let view else {
                    return
                }
                self.actionSheet = nil
                view.updateIsProgressPaused()
            }
            self.actionSheet = sheet
            view.updateIsProgressPaused()
            controller.push(sheet)
        })
    }
    
    func presentQualityUpgrade(view: StoryItemSetContainerComponent.View, action: @escaping () -> Void) {
        guard let component = view.component, let controller = component.controller() else {
            return
        }
        
        let sheet = StoryQualityUpgradeSheetScreen(
            context: component.context,
            buttonAction: {
                action()
            }
        )
        sheet.wasDismissed = { [weak self, weak view] in
            guard let self, let view else {
                return
            }
            self.actionSheet = nil
            view.updateIsProgressPaused()
        }
        self.actionSheet = sheet
        view.updateIsProgressPaused()
        controller.push(sheet)
    }
        
    private var selectedMediaArea: MediaArea?
    func activateMediaArea(view: StoryItemSetContainerComponent.View, mediaArea: MediaArea, position: CGPoint? = nil, immediate: Bool = false) {
        guard let component = view.component, let controller = component.controller() else {
            return
        }
        
        let theme = defaultDarkColorPresentationTheme
        let updatedPresentationData: (initial: PresentationData, signal: Signal<PresentationData, NoError>) = (component.context.sharedContext.currentPresentationData.with({ $0 }).withUpdated(theme: theme), component.context.sharedContext.presentationData |> map { $0.withUpdated(theme: theme) })
        
        let context = component.context
        
        var useGesturePosition = false
        
        var actions: [ContextMenuAction] = []
        switch mediaArea {
        case let .venue(coordinates, venue, address):
            let action = { [weak controller, weak view] in
<<<<<<< HEAD
                let _ = view
                /*let subject = EngineMessage(stableId: 0, stableVersion: 0, id: EngineMessage.Id(peerId: PeerId(0), namespace: 0, id: 0), globallyUniqueId: nil, groupingKey: nil, groupInfo: nil, threadId: nil, timestamp: 0, flags: [], tags: [], globalTags: [], localTags: [], customTags: [], forwardInfo: nil, author: nil, text: "", attributes: [], media: [.geo(TelegramMediaMap(latitude: venue.latitude, longitude: venue.longitude, heading: nil, accuracyRadius: nil, geoPlace: nil, venue: venue.venue, liveBroadcastingTimeout: nil, liveProximityNotificationRadius: nil))], peers: [:], associatedMessages: [:], associatedMessageIds: [], associatedMedia: [:], associatedThreadInfo: nil, associatedStories: [:])
=======
                let subject = EngineMessage(stableId: 0, stableVersion: 0, id: EngineMessage.Id(peerId: PeerId(0), namespace: 0, id: 0), globallyUniqueId: nil, groupingKey: nil, groupInfo: nil, threadId: nil, timestamp: 0, flags: [], tags: [], globalTags: [], localTags: [], customTags: [], forwardInfo: nil, author: nil, text: "", attributes: [], media: [.geo(TelegramMediaMap(latitude: venue.latitude, longitude: venue.longitude, heading: nil, accuracyRadius: nil, venue: venue.venue, liveBroadcastingTimeout: nil, liveProximityNotificationRadius: nil))], peers: [:], associatedMessages: [:], associatedMessageIds: [], associatedMedia: [:], associatedThreadInfo: nil, associatedStories: [:])
>>>>>>> 1cc27e2a
                let locationController = LocationViewController(
                    context: context,
                    updatedPresentationData: updatedPresentationData,
                    subject: subject,
                    isStoryLocation: true,
                    params: LocationViewParams(
                        sendLiveLocation: { _ in },
                        stopLiveLocation: { _ in },
                        openUrl: { url in
                            context.sharedContext.applicationBindings.openUrl(url)
                        },
                        openPeer: { _ in }
                    )
                )
                view?.updateModalTransitionFactor(1.0, transition: .animated(duration: 0.5, curve: .spring))
                locationController.dismissed = { [weak view] in
                    view?.updateModalTransitionFactor(0.0, transition: .animated(duration: 0.5, curve: .spring))
                    Queue.mainQueue().after(0.5, {
                        view?.updateIsProgressPaused()
                    })
                }
                controller?.push(locationController)*/
                
                let searchController = context.sharedContext.makeStorySearchController(context: context, scope: .location(coordinates: coordinates, venue: venue, address: address))
                controller?.push(searchController)
            }
            if immediate {
                action()
                return
            }
            actions.append(ContextMenuAction(content: .textWithIcon(title: updatedPresentationData.initial.strings.Story_ViewLocation, icon: generateTintedImage(image: UIImage(bundleImageName: "Settings/TextArrowRight"), color: .white)), action: {
                action()
            }))
        case let .channelMessage(_, messageId):
            useGesturePosition = true
            let action = { [weak self, weak view, weak controller] in
                let _ = ((context.engine.messages.getMessagesLoadIfNecessary([messageId], strategy: .cloud(skipLocal: true))
                |> mapToSignal { result -> Signal<Message?, GetMessagesError> in
                    if case let .result(messages) = result {
                        return .single(messages.first)
                    } else {
                        return .complete()
                    }
                })
                |> deliverOnMainQueue).startStandalone(next: { [weak self, weak view, weak controller] message in
                    guard let self, let view else {
                        return
                    }
                    if let message, let peer = message.peers[message.id.peerId] {
                        self.openResolved(view: view, result: .channelMessage(peer: peer, messageId: message.id, timecode: nil))
                    } else {
                        controller?.present(UndoOverlayController(presentationData: updatedPresentationData.initial, content: .info(title: nil, text: updatedPresentationData.initial.strings.Conversation_MessageDoesntExist, timeout: nil, customUndoText: nil), elevatedLayout: false, position: .top, action: { _ in return true }), in: .current)
                    }
                }, error: { [weak self, weak view] error in
                    guard let self, let view else {
                        return
                    }
                    switch error {
                    case .privateChannel:
                        let _ = (context.engine.data.get(TelegramEngine.EngineData.Item.Peer.Peer(id: messageId.peerId))
                        |> deliverOnMainQueue).startStandalone(next: { [weak self, weak view] peer in
                            guard let self, let view else {
                                return
                            }
                            if let peer {
                                self.openResolved(view: view, result: .peer(peer._asPeer(), .default))
                            }
                        })
                    }
                })
            }
            if immediate {
                action()
                return
            } else {
                if self.selectedMediaArea == mediaArea {
                    action()
                    return
                }
            }
            actions.append(ContextMenuAction(content: .textWithIcon(title: updatedPresentationData.initial.strings.Story_ViewMessage, icon: generateTintedImage(image: UIImage(bundleImageName: "Settings/TextArrowRight"), color: .white)), action: {
                action()
            }))
        case .reaction:
            return
        case let .link(_, url):
            let action = {
                let _ = openUserGeneratedUrl(context: component.context, peerId: component.slice.effectivePeer.id, url: url, concealed: false, skipUrlAuth: false, skipConcealedAlert: false, forceDark: true, present: { [weak controller] c in
                    controller?.present(c, in: .window(.root))
                }, openResolved: { [weak self, weak view] resolved in
                    guard let self, let view else {
                        return
                    }
                    self.openResolved(view: view, result: resolved, forceExternal: false, concealed: false)
                }, alertDisplayUpdated: { [weak self, weak view] alertController in
                    guard let self, let view else {
                        return
                    }
                    self.statusController = alertController
                    view.updateIsProgressPaused()
                })
            }
            if immediate {
                action()
                return
            }
            actions.append(ContextMenuAction(content: .textWithSubtitleAndIcon(title: updatedPresentationData.initial.strings.Story_ViewLink, subtitle: url, icon: generateTintedImage(image: UIImage(bundleImageName: "Settings/TextArrowRight"), color: .white)), action: {
                action()
            }))
        }
        
        self.selectedMediaArea =  mediaArea
        
        let referenceSize = view.controlsContainerView.frame.size
        let size = CGSize(width: 16.0, height: mediaArea.coordinates.height / 100.0 * referenceSize.height * 1.1)
        var frame = CGRect(x: mediaArea.coordinates.x / 100.0 * referenceSize.width - size.width / 2.0, y: mediaArea.coordinates.y / 100.0 * referenceSize.height - size.height / 2.0, width: size.width, height: size.height)
        frame = view.controlsContainerView.convert(frame, to: nil)
        
        if useGesturePosition, let position {
            frame = CGRect(origin: position.offsetBy(dx: 0.0, dy: 44.0), size: .zero)
        }
        
        let node = controller.displayNode
        let menuController = makeContextMenuController(actions: actions, blurred: true)
        menuController.centerHorizontally = true
        menuController.dismissed = { [weak self, weak view] in
            if let self, let view {
                self.selectedMediaArea = nil
                Queue.mainQueue().after(0.1) {
                    self.menuController = nil
                    view.updateIsProgressPaused()
                }
            }
        }
        controller.present(
            menuController,
            in: .window(.root),
            with: ContextMenuControllerPresentationArguments(sourceNodeAndRect: { [weak node] in
                if let node {
                    return (node, frame, node, CGRect(origin: .zero, size: referenceSize).insetBy(dx: 0.0, dy: 64.0))
                } else {
                    return nil
                }
            })
        )
        self.menuController = menuController
        view.updateIsProgressPaused()
    }
    
    func activateInlineReaction(view: StoryItemSetContainerComponent.View, reactionView: UIView, reaction: MessageReaction.Reaction) {
        guard let component = view.component else {
            return
        }
        
        let animateWithReactionItem: (ReactionItem) -> Void = { [weak self, weak view] reactionItem in
            guard let self, let view else {
                return
            }
            
            self.performWithPossibleStealthModeConfirmation(view: view, action: { [weak view] in
                guard let view, let component = view.component else {
                    return
                }
                if component.slice.effectivePeer.id != component.context.account.peerId {
                    let _ = component.context.engine.messages.setStoryReaction(peerId: component.slice.effectivePeer.id, id: component.slice.item.storyItem.id, reaction: reaction).start()
                }
                
                let targetFrame = reactionView.convert(reactionView.bounds, to: view)
                
                let targetView = UIView(frame: targetFrame)
                targetView.isUserInteractionEnabled = false
                view.addSubview(targetView)
                
                let standaloneReactionAnimation = StandaloneReactionAnimation(genericReactionEffect: nil, useDirectRendering: false)
                view.componentContainerView.addSubview(standaloneReactionAnimation.view)
                
                if let standaloneReactionAnimation = view.standaloneReactionAnimation {
                    view.standaloneReactionAnimation = nil
                    
                    let standaloneReactionAnimationView = standaloneReactionAnimation.view
                    standaloneReactionAnimation.view.layer.animateAlpha(from: 1.0, to: 0.0, duration: 0.2, removeOnCompletion: false, completion: { [weak standaloneReactionAnimationView] _ in
                        standaloneReactionAnimationView?.removeFromSuperview()
                    })
                }
                view.standaloneReactionAnimation = standaloneReactionAnimation
                
                standaloneReactionAnimation.frame = view.bounds
                standaloneReactionAnimation.animateReactionSelection(
                    context: component.context,
                    theme: component.theme,
                    animationCache: component.context.animationCache,
                    reaction: reactionItem,
                    avatarPeers: [],
                    playHaptic: true,
                    isLarge: false,
                    hideCenterAnimation: true,
                    targetView: targetView,
                    addStandaloneReactionAnimation: { [weak view] standaloneReactionAnimation in
                        guard let view else {
                            return
                        }
                        
                        if let standaloneReactionAnimation = view.standaloneReactionAnimation {
                            view.standaloneReactionAnimation = nil
                            standaloneReactionAnimation.view.removeFromSuperview()
                        }
                        view.standaloneReactionAnimation = standaloneReactionAnimation
                        
                        standaloneReactionAnimation.frame = view.bounds
                        view.componentContainerView.addSubview(standaloneReactionAnimation.view)
                    },
                    completion: { [weak targetView, weak standaloneReactionAnimation] in
                        targetView?.removeFromSuperview()
                        standaloneReactionAnimation?.view.removeFromSuperview()
                    }
                )
            })
        }
        
        switch reaction {
        case .builtin:
            if let availableReactions = component.availableReactions {
                for reactionItem in availableReactions.reactionItems {
                    if reactionItem.reaction.rawValue == reaction {
                        animateWithReactionItem(reactionItem)
                        break
                    }
                }
            }
        case let .custom(fileId):
            let _ = (component.context.engine.stickers.resolveInlineStickers(fileIds: [fileId])
            |> deliverOnMainQueue).start(next: { files in
                if let itemFile = files[fileId] {
                    let reactionItem = ReactionItem(
                        reaction: ReactionItem.Reaction(rawValue: .custom(itemFile.fileId.id)),
                        appearAnimation: itemFile,
                        stillAnimation: itemFile,
                        listAnimation: itemFile,
                        largeListAnimation: itemFile,
                        applicationAnimation: nil,
                        largeApplicationAnimation: nil,
                        isCustom: true
                    )
                    animateWithReactionItem(reactionItem)
                }
            })
        }
    }
}

public class StoryProgressPauseContext {
    fileprivate weak var externalController: ViewController?
    public fileprivate(set) var update: (ViewController?) -> Void = { _ in }
    
    var hasExternalController: Bool {
        return self.externalController != nil
    }
}<|MERGE_RESOLUTION|>--- conflicted
+++ resolved
@@ -2919,11 +2919,7 @@
             }
             if !hashtag.isEmpty {
                 if peerName == nil {
-<<<<<<< HEAD
                     let searchController = component.context.sharedContext.makeStorySearchController(context: component.context, scope: .query(hashtag))
-=======
-                    let searchController = component.context.sharedContext.makeStorySearchController(context: component.context, query: hashtag, listContext: nil)
->>>>>>> 1cc27e2a
                     navigationController.pushViewController(searchController)
                 } else {
                     let searchController = component.context.sharedContext.makeHashtagSearchController(context: component.context, peer: peer.flatMap(EnginePeer.init), query: hashtag, all: true)
@@ -3350,14 +3346,10 @@
         
         var actions: [ContextMenuAction] = []
         switch mediaArea {
-        case let .venue(coordinates, venue, address):
+        case let .venue(_, venue):
             let action = { [weak controller, weak view] in
-<<<<<<< HEAD
                 let _ = view
                 /*let subject = EngineMessage(stableId: 0, stableVersion: 0, id: EngineMessage.Id(peerId: PeerId(0), namespace: 0, id: 0), globallyUniqueId: nil, groupingKey: nil, groupInfo: nil, threadId: nil, timestamp: 0, flags: [], tags: [], globalTags: [], localTags: [], customTags: [], forwardInfo: nil, author: nil, text: "", attributes: [], media: [.geo(TelegramMediaMap(latitude: venue.latitude, longitude: venue.longitude, heading: nil, accuracyRadius: nil, geoPlace: nil, venue: venue.venue, liveBroadcastingTimeout: nil, liveProximityNotificationRadius: nil))], peers: [:], associatedMessages: [:], associatedMessageIds: [], associatedMedia: [:], associatedThreadInfo: nil, associatedStories: [:])
-=======
-                let subject = EngineMessage(stableId: 0, stableVersion: 0, id: EngineMessage.Id(peerId: PeerId(0), namespace: 0, id: 0), globallyUniqueId: nil, groupingKey: nil, groupInfo: nil, threadId: nil, timestamp: 0, flags: [], tags: [], globalTags: [], localTags: [], customTags: [], forwardInfo: nil, author: nil, text: "", attributes: [], media: [.geo(TelegramMediaMap(latitude: venue.latitude, longitude: venue.longitude, heading: nil, accuracyRadius: nil, venue: venue.venue, liveBroadcastingTimeout: nil, liveProximityNotificationRadius: nil))], peers: [:], associatedMessages: [:], associatedMessageIds: [], associatedMedia: [:], associatedThreadInfo: nil, associatedStories: [:])
->>>>>>> 1cc27e2a
                 let locationController = LocationViewController(
                     context: context,
                     updatedPresentationData: updatedPresentationData,
