--- conflicted
+++ resolved
@@ -1217,18 +1217,7 @@
                     }
                 }
                 
-<<<<<<< HEAD
-                let transformedMessages: [EnqueueMessage]
-                if let silentPosting = silentPosting {
-                    transformedMessages = strongSelf.transformEnqueueMessages(messages, silentPosting: silentPosting, scheduleTime: scheduleTime)
-                } else if let scheduleTime = scheduleTime {
-                    transformedMessages = strongSelf.transformEnqueueMessages(messages, silentPosting: false, scheduleTime: scheduleTime)
-                } else {
-                    transformedMessages = strongSelf.transformEnqueueMessages(messages)
-                }
-=======
                 let transformedMessages = strongSelf.transformEnqueueMessages(messages, silentPosting: silentPosting ?? false, scheduleTime: scheduleTime)
->>>>>>> e7df32ca
                 
                 var forwardedMessages: [[EnqueueMessage]] = []
                 var forwardSourcePeerIds = Set<PeerId>()
