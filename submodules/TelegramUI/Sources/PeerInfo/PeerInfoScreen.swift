import Foundation
import UIKit
import Display
import AsyncDisplayKit
import Postbox
import TelegramCore
import SwiftSignalKit
import AccountContext
import TelegramPresentationData
import TelegramUIPreferences
import AvatarNode
import TelegramStringFormatting
import PhoneNumberFormat
import AppBundle
import PresentationDataUtils
import NotificationMuteSettingsUI
import NotificationSoundSelectionUI
import OverlayStatusController
import ShareController
import PhotoResources
import PeerAvatarGalleryUI
import TelegramIntents
import PeerInfoUI
import SearchBarNode
import SearchUI
import ContextUI
import OpenInExternalAppUI
import SafariServices
import GalleryUI
import LegacyUI
import MapResourceToAvatarSizes
import LegacyComponents
import WebSearchUI
import LocationResources
import LocationUI
import Geocoding
import TextFormat
import StatisticsUI
import StickerResources
import SettingsUI
import ChatListUI
import CallListUI
import AccountUtils
import PassportUI
import AuthTransferUI
import DeviceAccess
import LegacyMediaPickerUI
import TelegramNotices
import SaveToCameraRoll
import PeerInfoUI
import ListMessageItem
import GalleryData
import ChatInterfaceState
import TelegramVoip
import InviteLinksUI
import UndoUI
import MediaResources
import HashtagSearchUI
import ActionSheetPeerItem
import TelegramCallsUI
import PeerInfoAvatarListNode
import PasswordSetupUI

protocol PeerInfoScreenItem: AnyObject {
    var id: AnyHashable { get }
    func node() -> PeerInfoScreenItemNode
}

class PeerInfoScreenItemNode: ASDisplayNode, AccessibilityFocusableNode {
    var bringToFrontForHighlight: (() -> Void)?
    
    func update(width: CGFloat, safeInsets: UIEdgeInsets, presentationData: PresentationData, item: PeerInfoScreenItem, topItem: PeerInfoScreenItem?, bottomItem: PeerInfoScreenItem?, transition: ContainedViewLayoutTransition) -> CGFloat {
        preconditionFailure()
    }
    
    override open func accessibilityElementDidBecomeFocused() {
//        (self.supernode as? ListView)?.ensureItemNodeVisible(self, animated: false, overflow: 22.0)
    }
}

private final class PeerInfoScreenItemSectionContainerNode: ASDisplayNode {
    private let backgroundNode: ASDisplayNode
    private let topSeparatorNode: ASDisplayNode
    private let bottomSeparatorNode: ASDisplayNode
    private let itemContainerNode: ASDisplayNode
    
    private var currentItems: [PeerInfoScreenItem] = []
    private var itemNodes: [AnyHashable: PeerInfoScreenItemNode] = [:]
    
    override init() {
        self.backgroundNode = ASDisplayNode()
        self.backgroundNode.isLayerBacked = true
        
        self.topSeparatorNode = ASDisplayNode()
        self.topSeparatorNode.isLayerBacked = true
        
        self.bottomSeparatorNode = ASDisplayNode()
        self.bottomSeparatorNode.isLayerBacked = true
        
        self.itemContainerNode = ASDisplayNode()
        self.itemContainerNode.clipsToBounds = true
        
        super.init()
        
        self.addSubnode(self.backgroundNode)
        self.addSubnode(self.itemContainerNode)
        self.addSubnode(self.topSeparatorNode)
        self.addSubnode(self.bottomSeparatorNode)
    }
    
    func update(width: CGFloat, safeInsets: UIEdgeInsets, presentationData: PresentationData, items: [PeerInfoScreenItem], transition: ContainedViewLayoutTransition) -> CGFloat {
        self.backgroundNode.backgroundColor = presentationData.theme.list.itemBlocksBackgroundColor
        self.topSeparatorNode.backgroundColor = presentationData.theme.list.itemBlocksSeparatorColor
        self.bottomSeparatorNode.backgroundColor = presentationData.theme.list.itemBlocksSeparatorColor
        
        var contentHeight: CGFloat = 0.0
        var contentWithBackgroundHeight: CGFloat = 0.0
        var contentWithBackgroundOffset: CGFloat = 0.0
        
        for i in 0 ..< items.count {
            let item = items[i]
            
            let itemNode: PeerInfoScreenItemNode
            var wasAdded = false
            if let current = self.itemNodes[item.id] {
                itemNode = current
            } else {
                wasAdded = true
                itemNode = item.node()
                self.itemNodes[item.id] = itemNode
                self.itemContainerNode.addSubnode(itemNode)
                itemNode.bringToFrontForHighlight = { [weak self, weak itemNode] in
                    guard let strongSelf = self, let itemNode = itemNode else {
                        return
                    }
                    strongSelf.view.bringSubviewToFront(itemNode.view)
                }
            }
            
            let itemTransition: ContainedViewLayoutTransition = wasAdded ? .immediate : transition
            
            let topItem: PeerInfoScreenItem?
            if i == 0 {
                topItem = nil
            } else if items[i - 1] is PeerInfoScreenHeaderItem {
                topItem = nil
            } else {
                topItem = items[i - 1]
            }
            
            let bottomItem: PeerInfoScreenItem?
            if i == items.count - 1 {
                bottomItem = nil
            } else if items[i + 1] is PeerInfoScreenCommentItem {
                bottomItem = nil
            } else {
                bottomItem = items[i + 1]
            }
            
            let itemHeight = itemNode.update(width: width, safeInsets: safeInsets, presentationData: presentationData, item: item, topItem: topItem, bottomItem: bottomItem, transition: itemTransition)
            let itemFrame = CGRect(origin: CGPoint(x: 0.0, y: contentHeight), size: CGSize(width: width, height: itemHeight))
            itemTransition.updateFrame(node: itemNode, frame: itemFrame)
            if wasAdded {
                itemNode.alpha = 0.0
                transition.updateAlpha(node: itemNode, alpha: 1.0)
            }
            
            if item is PeerInfoScreenCommentItem {
            } else {
                contentWithBackgroundHeight += itemHeight
            }
            contentHeight += itemHeight
            
            if item is PeerInfoScreenHeaderItem {
                contentWithBackgroundOffset = contentHeight
            }
        }
        
        var removeIds: [AnyHashable] = []
        for (id, _) in self.itemNodes {
            if !items.contains(where: { $0.id == id }) {
                removeIds.append(id)
            }
        }
        for id in removeIds {
            if let itemNode = self.itemNodes.removeValue(forKey: id) {
                itemNode.view.superview?.sendSubviewToBack(itemNode.view)
                transition.updateAlpha(node: itemNode, alpha: 0.0, completion: { [weak itemNode] _ in
                    itemNode?.removeFromSupernode()
                })
            }
        }
        
        transition.updateFrame(node: self.itemContainerNode, frame: CGRect(origin: CGPoint(), size: CGSize(width: width, height: contentHeight)))
        transition.updateFrame(node: self.backgroundNode, frame: CGRect(origin: CGPoint(x: 0.0, y: contentWithBackgroundOffset), size: CGSize(width: width, height: max(0.0, contentWithBackgroundHeight - contentWithBackgroundOffset))))
        transition.updateFrame(node: self.topSeparatorNode, frame: CGRect(origin: CGPoint(x: 0.0, y: contentWithBackgroundOffset - UIScreenPixel), size: CGSize(width: width, height: UIScreenPixel)))
        transition.updateFrame(node: self.bottomSeparatorNode, frame: CGRect(origin: CGPoint(x: 0.0, y: contentWithBackgroundHeight), size: CGSize(width: width, height: UIScreenPixel)))
        
        if contentHeight.isZero {
            transition.updateAlpha(node: self.topSeparatorNode, alpha: 0.0)
            transition.updateAlpha(node: self.bottomSeparatorNode, alpha: 0.0)
        } else {
            transition.updateAlpha(node: self.topSeparatorNode, alpha: 1.0)
            transition.updateAlpha(node: self.bottomSeparatorNode, alpha: 1.0)
        }
        
        return contentHeight
    }
}

private final class PeerInfoScreenDynamicItemSectionContainerNode: ASDisplayNode {
    private let backgroundNode: ASDisplayNode
    private let topSeparatorNode: ASDisplayNode
    private let bottomSeparatorNode: ASDisplayNode
    
    private var currentItems: [PeerInfoScreenItem] = []
    private var itemNodes: [AnyHashable: PeerInfoScreenItemNode] = [:]
    
    override init() {
        self.backgroundNode = ASDisplayNode()
        self.backgroundNode.isLayerBacked = true
        
        self.topSeparatorNode = ASDisplayNode()
        self.topSeparatorNode.isLayerBacked = true
        
        self.bottomSeparatorNode = ASDisplayNode()
        self.bottomSeparatorNode.isLayerBacked = true
        
        super.init()
        
        self.addSubnode(self.backgroundNode)
        self.addSubnode(self.topSeparatorNode)
        self.addSubnode(self.bottomSeparatorNode)
    }
    
    func update(width: CGFloat, safeInsets: UIEdgeInsets, presentationData: PresentationData, items: [PeerInfoScreenItem], transition: ContainedViewLayoutTransition) -> CGFloat {
        self.backgroundNode.backgroundColor = presentationData.theme.list.itemBlocksBackgroundColor
        self.topSeparatorNode.backgroundColor = presentationData.theme.list.itemBlocksSeparatorColor
        self.bottomSeparatorNode.backgroundColor = presentationData.theme.list.itemBlocksSeparatorColor
        
        var contentHeight: CGFloat = 0.0
        var contentWithBackgroundHeight: CGFloat = 0.0
        var contentWithBackgroundOffset: CGFloat = 0.0
        
        for i in 0 ..< items.count {
            let item = items[i]
            
            let itemNode: PeerInfoScreenItemNode
            var wasAdded = false
            if let current = self.itemNodes[item.id] {
                itemNode = current
            } else {
                wasAdded = true
                itemNode = item.node()
                self.itemNodes[item.id] = itemNode
                self.addSubnode(itemNode)
                itemNode.bringToFrontForHighlight = { [weak self, weak itemNode] in
                    guard let strongSelf = self, let itemNode = itemNode else {
                        return
                    }
                    strongSelf.view.bringSubviewToFront(itemNode.view)
                }
            }
            
            let itemTransition: ContainedViewLayoutTransition = wasAdded ? .immediate : transition
            
            let topItem: PeerInfoScreenItem?
            if i == 0 {
                topItem = nil
            } else if items[i - 1] is PeerInfoScreenHeaderItem {
                topItem = nil
            } else {
                topItem = items[i - 1]
            }
            
            let bottomItem: PeerInfoScreenItem?
            if i == items.count - 1 {
                bottomItem = nil
            } else if items[i + 1] is PeerInfoScreenCommentItem {
                bottomItem = nil
            } else {
                bottomItem = items[i + 1]
            }
            
            let itemHeight = itemNode.update(width: width, safeInsets: safeInsets, presentationData: presentationData, item: item, topItem: topItem, bottomItem: bottomItem, transition: itemTransition)
            let itemFrame = CGRect(origin: CGPoint(x: 0.0, y: contentHeight), size: CGSize(width: width, height: itemHeight))
            itemTransition.updateFrame(node: itemNode, frame: itemFrame)
            if wasAdded {
                itemNode.alpha = 0.0
                transition.updateAlpha(node: itemNode, alpha: 1.0)
            }
            
            if item is PeerInfoScreenCommentItem {
            } else {
                contentWithBackgroundHeight += itemHeight
            }
            contentHeight += itemHeight
            
            if item is PeerInfoScreenHeaderItem {
                contentWithBackgroundOffset = contentHeight
            }
        }
        
        var removeIds: [AnyHashable] = []
        for (id, _) in self.itemNodes {
            if !items.contains(where: { $0.id == id }) {
                removeIds.append(id)
            }
        }
        for id in removeIds {
            if let itemNode = self.itemNodes.removeValue(forKey: id) {
                transition.updateAlpha(node: itemNode, alpha: 0.0, completion: { [weak itemNode] _ in
                    itemNode?.removeFromSupernode()
                })
            }
        }
        
        transition.updateFrame(node: self.backgroundNode, frame: CGRect(origin: CGPoint(x: 0.0, y: contentWithBackgroundOffset), size: CGSize(width: width, height: max(0.0, contentWithBackgroundHeight - contentWithBackgroundOffset))))
        transition.updateFrame(node: self.topSeparatorNode, frame: CGRect(origin: CGPoint(x: 0.0, y: contentWithBackgroundOffset - UIScreenPixel), size: CGSize(width: width, height: UIScreenPixel)))
        transition.updateFrame(node: self.bottomSeparatorNode, frame: CGRect(origin: CGPoint(x: 0.0, y: contentWithBackgroundHeight), size: CGSize(width: width, height: UIScreenPixel)))
        
        if contentHeight.isZero {
            transition.updateAlpha(node: self.topSeparatorNode, alpha: 0.0)
            transition.updateAlpha(node: self.bottomSeparatorNode, alpha: 0.0)
        } else {
            transition.updateAlpha(node: self.topSeparatorNode, alpha: 1.0)
            transition.updateAlpha(node: self.bottomSeparatorNode, alpha: 1.0)
        }
        
        return contentHeight
    }
    
    func updateVisibleItems(in rect: CGRect) {
        
    }
}

final class PeerInfoSelectionPanelNode: ASDisplayNode {
    private let context: AccountContext
    private let peerId: PeerId
    
    private let deleteMessages: () -> Void
    private let shareMessages: () -> Void
    private let forwardMessages: () -> Void
    private let reportMessages: () -> Void
    
    let selectionPanel: ChatMessageSelectionInputPanelNode
    let separatorNode: ASDisplayNode
    let backgroundNode: NavigationBackgroundNode
    
    init(context: AccountContext, presentationData: PresentationData, peerId: PeerId, deleteMessages: @escaping () -> Void, shareMessages: @escaping () -> Void, forwardMessages: @escaping () -> Void, reportMessages: @escaping () -> Void) {
        self.context = context
        self.peerId = peerId
        self.deleteMessages = deleteMessages
        self.shareMessages = shareMessages
        self.forwardMessages = forwardMessages
        self.reportMessages = reportMessages
        
        let presentationData = presentationData
        
        self.separatorNode = ASDisplayNode()
        self.backgroundNode = NavigationBackgroundNode(color: presentationData.theme.rootController.navigationBar.blurredBackgroundColor)
        
        self.selectionPanel = ChatMessageSelectionInputPanelNode(theme: presentationData.theme, strings: presentationData.strings, peerMedia: true)
        self.selectionPanel.context = context
        
        let interfaceInteraction = ChatPanelInterfaceInteraction(setupReplyMessage: { _, _ in
        }, setupEditMessage: { _, _ in
        }, beginMessageSelection: { _, _ in
        }, deleteSelectedMessages: {
            deleteMessages()
        }, reportSelectedMessages: {
            reportMessages()
        }, reportMessages: { _, _ in
        }, blockMessageAuthor: { _, _ in
        }, deleteMessages: { _, _, f in
            f(.default)
        }, forwardSelectedMessages: {
            forwardMessages()
        }, forwardCurrentForwardMessages: {
        }, forwardMessages: { _ in
        }, updateForwardOptionsState: { _ in
        }, presentForwardOptions: { _ in
        }, shareSelectedMessages: {
            shareMessages()
        }, updateTextInputStateAndMode: { _ in
        }, updateInputModeAndDismissedButtonKeyboardMessageId: { _ in
        }, openStickers: {
        }, editMessage: {
        }, beginMessageSearch: { _, _ in
        }, dismissMessageSearch: {
        }, updateMessageSearch: { _ in
        }, openSearchResults: {
        }, navigateMessageSearch: { _ in
        }, openCalendarSearch: {
        }, toggleMembersSearch: { _ in
        }, navigateToMessage: { _, _, _, _ in
        }, navigateToChat: { _ in
        }, navigateToProfile: { _ in
        }, openPeerInfo: {
        }, togglePeerNotifications: {
        }, sendContextResult: { _, _, _, _ in
            return false
        }, sendBotCommand: { _, _ in
        }, sendBotStart: { _ in
        }, botSwitchChatWithPayload: { _, _ in
        }, beginMediaRecording: { _ in
        }, finishMediaRecording: { _ in
        }, stopMediaRecording: {
        }, lockMediaRecording: {
        }, deleteRecordedMedia: {
        }, sendRecordedMedia: { _ in
        }, displayRestrictedInfo: { _, _ in
        }, displayVideoUnmuteTip: { _ in
        }, switchMediaRecordingMode: {
        }, setupMessageAutoremoveTimeout: {
        }, sendSticker: { _, _, _, _ in
            return false
        }, unblockPeer: {
        }, pinMessage: { _, _ in
        }, unpinMessage: { _, _, _ in
        }, unpinAllMessages: {
        }, openPinnedList: { _ in
        }, shareAccountContact: {
        }, reportPeer: {
        }, presentPeerContact: {
        }, dismissReportPeer: {
        }, deleteChat: {
        }, beginCall: { _ in
        }, toggleMessageStickerStarred: { _ in
        }, presentController: { _, _ in
        }, getNavigationController: {
            return nil
        }, presentGlobalOverlayController: { _, _ in
        }, navigateFeed: {
        }, openGrouping: {
        }, toggleSilentPost: {
        }, requestUnvoteInMessage: { _ in
        }, requestStopPollInMessage: { _ in
        }, updateInputLanguage: { _ in
        }, unarchiveChat: {
        }, openLinkEditing: {
        }, reportPeerIrrelevantGeoLocation: {
        }, displaySlowmodeTooltip: { _, _ in
        }, displaySendMessageOptions: { _, _ in
        }, openScheduledMessages: {
        }, openPeersNearby: {
        }, displaySearchResultsTooltip: { _, _ in
        }, unarchivePeer: {
        }, scrollToTop: {
        }, viewReplies: { _, _ in
        }, activatePinnedListPreview: { _, _ in
        }, joinGroupCall: { _ in
        }, presentInviteMembers: {
        }, presentGigagroupHelp: {
        }, editMessageMedia: { _, _ in
        }, updateShowCommands: { _ in }, statuses: nil)
        
        self.selectionPanel.interfaceInteraction = interfaceInteraction
        
        super.init()
        
        self.addSubnode(self.backgroundNode)
        self.addSubnode(self.separatorNode)
        self.addSubnode(self.selectionPanel)
    }
    
    func update(layout: ContainerViewLayout, presentationData: PresentationData, transition: ContainedViewLayoutTransition) -> CGFloat {
        self.backgroundNode.updateColor(color: presentationData.theme.rootController.navigationBar.blurredBackgroundColor, transition: .immediate)
        self.separatorNode.backgroundColor = presentationData.theme.rootController.navigationBar.separatorColor
        
        let interfaceState = ChatPresentationInterfaceState(chatWallpaper: .color(0), theme: presentationData.theme, strings: presentationData.strings, dateTimeFormat: presentationData.dateTimeFormat, nameDisplayOrder: presentationData.nameDisplayOrder, limitsConfiguration: .defaultValue, fontSize: .regular, bubbleCorners: PresentationChatBubbleCorners(mainRadius: 16.0, auxiliaryRadius: 8.0, mergeBubbleCorners: true), accountPeerId: self.context.account.peerId, mode: .standard(previewing: false), chatLocation: .peer(self.peerId), subject: nil, peerNearbyData: nil, greetingData: nil, pendingUnpinnedAllMessages: false, activeGroupCallInfo: nil, hasActiveGroupCall: false, importState: nil)
        let panelHeight = self.selectionPanel.updateLayout(width: layout.size.width, leftInset: layout.safeInsets.left, rightInset: layout.safeInsets.right, additionalSideInsets: UIEdgeInsets(), maxHeight: 0.0, isSecondary: false, transition: transition, interfaceState: interfaceState, metrics: layout.metrics)
        
        transition.updateFrame(node: self.selectionPanel, frame: CGRect(origin: CGPoint(), size: CGSize(width: layout.size.width, height: panelHeight)))
        
        let panelHeightWithInset = panelHeight + layout.intrinsicInsets.bottom
        
        transition.updateFrame(node: self.backgroundNode, frame: CGRect(origin: CGPoint(), size: CGSize(width: layout.size.width, height: panelHeightWithInset)))
        self.backgroundNode.update(size: self.backgroundNode.bounds.size, transition: transition)
        transition.updateFrame(node: self.separatorNode, frame: CGRect(origin: CGPoint(x: 0.0, y: -UIScreenPixel), size: CGSize(width: layout.size.width, height: UIScreenPixel)))
        
        return panelHeightWithInset
    }
}

private enum PeerInfoBotCommand {
    case settings
    case help
    case privacy
}

private enum PeerInfoParticipantsSection {
    case members
    case admins
    case banned
}

private enum PeerInfoMemberAction {
    case promote
    case restrict
    case remove
}

private enum PeerInfoContextSubject {
    case bio
    case phone(String)
    case link
}

private enum PeerInfoSettingsSection {
    case avatar
    case edit
    case proxy
    case savedMessages
    case recentCalls
    case devices
    case chatFolders
    case notificationsAndSounds
    case privacyAndSecurity
    case dataAndStorage
    case appearance
    case language
    case stickers
    case passport
    case watch
    case support
    case faq
    case tips
    case phoneNumber
    case username
    case addAccount
    case logout
    case rememberPassword
}

private final class PeerInfoInteraction {
    let openChat: () -> Void
    let openUsername: (String) -> Void
    let openPhone: (String) -> Void
    let editingOpenNotificationSettings: () -> Void
    let editingOpenSoundSettings: () -> Void
    let editingToggleShowMessageText: (Bool) -> Void
    let requestDeleteContact: () -> Void
    let openAddContact: () -> Void
    let updateBlocked: (Bool) -> Void
    let openReport: (Bool) -> Void
    let openShareBot: () -> Void
    let openAddBotToGroup: () -> Void
    let performBotCommand: (PeerInfoBotCommand) -> Void
    let editingOpenPublicLinkSetup: () -> Void
    let editingOpenInviteLinksSetup: () -> Void
    let editingOpenDiscussionGroupSetup: () -> Void
    let editingToggleMessageSignatures: (Bool) -> Void
    let openParticipantsSection: (PeerInfoParticipantsSection) -> Void
    let editingOpenPreHistorySetup: () -> Void
    let editingOpenAutoremoveMesages: () -> Void
    let openPermissions: () -> Void
    let editingOpenStickerPackSetup: () -> Void
    let openLocation: () -> Void
    let editingOpenSetupLocation: () -> Void
    let openPeerInfo: (Peer, Bool) -> Void
    let performMemberAction: (PeerInfoMember, PeerInfoMemberAction) -> Void
    let openPeerInfoContextMenu: (PeerInfoContextSubject, ASDisplayNode) -> Void
    let performBioLinkAction: (TextLinkItemActionType, TextLinkItem) -> Void
    let requestLayout: () -> Void
    let openEncryptionKey: () -> Void
    let openSettings: (PeerInfoSettingsSection) -> Void
    let switchToAccount: (AccountRecordId) -> Void
    let logoutAccount: (AccountRecordId) -> Void
    let accountContextMenu: (AccountRecordId, ASDisplayNode, ContextGesture?) -> Void
    let updateBio: (String) -> Void
    let openDeletePeer: () -> Void
    let openFaq: (String?) -> Void
    
    init(
        openUsername: @escaping (String) -> Void,
        openPhone: @escaping (String) -> Void,
        editingOpenNotificationSettings: @escaping () -> Void,
        editingOpenSoundSettings: @escaping () -> Void,
        editingToggleShowMessageText: @escaping (Bool) -> Void,
        requestDeleteContact: @escaping () -> Void,
        openChat: @escaping () -> Void,
        openAddContact: @escaping () -> Void,
        updateBlocked: @escaping (Bool) -> Void,
        openReport: @escaping (Bool) -> Void,
        openShareBot: @escaping () -> Void,
        openAddBotToGroup: @escaping () -> Void,
        performBotCommand: @escaping (PeerInfoBotCommand) -> Void,
        editingOpenPublicLinkSetup: @escaping () -> Void,
        editingOpenInviteLinksSetup: @escaping () -> Void,
        editingOpenDiscussionGroupSetup: @escaping () -> Void,
        editingToggleMessageSignatures: @escaping (Bool) -> Void,
        openParticipantsSection: @escaping (PeerInfoParticipantsSection) -> Void,
        editingOpenPreHistorySetup: @escaping () -> Void,
        editingOpenAutoremoveMesages: @escaping () -> Void,
        openPermissions: @escaping () -> Void,
        editingOpenStickerPackSetup: @escaping () -> Void,
        openLocation: @escaping () -> Void,
        editingOpenSetupLocation: @escaping () -> Void,
        openPeerInfo: @escaping (Peer, Bool) -> Void,
        performMemberAction: @escaping (PeerInfoMember, PeerInfoMemberAction) -> Void,
        openPeerInfoContextMenu: @escaping (PeerInfoContextSubject, ASDisplayNode) -> Void,
        performBioLinkAction: @escaping (TextLinkItemActionType, TextLinkItem) -> Void,
        requestLayout: @escaping () -> Void,
        openEncryptionKey: @escaping () -> Void,
        openSettings: @escaping (PeerInfoSettingsSection) -> Void,
        switchToAccount: @escaping (AccountRecordId) -> Void,
        logoutAccount: @escaping (AccountRecordId) -> Void,
        accountContextMenu: @escaping (AccountRecordId, ASDisplayNode, ContextGesture?) -> Void,
        updateBio: @escaping (String) -> Void,
        openDeletePeer: @escaping () -> Void,
        openFaq: @escaping (String?) -> Void
    ) {
        self.openUsername = openUsername
        self.openPhone = openPhone
        self.editingOpenNotificationSettings = editingOpenNotificationSettings
        self.editingOpenSoundSettings = editingOpenSoundSettings
        self.editingToggleShowMessageText = editingToggleShowMessageText
        self.requestDeleteContact = requestDeleteContact
        self.openChat = openChat
        self.openAddContact = openAddContact
        self.updateBlocked = updateBlocked
        self.openReport = openReport
        self.openShareBot = openShareBot
        self.openAddBotToGroup = openAddBotToGroup
        self.performBotCommand = performBotCommand
        self.editingOpenPublicLinkSetup = editingOpenPublicLinkSetup
        self.editingOpenInviteLinksSetup = editingOpenInviteLinksSetup
        self.editingOpenDiscussionGroupSetup = editingOpenDiscussionGroupSetup
        self.editingToggleMessageSignatures = editingToggleMessageSignatures
        self.openParticipantsSection = openParticipantsSection
        self.editingOpenPreHistorySetup = editingOpenPreHistorySetup
        self.editingOpenAutoremoveMesages = editingOpenAutoremoveMesages
        self.openPermissions = openPermissions
        self.editingOpenStickerPackSetup = editingOpenStickerPackSetup
        self.openLocation = openLocation
        self.editingOpenSetupLocation = editingOpenSetupLocation
        self.openPeerInfo = openPeerInfo
        self.performMemberAction = performMemberAction
        self.openPeerInfoContextMenu = openPeerInfoContextMenu
        self.performBioLinkAction = performBioLinkAction
        self.requestLayout = requestLayout
        self.openEncryptionKey = openEncryptionKey
        self.openSettings = openSettings
        self.switchToAccount = switchToAccount
        self.logoutAccount = logoutAccount
        self.accountContextMenu = accountContextMenu
        self.updateBio = updateBio
        self.openDeletePeer = openDeletePeer
        self.openFaq = openFaq
    }
}

private let enabledPublicBioEntities: EnabledEntityTypes = [.allUrl, .mention, .hashtag]
private let enabledPrivateBioEntities: EnabledEntityTypes = [.internalUrl, .mention, .hashtag]

private enum SettingsSection: Int, CaseIterable {
    case edit
    case phone
    case accounts
    case proxy
    case shortcuts
    case advanced
    case extra
    case support
}

private func settingsItems(data: PeerInfoScreenData?, context: AccountContext, presentationData: PresentationData, interaction: PeerInfoInteraction, isExpanded: Bool) -> [(AnyHashable, [PeerInfoScreenItem])] {
    guard let data = data else {
        return []
    }
    
    var items: [SettingsSection: [PeerInfoScreenItem]] = [:]
    for section in SettingsSection.allCases {
        items[section] = []
    }
    
    let setPhotoTitle: String
    let displaySetPhoto: Bool
    if let peer = data.peer, !peer.profileImageRepresentations.isEmpty {
        setPhotoTitle = presentationData.strings.Settings_SetNewProfilePhotoOrVideo
        displaySetPhoto = isExpanded
    } else {
        setPhotoTitle = presentationData.strings.Settings_SetProfilePhotoOrVideo
        displaySetPhoto = true
    }
    if displaySetPhoto {
        items[.edit]!.append(PeerInfoScreenActionItem(id: 0, text: setPhotoTitle, icon: UIImage(bundleImageName: "Settings/SetAvatar"), action: {
            interaction.openSettings(.avatar)
        }))
    }
    if let peer = data.peer, (peer.addressName ?? "").isEmpty {
        items[.edit]!.append(PeerInfoScreenActionItem(id: 1, text: presentationData.strings.Settings_SetUsername, icon: UIImage(bundleImageName: "Settings/SetUsername"), action: {
            interaction.openSettings(.username)
        }))
    }
    
    if let settings = data.globalSettings {
        if settings.suggestPhoneNumberConfirmation, let peer = data.peer as? TelegramUser {
            let phoneNumber = formatPhoneNumber(peer.phone ?? "")
            items[.phone]!.append(PeerInfoScreenInfoItem(id: 0, title: presentationData.strings.Settings_CheckPhoneNumberTitle(phoneNumber).string, text: .markdown(presentationData.strings.Settings_CheckPhoneNumberText), linkAction: { link in
                if case .tap = link {
                    interaction.openFaq("q-i-have-a-new-phone-number-what-do-i-do")
                }
            }))
            items[.phone]!.append(PeerInfoScreenActionItem(id: 1, text: presentationData.strings.Settings_KeepPhoneNumber(phoneNumber).string, action: {
                let _ = dismissServerProvidedSuggestion(account: context.account, suggestion: .validatePhoneNumber).start()
            }))
            items[.phone]!.append(PeerInfoScreenActionItem(id: 2, text: presentationData.strings.Settings_ChangePhoneNumber, action: {
                interaction.openSettings(.phoneNumber)
            }))
        } else if settings.suggestPasswordConfirmation {
            items[.phone]!.append(PeerInfoScreenInfoItem(id: 0, title: presentationData.strings.Settings_CheckPasswordTitle, text: .markdown(presentationData.strings.Settings_CheckPasswordText), linkAction: { _ in
            }))
            items[.phone]!.append(PeerInfoScreenActionItem(id: 1, text: presentationData.strings.Settings_KeepPassword, action: {
                let _ = dismissServerProvidedSuggestion(account: context.account, suggestion: .validatePassword).start()
            }))
            items[.phone]!.append(PeerInfoScreenActionItem(id: 2, text: presentationData.strings.Settings_TryEnterPassword, action: {
                interaction.openSettings(.rememberPassword)
            }))
        }
        
        if !settings.accountsAndPeers.isEmpty {
            for (peerAccountContext, peer, badgeCount) in settings.accountsAndPeers {
                let member: PeerInfoMember = .account(peer: RenderedPeer(peer: peer))
                items[.accounts]!.append(PeerInfoScreenMemberItem(id: member.id, context: context.sharedContext.makeTempAccountContext(account: peerAccountContext.account), enclosingPeer: nil, member: member, badge: badgeCount > 0 ? "\(compactNumericCountString(Int(badgeCount), decimalSeparator: presentationData.dateTimeFormat.decimalSeparator))" : nil, action: { action in
                    switch action {
                        case .open:
                            interaction.switchToAccount(peerAccountContext.account.id)
                        case .remove:
                            interaction.logoutAccount(peerAccountContext.account.id)
                        default:
                            break
                    }
                }, contextAction: { node, gesture in
                    interaction.accountContextMenu(peerAccountContext.account.id, node, gesture)
                }))
            }
            if settings.accountsAndPeers.count + 1 < maximumNumberOfAccounts {
                items[.accounts]!.append(PeerInfoScreenActionItem(id: 100, text: presentationData.strings.Settings_AddAccount, icon: PresentationResourcesItemList.plusIconImage(presentationData.theme), action: {
                    interaction.openSettings(.addAccount)
                }))
            }
        }
        
        if !settings.proxySettings.servers.isEmpty {
            let proxyType: String
            if settings.proxySettings.enabled, let activeServer = settings.proxySettings.activeServer {
                switch activeServer.connection {
                    case .mtp:
                        proxyType = presentationData.strings.SocksProxySetup_ProxyTelegram
                    case .socks5:
                        proxyType = presentationData.strings.SocksProxySetup_ProxySocks5
                }
            } else {
                proxyType = presentationData.strings.Settings_ProxyDisabled
            }
            items[.proxy]!.append(PeerInfoScreenDisclosureItem(id: 0, label: .text(proxyType), text: presentationData.strings.Settings_Proxy, icon: PresentationResourcesSettings.proxy, action: {
                interaction.openSettings(.proxy)
            }))
        }
    }
    
    items[.shortcuts]!.append(PeerInfoScreenDisclosureItem(id: 0, text: presentationData.strings.Settings_SavedMessages, icon: PresentationResourcesSettings.savedMessages, action: {
        interaction.openSettings(.savedMessages)
    }))
    items[.shortcuts]!.append(PeerInfoScreenDisclosureItem(id: 1, text: presentationData.strings.CallSettings_RecentCalls, icon: PresentationResourcesSettings.recentCalls, action: {
        interaction.openSettings(.recentCalls)
    }))
    
    let devicesLabel: String
    if let settings = data.globalSettings, let otherSessionsCount = settings.otherSessionsCount {
        if settings.enableQRLogin {
            devicesLabel = otherSessionsCount == 0 ? presentationData.strings.Settings_AddDevice : "\(otherSessionsCount + 1)"
        } else {
            devicesLabel = otherSessionsCount == 0 ? "" : "\(otherSessionsCount + 1)"
        }
    } else {
        devicesLabel = ""
    }
    
    items[.shortcuts]!.append(PeerInfoScreenDisclosureItem(id: 2, label: .text(devicesLabel), text: presentationData.strings.Settings_Devices, icon: PresentationResourcesSettings.devices, action: {
        interaction.openSettings(.devices)
    }))
    items[.shortcuts]!.append(PeerInfoScreenDisclosureItem(id: 3, text: presentationData.strings.Settings_ChatFolders, icon: PresentationResourcesSettings.chatFolders, action: {
        interaction.openSettings(.chatFolders)
    }))
    
    let notificationsWarning: Bool
    if let settings = data.globalSettings {
        notificationsWarning = shouldDisplayNotificationsPermissionWarning(status: settings.notificationAuthorizationStatus, suppressed:  settings.notificationWarningSuppressed)
    } else {
        notificationsWarning = false
    }
    items[.advanced]!.append(PeerInfoScreenDisclosureItem(id: 0, label: notificationsWarning ? .badge("!", presentationData.theme.list.itemDestructiveColor) : .none, text: presentationData.strings.Settings_NotificationsAndSounds, icon: PresentationResourcesSettings.notifications, action: {
        interaction.openSettings(.notificationsAndSounds)
    }))
    items[.advanced]!.append(PeerInfoScreenDisclosureItem(id: 1, text: presentationData.strings.Settings_PrivacySettings, icon: PresentationResourcesSettings.security, action: {
        interaction.openSettings(.privacyAndSecurity)
    }))
    items[.advanced]!.append(PeerInfoScreenDisclosureItem(id: 2, text: presentationData.strings.Settings_ChatSettings, icon: PresentationResourcesSettings.dataAndStorage, action: {
        interaction.openSettings(.dataAndStorage)
    }))
    items[.advanced]!.append(PeerInfoScreenDisclosureItem(id: 3, text: presentationData.strings.Settings_Appearance, icon: PresentationResourcesSettings.appearance, action: {
        interaction.openSettings(.appearance)
    }))
    
    let languageName = presentationData.strings.primaryComponent.localizedName
    items[.advanced]!.append(PeerInfoScreenDisclosureItem(id: 4, label: .text(languageName.isEmpty ? presentationData.strings.Localization_LanguageName : languageName), text: presentationData.strings.Settings_AppLanguage, icon: PresentationResourcesSettings.language, action: {
        interaction.openSettings(.language)
    }))
    
    let stickersLabel: String
    if let settings = data.globalSettings {
        stickersLabel = settings.unreadTrendingStickerPacks > 0 ? "\(settings.unreadTrendingStickerPacks)" : ""
    } else {
        stickersLabel = ""
    }
    items[.advanced]!.append(PeerInfoScreenDisclosureItem(id: 5, label: .badge(stickersLabel, presentationData.theme.list.itemAccentColor), text: presentationData.strings.ChatSettings_Stickers, icon: PresentationResourcesSettings.stickers, action: {
        interaction.openSettings(.stickers)
    }))
    
    if let settings = data.globalSettings {
        if settings.hasPassport {
            items[.extra]!.append(PeerInfoScreenDisclosureItem(id: 0, text: presentationData.strings.Settings_Passport, icon: PresentationResourcesSettings.passport, action: {
                interaction.openSettings(.passport)
            }))
        }
        if settings.hasWatchApp {
            items[.extra]!.append(PeerInfoScreenDisclosureItem(id: 1, text: presentationData.strings.Settings_AppleWatch, icon: PresentationResourcesSettings.watch, action: {
                interaction.openSettings(.watch)
            }))
        }
    }
    
    items[.support]!.append(PeerInfoScreenDisclosureItem(id: 0, text: presentationData.strings.Settings_Support, icon: PresentationResourcesSettings.support, action: {
        interaction.openSettings(.support)
    }))
    items[.support]!.append(PeerInfoScreenDisclosureItem(id: 1, text: presentationData.strings.Settings_FAQ, icon: PresentationResourcesSettings.faq, action: {
        interaction.openSettings(.faq)
    }))
    items[.support]!.append(PeerInfoScreenDisclosureItem(id: 2, text: presentationData.strings.Settings_Tips, icon: PresentationResourcesSettings.tips, action: {
        interaction.openSettings(.tips)
    }))
    
    var result: [(AnyHashable, [PeerInfoScreenItem])] = []
    for section in SettingsSection.allCases {
        if let sectionItems = items[section], !sectionItems.isEmpty {
            result.append((section, sectionItems))
        }
    }
    return result
}

private func settingsEditingItems(data: PeerInfoScreenData?, state: PeerInfoState, context: AccountContext, presentationData: PresentationData, interaction: PeerInfoInteraction) -> [(AnyHashable, [PeerInfoScreenItem])] {
    guard let data = data else {
        return []
    }
    
    enum Section: Int, CaseIterable {
        case help
        case bio
        case info
        case account
        case logout
    }
    
    var items: [Section: [PeerInfoScreenItem]] = [:]
    for section in Section.allCases {
        items[section] = []
    }
    
    let ItemNameHelp = 0
    let ItemBio = 1
    let ItemBioHelp = 2
    let ItemPhoneNumber = 3
    let ItemUsername = 4
    let ItemAddAccount = 5
    let ItemAddAccountHelp = 6
    let ItemLogout = 7
    
    items[.help]!.append(PeerInfoScreenCommentItem(id: ItemNameHelp, text: presentationData.strings.EditProfile_NameAndPhotoOrVideoHelp))
    
    if let cachedData = data.cachedData as? CachedUserData {
        items[.bio]!.append(PeerInfoScreenMultilineInputItem(id: ItemBio, text: state.updatingBio ?? (cachedData.about ?? ""), placeholder: presentationData.strings.UserInfo_About_Placeholder, textUpdated: { updatedText in
            interaction.updateBio(updatedText)
        }, maxLength: 70))
        items[.bio]!.append(PeerInfoScreenCommentItem(id: ItemBioHelp, text: presentationData.strings.Settings_About_Help))
    }
    
    if let user = data.peer as? TelegramUser {
        items[.info]!.append(PeerInfoScreenDisclosureItem(id: ItemPhoneNumber, label: .text(user.phone.flatMap({ formatPhoneNumber($0) }) ?? ""), text: presentationData.strings.Settings_PhoneNumber, action: {
            interaction.openSettings(.phoneNumber)
        }))
    }
    var username = ""
    if let addressName = data.peer?.addressName, !addressName.isEmpty {
        username = "@\(addressName)"
    }
    items[.info]!.append(PeerInfoScreenDisclosureItem(id: ItemUsername, label: .text(username), text: presentationData.strings.Settings_Username, action: {
          interaction.openSettings(.username)
    }))
    
    if let settings = data.globalSettings, settings.accountsAndPeers.count + 1 < maximumNumberOfAccounts {
        items[.account]!.append(PeerInfoScreenActionItem(id: ItemAddAccount, text: presentationData.strings.Settings_AddAnotherAccount, alignment: .center, action: {
            interaction.openSettings(.addAccount)
        }))
        items[.account]!.append(PeerInfoScreenCommentItem(id: ItemAddAccountHelp, text: presentationData.strings.Settings_AddAnotherAccount_Help))
    }
    
    items[.logout]!.append(PeerInfoScreenActionItem(id: ItemLogout, text: presentationData.strings.Settings_Logout, color: .destructive, alignment: .center, action: {
        interaction.openSettings(.logout)
    }))
    
    var result: [(AnyHashable, [PeerInfoScreenItem])] = []
    for section in Section.allCases {
        if let sectionItems = items[section], !sectionItems.isEmpty {
            result.append((section, sectionItems))
        }
    }
    return result
}

private func infoItems(data: PeerInfoScreenData?, context: AccountContext, presentationData: PresentationData, interaction: PeerInfoInteraction, nearbyPeerDistance: Int32?, callMessages: [Message]) -> [(AnyHashable, [PeerInfoScreenItem])] {
    guard let data = data else {
        return []
    }
    
    enum Section: Int, CaseIterable {
        case groupLocation
        case calls
        case peerInfo
        case peerMembers
    }
    
    var items: [Section: [PeerInfoScreenItem]] = [:]
    for section in Section.allCases {
        items[section] = []
    }
    
    let bioContextAction: (ASDisplayNode) -> Void = { sourceNode in
        interaction.openPeerInfoContextMenu(.bio, sourceNode)
    }
    let bioLinkAction: (TextLinkItemActionType, TextLinkItem) -> Void = { action, item in
        interaction.performBioLinkAction(action, item)
    }
    
    if let user = data.peer as? TelegramUser {
        if !callMessages.isEmpty {
            items[.calls]!.append(PeerInfoScreenCallListItem(id: 20, messages: callMessages))
        }
        
        if let phone = user.phone {
            let formattedPhone = formatPhoneNumber(phone)
            items[.peerInfo]!.append(PeerInfoScreenLabeledValueItem(id: 2, label: presentationData.strings.ContactInfo_PhoneLabelMobile, text: formattedPhone, textColor: .accent, action: {
                interaction.openPhone(phone)
            }, longTapAction: { sourceNode in
                interaction.openPeerInfoContextMenu(.phone(formattedPhone), sourceNode)
            }, requestLayout: {
                interaction.requestLayout()
            }))
        }
        if let username = user.username {
            items[.peerInfo]!.append(PeerInfoScreenLabeledValueItem(id: 1, label: presentationData.strings.Profile_Username, text: "@\(username)", textColor: .accent, action: {
                interaction.openUsername(username)
            }, longTapAction: { sourceNode in
                interaction.openPeerInfoContextMenu(.link, sourceNode)
            }, requestLayout: {
                interaction.requestLayout()
            }))
        }
        if let cachedData = data.cachedData as? CachedUserData {
            if user.isFake {
                items[.peerInfo]!.append(PeerInfoScreenLabeledValueItem(id: 0, label: user.botInfo == nil ? presentationData.strings.Profile_About : presentationData.strings.Profile_BotInfo, text: user.botInfo != nil ? presentationData.strings.UserInfo_FakeBotWarning : presentationData.strings.UserInfo_FakeUserWarning, textColor: .primary, textBehavior: .multiLine(maxLines: 100, enabledEntities: user.botInfo != nil ? enabledPrivateBioEntities : []), action: nil, requestLayout: {
                    interaction.requestLayout()
                }))
            } else if user.isScam {
                items[.peerInfo]!.append(PeerInfoScreenLabeledValueItem(id: 0, label: user.botInfo == nil ? presentationData.strings.Profile_About : presentationData.strings.Profile_BotInfo, text: user.botInfo != nil ? presentationData.strings.UserInfo_ScamBotWarning : presentationData.strings.UserInfo_ScamUserWarning, textColor: .primary, textBehavior: .multiLine(maxLines: 100, enabledEntities: user.botInfo != nil ? enabledPrivateBioEntities : []), action: nil, requestLayout: {
                    interaction.requestLayout()
                }))
            } else if let about = cachedData.about, !about.isEmpty {
                items[.peerInfo]!.append(PeerInfoScreenLabeledValueItem(id: 0, label: user.botInfo == nil ? presentationData.strings.Profile_About : presentationData.strings.Profile_BotInfo, text: about, textColor: .primary, textBehavior: .multiLine(maxLines: 100, enabledEntities: enabledPrivateBioEntities), action: nil, longTapAction: bioContextAction, linkItemAction: bioLinkAction, requestLayout: {
                    interaction.requestLayout()
                }))
            }
        }
        if let _ = nearbyPeerDistance {
            items[.peerInfo]!.append(PeerInfoScreenActionItem(id: 3, text: presentationData.strings.UserInfo_SendMessage, action: {
                interaction.openChat()
            }))
            
            items[.peerInfo]!.append(PeerInfoScreenActionItem(id: 4, text: presentationData.strings.ReportPeer_Report, color: .destructive, action: {
                interaction.openReport(true)
            }))
        } else {
            if !data.isContact {
                if user.botInfo == nil {
                    items[.peerInfo]!.append(PeerInfoScreenActionItem(id: 3, text: presentationData.strings.PeerInfo_AddToContacts, action: {
                        interaction.openAddContact()
                    }))
                }
            }
        
            if let cachedData = data.cachedData as? CachedUserData {
                if cachedData.isBlocked {
                    items[.peerInfo]!.append(PeerInfoScreenActionItem(id: 4, text: user.botInfo != nil ? presentationData.strings.Bot_Unblock : presentationData.strings.Conversation_Unblock, action: {
                        interaction.updateBlocked(false)
                    }))
                } else {
                    if user.flags.contains(.isSupport) || data.isContact {
                    } else {
                        items[.peerInfo]!.append(PeerInfoScreenActionItem(id: 4, text: user.botInfo != nil ? presentationData.strings.Bot_Stop : presentationData.strings.Conversation_BlockUser, color: .destructive, action: {
                            interaction.updateBlocked(true)
                        }))
                    }
                }
            }
        }
        
        if let encryptionKeyFingerprint = data.encryptionKeyFingerprint {
            items[.peerInfo]!.append(PeerInfoScreenDisclosureEncryptionKeyItem(id: 6, text: presentationData.strings.Profile_EncryptionKey, fingerprint: encryptionKeyFingerprint, action: {
                interaction.openEncryptionKey()
            }))
        }
        
        if user.botInfo != nil, !user.isVerified {
            items[.peerInfo]!.append(PeerInfoScreenActionItem(id: 5, text: presentationData.strings.ReportPeer_Report, action: {
                interaction.openReport(false)
            }))
        }
    } else if let channel = data.peer as? TelegramChannel {
        let ItemUsername = 1
        let ItemAbout = 2
        let ItemAdmins = 3
        let ItemMembers = 4
        let ItemBanned = 5
        let ItemLocationHeader = 7
        let ItemLocation = 8
        
        if let location = (data.cachedData as? CachedChannelData)?.peerGeoLocation {
            items[.groupLocation]!.append(PeerInfoScreenHeaderItem(id: ItemLocationHeader, text: presentationData.strings.GroupInfo_Location.uppercased()))
            
            let imageSignal = chatMapSnapshotImage(account: context.account, resource: MapSnapshotMediaResource(latitude: location.latitude, longitude: location.longitude, width: 90, height: 90))
            items[.groupLocation]!.append(PeerInfoScreenAddressItem(
                id: ItemLocation,
                label: "",
                text: location.address.replacingOccurrences(of: ", ", with: "\n"),
                imageSignal: imageSignal,
                action: {
                    interaction.openLocation()
                }
            ))
        }
        
        if let username = channel.username {
            items[.peerInfo]!.append(PeerInfoScreenLabeledValueItem(id: ItemUsername, label: presentationData.strings.Channel_LinkItem, text: "https://t.me/\(username)", textColor: .accent, action: {
                interaction.openUsername(username)
            }, longTapAction: { sourceNode in
                interaction.openPeerInfoContextMenu(.link, sourceNode)
            }, requestLayout: {
                interaction.requestLayout()
            }))
        }
        if let cachedData = data.cachedData as? CachedChannelData {
            let aboutText: String?
            if channel.isFake {
                if case .broadcast = channel.info {
                    aboutText = presentationData.strings.ChannelInfo_FakeChannelWarning
                } else {
                    aboutText = presentationData.strings.GroupInfo_FakeGroupWarning
                }
            } else if channel.isScam {
                if case .broadcast = channel.info {
                    aboutText = presentationData.strings.ChannelInfo_ScamChannelWarning
                } else {
                    aboutText = presentationData.strings.GroupInfo_ScamGroupWarning
                }
            } else if let about = cachedData.about, !about.isEmpty {
                aboutText = about
            } else {
                aboutText = nil
            }
            
            if let aboutText = aboutText {
                items[.peerInfo]!.append(PeerInfoScreenLabeledValueItem(id: ItemAbout, label: presentationData.strings.Channel_AboutItem, text: aboutText, textColor: .primary, textBehavior: .multiLine(maxLines: 100, enabledEntities: enabledPublicBioEntities), action: nil, longTapAction: bioContextAction, linkItemAction: bioLinkAction, requestLayout: {
                    interaction.requestLayout()
                }))
            }
            
            if case .broadcast = channel.info {
                var canEditMembers = false
                if channel.hasPermission(.banMembers) {
                    canEditMembers = true
                }
                if canEditMembers {
                    if channel.adminRights != nil || channel.flags.contains(.isCreator) {
                        let adminCount = cachedData.participantsSummary.adminCount ?? 0
                        let memberCount = cachedData.participantsSummary.memberCount ?? 0
                        let bannedCount = cachedData.participantsSummary.kickedCount ?? 0
                        
                        items[.peerInfo]!.append(PeerInfoScreenDisclosureItem(id: ItemAdmins, label: .text("\(adminCount == 0 ? "" : "\(presentationStringsFormattedNumber(adminCount, presentationData.dateTimeFormat.groupingSeparator))")"), text: presentationData.strings.GroupInfo_Administrators, icon: UIImage(bundleImageName: "Chat/Info/GroupAdminsIcon"), action: {
                            interaction.openParticipantsSection(.admins)
                        }))
                        items[.peerInfo]!.append(PeerInfoScreenDisclosureItem(id: ItemMembers, label: .text("\(memberCount == 0 ? "" : "\(presentationStringsFormattedNumber(memberCount, presentationData.dateTimeFormat.groupingSeparator))")"), text: presentationData.strings.Channel_Info_Subscribers, icon: UIImage(bundleImageName: "Chat/Info/GroupMembersIcon"), action: {
                            interaction.openParticipantsSection(.members)
                        }))
                        items[.peerInfo]!.append(PeerInfoScreenDisclosureItem(id: ItemBanned, label: .text("\(bannedCount == 0 ? "" : "\(presentationStringsFormattedNumber(bannedCount, presentationData.dateTimeFormat.groupingSeparator))")"), text: presentationData.strings.GroupInfo_Permissions_Removed, icon: UIImage(bundleImageName: "Chat/Info/GroupRemovedIcon"), action: {
                            interaction.openParticipantsSection(.banned)
                        }))
                    }
                }
            }
        }
    } else if let group = data.peer as? TelegramGroup {
        if let cachedData = data.cachedData as? CachedGroupData {
            let aboutText: String?
            if group.isFake {
                aboutText = presentationData.strings.GroupInfo_FakeGroupWarning
            } else if group.isScam {
                aboutText = presentationData.strings.GroupInfo_ScamGroupWarning
            } else if let about = cachedData.about, !about.isEmpty {
                aboutText = about
            } else {
                aboutText = nil
            }
            
            if let aboutText = aboutText {
                items[.peerInfo]!.append(PeerInfoScreenLabeledValueItem(id: 0, label: presentationData.strings.PeerInfo_GroupAboutItem, text: aboutText, textColor: .primary, textBehavior: .multiLine(maxLines: 100, enabledEntities: enabledPublicBioEntities), action: nil, longTapAction: bioContextAction, linkItemAction: bioLinkAction, requestLayout: {
                    interaction.requestLayout()
                }))
            }
        }
    }
    
    if let peer = data.peer, let members = data.members, case let .shortList(_, memberList) = members {
        for member in memberList {
            let isAccountPeer = member.id == context.account.peerId
            items[.peerMembers]!.append(PeerInfoScreenMemberItem(id: member.id, context: context, enclosingPeer: peer, member: member, action: isAccountPeer ? nil : { action in
                switch action {
                case .open:
                    interaction.openPeerInfo(member.peer, true)
                case .promote:
                    interaction.performMemberAction(member, .promote)
                case .restrict:
                    interaction.performMemberAction(member, .restrict)
                case .remove:
                    interaction.performMemberAction(member, .remove)
                }
            }))
        }
    }
    
    var result: [(AnyHashable, [PeerInfoScreenItem])] = []
    for section in Section.allCases {
        if let sectionItems = items[section], !sectionItems.isEmpty {
            result.append((section, sectionItems))
        }
    }
    return result
}

private func editingItems(data: PeerInfoScreenData?, context: AccountContext, presentationData: PresentationData, interaction: PeerInfoInteraction) -> [(AnyHashable, [PeerInfoScreenItem])] {
    enum Section: Int, CaseIterable {
        case notifications
        case groupLocation
        case peerPublicSettings
        case peerSettings
        case peerActions
    }
    
    var items: [Section: [PeerInfoScreenItem]] = [:]
    for section in Section.allCases {
        items[section] = []
    }
    
    if let data = data {
        if let _ = data.peer as? TelegramUser {
            let ItemDelete = 0
            if data.isContact {
                items[.peerSettings]!.append(PeerInfoScreenActionItem(id: ItemDelete, text: presentationData.strings.UserInfo_DeleteContact, color: .destructive, action: {
                    interaction.requestDeleteContact()
                }))
            }
        } else if let channel = data.peer as? TelegramChannel {
            switch channel.info {
            case .broadcast:
                let ItemUsername = 1
                let ItemInviteLinks = 2
                let ItemDiscussionGroup = 3
                let ItemSignMessages = 4
                let ItemSignMessagesHelp = 5
                
                if channel.flags.contains(.isCreator) {
                    let linkText: String
                    if let _ = channel.username {
                        linkText = presentationData.strings.Channel_Setup_TypePublic
                    } else {
                        linkText = presentationData.strings.Channel_Setup_TypePrivate
                    }
                    items[.peerSettings]!.append(PeerInfoScreenDisclosureItem(id: ItemUsername, label: .text(linkText), text: presentationData.strings.Channel_TypeSetup_Title, icon: UIImage(bundleImageName: "Chat/Info/GroupChannelIcon"), action: {
                        interaction.editingOpenPublicLinkSetup()
                    }))
                }
                 
                if (channel.flags.contains(.isCreator) && (channel.username?.isEmpty ?? true)) || (!channel.flags.contains(.isCreator) && channel.adminRights?.rights.contains(.canInviteUsers) == true) {
                    let invitesText: String
                    if let count = data.invitations?.count, count > 0 {
                        invitesText = "\(count)"
                    } else {
                        invitesText = ""
                    }
                    items[.peerSettings]!.append(PeerInfoScreenDisclosureItem(id: ItemInviteLinks, label: .text(invitesText), text: presentationData.strings.GroupInfo_InviteLinks, icon: UIImage(bundleImageName: "Chat/Info/GroupLinksIcon"), action: {
                        interaction.editingOpenInviteLinksSetup()
                    }))
                }
                
                if channel.flags.contains(.isCreator) || (channel.adminRights?.rights.contains(.canChangeInfo) == true) {
                    let discussionGroupTitle: String
                    if let _ = data.cachedData as? CachedChannelData {
                        if let peer = data.linkedDiscussionPeer {
                            if let addressName = peer.addressName, !addressName.isEmpty {
                                discussionGroupTitle = "@\(addressName)"
                            } else {
                                discussionGroupTitle = peer.displayTitle(strings: presentationData.strings, displayOrder: presentationData.nameDisplayOrder)
                            }
                        } else {
                            discussionGroupTitle = presentationData.strings.Channel_DiscussionGroupAdd
                        }
                    } else {
                        discussionGroupTitle = "..."
                    }
                    
                    items[.peerSettings]!.append(PeerInfoScreenDisclosureItem(id: ItemDiscussionGroup, label: .text(discussionGroupTitle), text: presentationData.strings.Channel_DiscussionGroup, icon: UIImage(bundleImageName: "Chat/Info/GroupDiscussionIcon"), action: {
                        interaction.editingOpenDiscussionGroupSetup()
                    }))
                }
                
                if channel.flags.contains(.isCreator) || (channel.adminRights != nil && channel.hasPermission(.sendMessages)) {
                    let messagesShouldHaveSignatures: Bool
                    switch channel.info {
                    case let .broadcast(info):
                        messagesShouldHaveSignatures = info.flags.contains(.messagesShouldHaveSignatures)
                    default:
                        messagesShouldHaveSignatures = false
                    }
                    items[.peerSettings]!.append(PeerInfoScreenSwitchItem(id: ItemSignMessages, text: presentationData.strings.Channel_SignMessages, value: messagesShouldHaveSignatures, icon: UIImage(bundleImageName: "Chat/Info/GroupSignIcon"), toggled: { value in
                        interaction.editingToggleMessageSignatures(value)
                    }))
                    items[.peerSettings]!.append(PeerInfoScreenCommentItem(id: ItemSignMessagesHelp, text: presentationData.strings.Channel_SignMessages_Help))
                }
            case .group:
                let ItemUsername = 101
                let ItemInviteLinks = 102
                let ItemLinkedChannel = 103
                let ItemPreHistory = 104
                let ItemStickerPack = 105
                let ItemMembers = 106
                let ItemPermissions = 107
                let ItemAdmins = 108
                let ItemRemovedUsers = 109
                let ItemLocationHeader = 110
                let ItemLocation = 111
                let ItemLocationSetup = 112
                let ItemDeleteGroup = 114
                
                let isCreator = channel.flags.contains(.isCreator)
                let isPublic = channel.username != nil
                
                if let cachedData = data.cachedData as? CachedChannelData {
                    if isCreator, let location = cachedData.peerGeoLocation {
                        items[.groupLocation]!.append(PeerInfoScreenHeaderItem(id: ItemLocationHeader, text: presentationData.strings.GroupInfo_Location.uppercased()))
                        
                        let imageSignal = chatMapSnapshotImage(account: context.account, resource: MapSnapshotMediaResource(latitude: location.latitude, longitude: location.longitude, width: 90, height: 90))
                        items[.groupLocation]!.append(PeerInfoScreenAddressItem(
                            id: ItemLocation,
                            label: "",
                            text: location.address.replacingOccurrences(of: ", ", with: "\n"),
                            imageSignal: imageSignal,
                            action: {
                                interaction.openLocation()
                            }
                        ))
                        if cachedData.flags.contains(.canChangePeerGeoLocation) {
                            items[.groupLocation]!.append(PeerInfoScreenActionItem(id: ItemLocationSetup, text: presentationData.strings.Group_Location_ChangeLocation, action: {
                                interaction.editingOpenSetupLocation()
                            }))
                        }
                    }
                    
                    if isCreator || (channel.adminRights != nil && channel.hasPermission(.pinMessages)) {
                        if cachedData.peerGeoLocation != nil {
                            if isCreator {
                                let linkText: String
                                if let username = channel.username {
                                    linkText = "@\(username)"
                                } else {
                                    linkText = presentationData.strings.GroupInfo_PublicLinkAdd
                                }
                                items[.peerSettings]!.append(PeerInfoScreenDisclosureItem(id: ItemUsername, label: .text(linkText), text: presentationData.strings.GroupInfo_PublicLink, icon: UIImage(bundleImageName: "Chat/Info/GroupLinksIcon"), action: {
                                    interaction.editingOpenPublicLinkSetup()
                                }))
                            }
                        } else {
                            if cachedData.flags.contains(.canChangeUsername) {
                                items[.peerPublicSettings]!.append(PeerInfoScreenDisclosureItem(id: ItemUsername, label: .text(isPublic ? presentationData.strings.Group_Setup_TypePublic : presentationData.strings.Group_Setup_TypePrivate), text: presentationData.strings.GroupInfo_GroupType, icon: UIImage(bundleImageName: "Chat/Info/GroupTypeIcon"), action: {
                                    interaction.editingOpenPublicLinkSetup()
                                }))
                            }
                        }
                    }
                    
                    if (isCreator && (channel.username?.isEmpty ?? true) && cachedData.peerGeoLocation == nil) || (!isCreator && channel.adminRights?.rights.contains(.canInviteUsers) == true) {
                        let invitesText: String
                        if let count = data.invitations?.count, count > 0 {
                            invitesText = "\(count)"
                        } else {
                            invitesText = ""
                        }
                        
                        items[.peerPublicSettings]!.append(PeerInfoScreenDisclosureItem(id: ItemInviteLinks, label: .text(invitesText), text: presentationData.strings.GroupInfo_InviteLinks, icon: UIImage(bundleImageName: "Chat/Info/GroupLinksIcon"), action: {
                            interaction.editingOpenInviteLinksSetup()
                        }))
                    }
                            
                    if (isCreator || (channel.adminRights != nil && channel.hasPermission(.pinMessages))) && cachedData.peerGeoLocation == nil {
                        if let linkedDiscussionPeer = data.linkedDiscussionPeer {
                            let peerTitle: String
                            if let addressName = linkedDiscussionPeer.addressName, !addressName.isEmpty {
                                peerTitle = "@\(addressName)"
                            } else {
                                peerTitle = linkedDiscussionPeer.displayTitle(strings: presentationData.strings, displayOrder: presentationData.nameDisplayOrder)
                            }
                            items[.peerPublicSettings]!.append(PeerInfoScreenDisclosureItem(id: ItemLinkedChannel, label: .text(peerTitle), text: presentationData.strings.Group_LinkedChannel, icon: UIImage(bundleImageName: "Chat/Info/GroupLinkedChannelIcon"), action: {
                                interaction.editingOpenDiscussionGroupSetup()
                            }))
                        }
                        
                        if !isPublic, case .known(nil) = cachedData.linkedDiscussionPeerId {
                            items[.peerPublicSettings]!.append(PeerInfoScreenDisclosureItem(id: ItemPreHistory, label: .text(cachedData.flags.contains(.preHistoryEnabled) ? presentationData.strings.GroupInfo_GroupHistoryVisible : presentationData.strings.GroupInfo_GroupHistoryHidden), text: presentationData.strings.GroupInfo_GroupHistoryShort, icon: UIImage(bundleImageName: "Chat/Info/GroupDiscussionIcon"), action: {
                                interaction.editingOpenPreHistorySetup()
                            }))
                        }
                    }
                    
                    if cachedData.flags.contains(.canSetStickerSet) && canEditPeerInfo(context: context, peer: channel) {
                        items[.peerSettings]!.append(PeerInfoScreenDisclosureItem(id: ItemStickerPack, label: .text(cachedData.stickerPack?.title ?? presentationData.strings.GroupInfo_SharedMediaNone), text: presentationData.strings.Stickers_GroupStickers, icon: UIImage(bundleImageName: "Settings/MenuIcons/Stickers"), action: {
                            interaction.editingOpenStickerPackSetup()
                        }))
                    }
                    
                    var canViewAdminsAndBanned = false
                    if let _ = channel.adminRights {
                        canViewAdminsAndBanned = true
                    } else if channel.flags.contains(.isCreator) {
                        canViewAdminsAndBanned = true
                    }
                    
                    if canViewAdminsAndBanned {
                        var activePermissionCount: Int?
                        if let defaultBannedRights = channel.defaultBannedRights {
                            var count = 0
                            for (right, _) in allGroupPermissionList {
                                if !defaultBannedRights.flags.contains(right) {
                                    count += 1
                                }
                            }
                            activePermissionCount = count
                        }
                        
                        items[.peerSettings]!.append(PeerInfoScreenDisclosureItem(id: ItemMembers, label: .text(cachedData.participantsSummary.memberCount.flatMap { "\(presentationStringsFormattedNumber($0, presentationData.dateTimeFormat.groupingSeparator))" } ?? ""), text: presentationData.strings.Group_Info_Members, icon: UIImage(bundleImageName: "Chat/Info/GroupMembersIcon"), action: {
                            interaction.openParticipantsSection(.members)
                        }))
                        if !channel.flags.contains(.isGigagroup) {
                            items[.peerSettings]!.append(PeerInfoScreenDisclosureItem(id: ItemPermissions, label: .text(activePermissionCount.flatMap({ "\($0)/\(allGroupPermissionList.count)" }) ?? ""), text: presentationData.strings.GroupInfo_Permissions, icon: UIImage(bundleImageName: "Settings/MenuIcons/SetPasscode"), action: {
                                interaction.openPermissions()
                            }))
                        }
                        
                        items[.peerSettings]!.append(PeerInfoScreenDisclosureItem(id: ItemAdmins, label: .text(cachedData.participantsSummary.adminCount.flatMap { "\(presentationStringsFormattedNumber($0, presentationData.dateTimeFormat.groupingSeparator))" } ?? ""), text: presentationData.strings.GroupInfo_Administrators, icon: UIImage(bundleImageName: "Chat/Info/GroupAdminsIcon"), action: {
                            interaction.openParticipantsSection(.admins)
                        }))

                        items[.peerSettings]!.append(PeerInfoScreenDisclosureItem(id: ItemRemovedUsers, label: .text(cachedData.participantsSummary.kickedCount.flatMap { $0 > 0 ? "\(presentationStringsFormattedNumber($0, presentationData.dateTimeFormat.groupingSeparator))" : "" } ?? ""), text: presentationData.strings.GroupInfo_Permissions_Removed, icon: UIImage(bundleImageName: "Chat/Info/GroupRemovedIcon"), action: {
                            interaction.openParticipantsSection(.banned)
                        }))
                    }
                    
                    if isCreator {
                        items[.peerActions]!.append(PeerInfoScreenActionItem(id: ItemDeleteGroup, text: presentationData.strings.Group_DeleteGroup, color: .destructive, icon: nil, alignment: .natural, action: {
                            interaction.openDeletePeer()
                        }))
                    }
                }
            }
        } else if let group = data.peer as? TelegramGroup {
            let ItemUsername = 101
            let ItemInviteLinks = 102
            let ItemPreHistory = 103
            let ItemPermissions = 104
            let ItemAdmins = 105
            
            var canViewAdminsAndBanned = false
            
            if case .creator = group.role {
                if let cachedData = data.cachedData as? CachedGroupData {
                    if cachedData.flags.contains(.canChangeUsername) {
                        items[.peerPublicSettings]!.append(PeerInfoScreenDisclosureItem(id: ItemUsername, label: .text(presentationData.strings.Group_Setup_TypePrivate), text: presentationData.strings.GroupInfo_GroupType, icon: UIImage(bundleImageName: "Chat/Info/GroupTypeIcon"), action: {
                            interaction.editingOpenPublicLinkSetup()
                        }))
                    }
                }
                
                if (group.addressName?.isEmpty ?? true) {
                    let invitesText: String
                    if let count = data.invitations?.count, count > 0 {
                        invitesText = "\(count)"
                    } else {
                        invitesText = ""
                    }
                    
                    items[.peerPublicSettings]!.append(PeerInfoScreenDisclosureItem(id: ItemInviteLinks, label: .text(invitesText), text: presentationData.strings.GroupInfo_InviteLinks, icon: UIImage(bundleImageName: "Chat/Info/GroupLinksIcon"), action: {
                        interaction.editingOpenInviteLinksSetup()
                    }))
                }
                                
                items[.peerPublicSettings]!.append(PeerInfoScreenDisclosureItem(id: ItemPreHistory, label: .text(presentationData.strings.GroupInfo_GroupHistoryHidden), text: presentationData.strings.GroupInfo_GroupHistoryShort, icon: UIImage(bundleImageName: "Chat/Info/GroupDiscussionIcon"), action: {
                    interaction.editingOpenPreHistorySetup()
                }))
                
                canViewAdminsAndBanned = true
            } else if case let .admin(rights, _) = group.role {
                if rights.rights.contains(.canInviteUsers) {
                    let invitesText: String
                    if let count = data.invitations?.count, count > 0 {
                        invitesText = "\(count)"
                    } else {
                        invitesText = ""
                    }
                    
                    items[.peerSettings]!.append(PeerInfoScreenDisclosureItem(id: ItemInviteLinks, label: .text(invitesText), text: presentationData.strings.GroupInfo_InviteLinks, icon: UIImage(bundleImageName: "Chat/Info/GroupLinksIcon"), action: {
                        interaction.editingOpenInviteLinksSetup()
                    }))
                }
                
                canViewAdminsAndBanned = true
            }
            
            if canViewAdminsAndBanned {
                var activePermissionCount: Int?
                if let defaultBannedRights = group.defaultBannedRights {
                    var count = 0
                    for (right, _) in allGroupPermissionList {
                        if !defaultBannedRights.flags.contains(right) {
                            count += 1
                        }
                    }
                    activePermissionCount = count
                }
                
                items[.peerSettings]!.append(PeerInfoScreenDisclosureItem(id: ItemPermissions, label: .text(activePermissionCount.flatMap({ "\($0)/\(allGroupPermissionList.count)" }) ?? ""), text: presentationData.strings.GroupInfo_Permissions, icon: UIImage(bundleImageName: "Settings/MenuIcons/SetPasscode"), action: {
                    interaction.openPermissions()
                }))
                
                items[.peerSettings]!.append(PeerInfoScreenDisclosureItem(id: ItemAdmins, text: presentationData.strings.GroupInfo_Administrators, icon: UIImage(bundleImageName: "Chat/Info/GroupAdminsIcon"), action: {
                    interaction.openParticipantsSection(.admins)
                }))
            }
        }
    }
    
    var result: [(AnyHashable, [PeerInfoScreenItem])] = []
    for section in Section.allCases {
        if let sectionItems = items[section], !sectionItems.isEmpty {
            result.append((section, sectionItems))
        }
    }
    return result
}

private final class PeerInfoScreenNode: ViewControllerTracingNode, UIScrollViewDelegate {
    private weak var controller: PeerInfoScreenImpl?
    
    private let context: AccountContext
    let peerId: PeerId
    private let isOpenedFromChat: Bool
    private let videoCallsEnabled: Bool
    private let callMessages: [Message]
    
    let isSettings: Bool
    private let isMediaOnly: Bool
    
    private var presentationData: PresentationData
    
    let scrollNode: ASScrollNode
    
    let headerNode: PeerInfoHeaderNode
    private var regularSections: [AnyHashable: PeerInfoScreenItemSectionContainerNode] = [:]
    private var editingSections: [AnyHashable: PeerInfoScreenItemSectionContainerNode] = [:]
    private let paneContainerNode: PeerInfoPaneContainerNode
    private var ignoreScrolling: Bool = false
    private var hapticFeedback: HapticFeedback?
    
    private var searchDisplayController: SearchDisplayController?
    
    private var _interaction: PeerInfoInteraction?
    private var interaction: PeerInfoInteraction {
        return self._interaction!
    }
    
    private var _chatInterfaceInteraction: ChatControllerInteraction?
    private var chatInterfaceInteraction: ChatControllerInteraction {
        return self._chatInterfaceInteraction!
    }
    private var hiddenMediaDisposable: Disposable?
    private let hiddenAvatarRepresentationDisposable = MetaDisposable()
    
    private var resolvePeerByNameDisposable: MetaDisposable?
    private let navigationActionDisposable = MetaDisposable()
    private let enqueueMediaMessageDisposable = MetaDisposable()
    
    private(set) var validLayout: (ContainerViewLayout, CGFloat)?
    private(set) var data: PeerInfoScreenData?
    private(set) var state = PeerInfoState(
        isEditing: false,
        selectedMessageIds: nil,
        updatingAvatar: nil,
        updatingBio: nil,
        avatarUploadProgress: nil,
        highlightedButton: nil
    )
    private let nearbyPeerDistance: Int32?
    private var dataDisposable: Disposable?
    
    private let activeActionDisposable = MetaDisposable()
    private let resolveUrlDisposable = MetaDisposable()
    private let toggleShouldChannelMessagesSignaturesDisposable = MetaDisposable()
    private let selectAddMemberDisposable = MetaDisposable()
    private let addMemberDisposable = MetaDisposable()
    private let preloadHistoryDisposable = MetaDisposable()
    private var shareStatusDisposable: MetaDisposable?
    
    private let editAvatarDisposable = MetaDisposable()
    private let updateAvatarDisposable = MetaDisposable()
    private let currentAvatarMixin = Atomic<TGMediaAvatarMenuMixin?>(value: nil)
    
    private var groupMembersSearchContext: GroupMembersSearchContext?
    
    private let displayAsPeersPromise = Promise<[FoundPeer]>([])
    
    fileprivate let accountsAndPeers = Promise<[(AccountContext, Peer, Int32)]>()
    fileprivate let activeSessionsContextAndCount = Promise<(ActiveSessionsContext, Int, WebSessionsContext)?>()
    private let notificationExceptions = Promise<NotificationExceptionsList?>()
    private let privacySettings = Promise<AccountPrivacySettings?>()
    private let archivedPacks = Promise<[ArchivedStickerPackItem]?>()
    private let blockedPeers = Promise<BlockedPeersContext?>(nil)
    private let hasTwoStepAuth = Promise<Bool?>(nil)
    private let hasPassport = Promise<Bool>(false)
    private let supportPeerDisposable = MetaDisposable()
    private let tipsPeerDisposable = MetaDisposable()
    private let cachedFaq = Promise<ResolvedUrl?>(nil)
    
    private let _ready = Promise<Bool>()
    var ready: Promise<Bool> {
        return self._ready
    }
    private var didSetReady = false
    
    init(controller: PeerInfoScreenImpl, context: AccountContext, peerId: PeerId, avatarInitiallyExpanded: Bool, isOpenedFromChat: Bool, nearbyPeerDistance: Int32?, callMessages: [Message], isSettings: Bool, ignoreGroupInCommon: PeerId?) {
        self.controller = controller
        self.context = context
        self.peerId = peerId
        self.isOpenedFromChat = isOpenedFromChat
        self.videoCallsEnabled = VideoCallsConfiguration(appConfiguration: context.currentAppConfiguration.with { $0 }).areVideoCallsEnabled
        self.presentationData = controller.presentationData
        self.nearbyPeerDistance = nearbyPeerDistance
        self.callMessages = callMessages
        self.isSettings = isSettings
        self.isMediaOnly = context.account.peerId == peerId && !isSettings
        
        self.scrollNode = ASScrollNode()
        self.scrollNode.view.delaysContentTouches = false
        self.scrollNode.canCancelAllTouchesInViews = true
        
        self.headerNode = PeerInfoHeaderNode(context: context, avatarInitiallyExpanded: avatarInitiallyExpanded, isOpenedFromChat: isOpenedFromChat, isSettings: isSettings)
        self.paneContainerNode = PeerInfoPaneContainerNode(context: context, peerId: peerId)
        
        super.init()
        
        self.paneContainerNode.parentController = controller
        
        self._interaction = PeerInfoInteraction(
            openUsername: { [weak self] value in
                self?.openUsername(value: value)
            },
            openPhone: { [weak self] value in
                self?.openPhone(value: value)
            },
            editingOpenNotificationSettings: { [weak self] in
                self?.editingOpenNotificationSettings()
            },
            editingOpenSoundSettings: { [weak self] in
                self?.editingOpenSoundSettings()
            },
            editingToggleShowMessageText: { [weak self] value in
                self?.editingToggleShowMessageText(value: value)
            },
            requestDeleteContact: { [weak self] in
                self?.requestDeleteContact()
            },
            openChat: { [weak self] in
                self?.openChat()
            },
            openAddContact: { [weak self] in
                self?.openAddContact()
            },
            updateBlocked: { [weak self] block in
                self?.updateBlocked(block: block)
            },
            openReport: { [weak self] user in
                self?.openReport(user: user, contextController: nil, backAction: nil)
            },
            openShareBot: { [weak self] in
                self?.openShareBot()
            },
            openAddBotToGroup: { [weak self] in
                self?.openAddBotToGroup()
            },
            performBotCommand: { [weak self] command in
                self?.performBotCommand(command: command)
            },
            editingOpenPublicLinkSetup: { [weak self] in
                self?.editingOpenPublicLinkSetup()
            },
            editingOpenInviteLinksSetup: { [weak self] in
                self?.editingOpenInviteLinksSetup()
            },
            editingOpenDiscussionGroupSetup: { [weak self] in
                self?.editingOpenDiscussionGroupSetup()
            },
            editingToggleMessageSignatures: { [weak self] value in
                self?.editingToggleMessageSignatures(value: value)
            },
            openParticipantsSection: { [weak self] section in
                self?.openParticipantsSection(section: section)
            },
            editingOpenPreHistorySetup: { [weak self] in
                self?.editingOpenPreHistorySetup()
            },
            editingOpenAutoremoveMesages: { [weak self] in
                self?.editingOpenAutoremoveMesages()
            },
            openPermissions: { [weak self] in
                self?.openPermissions()
            },
            editingOpenStickerPackSetup: { [weak self] in
                self?.editingOpenStickerPackSetup()
            },
            openLocation: { [weak self] in
                self?.openLocation()
            },
            editingOpenSetupLocation: { [weak self] in
                self?.editingOpenSetupLocation()
            },
            openPeerInfo: { [weak self] peer, isMember in
                self?.openPeerInfo(peer: peer, isMember: isMember)
            },
            performMemberAction: { [weak self] member, action in
                self?.performMemberAction(member: member, action: action)
            },
            openPeerInfoContextMenu: { [weak self] subject, sourceNode in
                self?.openPeerInfoContextMenu(subject: subject, sourceNode: sourceNode)
            },
            performBioLinkAction: { [weak self] action, item in
                self?.performBioLinkAction(action: action, item: item)
            },
            requestLayout: { [weak self] in
                self?.requestLayout()
            },
            openEncryptionKey: { [weak self] in
                self?.openEncryptionKey()
            },
            openSettings: { [weak self] section in
                self?.openSettings(section: section)
            },
            switchToAccount: { [weak self] accountId in
                self?.switchToAccount(id: accountId)
            },
            logoutAccount: { [weak self] accountId in
                self?.logoutAccount(id: accountId)
            },
            accountContextMenu: { [weak self] accountId, node, gesture in
                self?.accountContextMenu(id: accountId, node: node, gesture: gesture)
            },
            updateBio: { [weak self] bio in
                self?.updateBio(bio)
            },
            openDeletePeer: { [weak self] in
                self?.openDeletePeer()
            },
            openFaq: { [weak self] anchor in
                self?.openFaq(anchor: anchor)
            }
        )
        
        self._chatInterfaceInteraction = ChatControllerInteraction(openMessage: { [weak self] message, mode in
            guard let strongSelf = self else {
                return false
            }
            return strongSelf.openMessage(id: message.id)
        }, openPeer: { [weak self] id, navigation, _ in
            if let id = id {
                self?.openPeer(peerId: id, navigation: navigation)
            }
        }, openPeerMention: { _ in
        }, openMessageContextMenu: { [weak self] message, _, node, frame, anyRecognizer in
            guard let strongSelf = self, let node = node as? ContextExtractedContentContainingNode else {
                return
            }
            let _ = storedMessageFromSearch(account: strongSelf.context.account, message: message).start()
            
            var linkForCopying: String?
            var currentSupernode: ASDisplayNode? = node
            while true {
                if currentSupernode == nil {
                    break
                } else if let currentSupernode = currentSupernode as? ListMessageSnippetItemNode {
                    linkForCopying = currentSupernode.currentPrimaryUrl
                    break
                } else {
                    currentSupernode = currentSupernode?.supernode
                }
            }
            
            let gesture: ContextGesture? = anyRecognizer as? ContextGesture
            let _ = (chatAvailableMessageActionsImpl(postbox: strongSelf.context.account.postbox, accountPeerId: strongSelf.context.account.peerId, messageIds: [message.id])
            |> deliverOnMainQueue).start(next: { actions in
                guard let strongSelf = self else {
                    return
                }
                
                var items: [ContextMenuItem] = []
                
                items.append(.action(ContextMenuActionItem(text: strongSelf.presentationData.strings.SharedMedia_ViewInChat, icon: { theme in generateTintedImage(image: UIImage(bundleImageName: "Chat/Context Menu/GoToMessage"), color: theme.contextMenu.primaryColor) }, action: { c, _ in
                    c.dismiss(completion: {
                        if let strongSelf = self, let navigationController = strongSelf.controller?.navigationController as? NavigationController {
                            let currentPeerId = strongSelf.peerId
                            strongSelf.context.sharedContext.navigateToChatController(NavigateToChatControllerParams(navigationController: navigationController, context: strongSelf.context, chatLocation: .peer(currentPeerId), subject: .message(id: message.id, highlight: true, timecode: nil), keepStack: .always, useExisting: false, purposefulAction: {
                                var viewControllers = navigationController.viewControllers
                                var indexesToRemove = Set<Int>()
                                var keptCurrentChatController = false
                                var index: Int = viewControllers.count - 1
                                for controller in viewControllers.reversed() {
                                    if let controller = controller as? ChatController, case let .peer(peerId) = controller.chatLocation {
                                        if peerId == currentPeerId && !keptCurrentChatController {
                                            keptCurrentChatController = true
                                        } else {
                                            indexesToRemove.insert(index)
                                        }
                                    } else if controller is PeerInfoScreen {
                                        indexesToRemove.insert(index)
                                    }
                                    index -= 1
                                }
                                for i in indexesToRemove.sorted().reversed() {
                                    viewControllers.remove(at: i)
                                }
                                navigationController.setViewControllers(viewControllers, animated: false)
                            }))
                        }
                    })
                })))
                
                if let linkForCopying = linkForCopying {
                    items.append(.action(ContextMenuActionItem(text: strongSelf.presentationData.strings.Conversation_ContextMenuCopyLink, icon: { theme in generateTintedImage(image: UIImage(bundleImageName: "Chat/Context Menu/Copy"), color: theme.contextMenu.primaryColor) }, action: { c, _ in
                        c.dismiss(completion: {})
                        UIPasteboard.general.string = linkForCopying
                        
                        let presentationData = context.sharedContext.currentPresentationData.with { $0 }
                        self?.controller?.present(UndoOverlayController(presentationData: presentationData, content: .linkCopied(text: presentationData.strings.Conversation_LinkCopied), elevatedLayout: false, animateInAsReplacement: false, action: { _ in return false }), in: .window(.root))
                    })))
                }
                
                if message.id.peerId.namespace != Namespaces.Peer.SecretChat {
                    items.append(.action(ContextMenuActionItem(text: strongSelf.presentationData.strings.Conversation_ContextMenuForward, icon: { theme in generateTintedImage(image: UIImage(bundleImageName: "Chat/Context Menu/Forward"), color: theme.contextMenu.primaryColor) }, action: { c, _ in
                        c.dismiss(completion: {
                            if let strongSelf = self {
                                strongSelf.forwardMessages(messageIds: Set([message.id]))
                            }
                        })
                    })))
                }
                if actions.options.contains(.deleteLocally) || actions.options.contains(.deleteGlobally) {
                    let context = strongSelf.context
                    let presentationData = strongSelf.presentationData
                    let peerId = strongSelf.peerId
                    items.append(.action(ContextMenuActionItem(text: strongSelf.presentationData.strings.Conversation_ContextMenuDelete, textColor: .destructive, icon: { theme in generateTintedImage(image: UIImage(bundleImageName: "Chat/Context Menu/Delete"), color: theme.contextMenu.destructiveColor) }, action: { c, _ in
                        c.setItems(context.account.postbox.transaction { transaction -> [ContextMenuItem] in
                            var items: [ContextMenuItem] = []
                            let messageIds = [message.id]
                            
                            if let peer = transaction.getPeer(message.id.peerId) {
                                var personalPeerName: String?
                                var isChannel = false
                                if let user = peer as? TelegramUser {
                                    personalPeerName = user.compactDisplayTitle
                                } else if let channel = peer as? TelegramChannel, case .broadcast = channel.info {
                                    isChannel = true
                                }
                                
                                if actions.options.contains(.deleteGlobally) {
                                    let globalTitle: String
                                    if isChannel {
                                        globalTitle = presentationData.strings.Conversation_DeleteMessagesForMe
                                    } else if let personalPeerName = personalPeerName {
                                        globalTitle = presentationData.strings.Conversation_DeleteMessagesFor(personalPeerName).string
                                    } else {
                                        globalTitle = presentationData.strings.Conversation_DeleteMessagesForEveryone
                                    }
                                    items.append(.action(ContextMenuActionItem(text: globalTitle, textColor: .destructive, icon: { _ in nil }, action: { c, f in
                                        c.dismiss(completion: {
                                            if let strongSelf = self {
                                                strongSelf.headerNode.navigationButtonContainer.performAction?(.selectionDone)
                                                let _ = strongSelf.context.engine.messages.deleteMessagesInteractively(messageIds: Array(messageIds), type: .forEveryone).start()
                                            }
                                        })
                                    })))
                                }
                                
                                if actions.options.contains(.deleteLocally) {
                                    var localOptionText = presentationData.strings.Conversation_DeleteMessagesForMe
                                    if context.account.peerId == peerId {
                                        if messageIds.count == 1 {
                                            localOptionText = presentationData.strings.Conversation_Moderate_Delete
                                        } else {
                                            localOptionText = presentationData.strings.Conversation_DeleteManyMessages
                                        }
                                    }
                                    items.append(.action(ContextMenuActionItem(text: localOptionText, textColor: .destructive, icon: { _ in nil }, action: { c, f in
                                        c.dismiss(completion: {
                                            if let strongSelf = self {
                                                strongSelf.headerNode.navigationButtonContainer.performAction?(.selectionDone)
                                                let _ = strongSelf.context.engine.messages.deleteMessagesInteractively(messageIds: Array(messageIds), type: .forLocalPeer).start()
                                            }
                                        })
                                    })))
                                }
                            }
                            
                            return items
                        })
                    })))
                }
                if strongSelf.searchDisplayController == nil {
                    items.append(.separator)
                    
                    items.append(.action(ContextMenuActionItem(text: strongSelf.presentationData.strings.Conversation_ContextMenuSelect, icon: { theme in generateTintedImage(image: UIImage(bundleImageName: "Chat/Context Menu/Select"), color: theme.contextMenu.primaryColor) }, action: { c, _ in
                        c.dismiss(completion: {
                            if let strongSelf = self {
                                strongSelf.chatInterfaceInteraction.toggleMessagesSelection([message.id], true)
                                strongSelf.expandTabs()
                            }
                        })
                    })))
                }
                
                let controller = ContextController(account: strongSelf.context.account, presentationData: strongSelf.presentationData, source: .extracted(MessageContextExtractedContentSource(sourceNode: node)), items: .single(items), reactionItems: [], recognizer: nil, gesture: gesture)
                strongSelf.controller?.window?.presentInGlobalOverlay(controller)
            })
        }, activateMessagePinch: { _ in
        }, openMessageContextActions: { [weak self] message, node, rect, gesture in
            guard let strongSelf = self else {
                gesture?.cancel()
                return
            }
            
            let _ = (chatMediaListPreviewControllerData(context: strongSelf.context, chatLocation: .peer(message.id.peerId), chatLocationContextHolder: Atomic<ChatLocationContextHolder?>(value: nil), message: message, standalone: false, reverseMessageGalleryOrder: false, navigationController: strongSelf.controller?.navigationController as? NavigationController)
            |> deliverOnMainQueue).start(next: { previewData in
                guard let strongSelf = self else {
                    gesture?.cancel()
                    return
                }
                if let previewData = previewData {
                    let context = strongSelf.context
                    let strings = strongSelf.presentationData.strings
                    let items = chatAvailableMessageActionsImpl(postbox: strongSelf.context.account.postbox, accountPeerId: strongSelf.context.account.peerId, messageIds: [message.id])
                    |> map { actions -> [ContextMenuItem] in
                        var items: [ContextMenuItem] = []
                        
                        items.append(.action(ContextMenuActionItem(text: strings.SharedMedia_ViewInChat, icon: { theme in generateTintedImage(image: UIImage(bundleImageName: "Chat/Context Menu/GoToMessage"), color: theme.contextMenu.primaryColor) }, action: { c, f in
                            c.dismiss(completion: {
                                if let strongSelf = self, let navigationController = strongSelf.controller?.navigationController as? NavigationController {
                                    let currentPeerId = strongSelf.peerId
                                    strongSelf.context.sharedContext.navigateToChatController(NavigateToChatControllerParams(navigationController: navigationController, context: strongSelf.context, chatLocation: .peer(currentPeerId), subject: .message(id: message.id, highlight: true, timecode: nil), keepStack: .always, useExisting: false, purposefulAction: {
                                        var viewControllers = navigationController.viewControllers
                                        var indexesToRemove = Set<Int>()
                                        var keptCurrentChatController = false
                                        var index: Int = viewControllers.count - 1
                                        for controller in viewControllers.reversed() {
                                            if let controller = controller as? ChatController, case let .peer(peerId) = controller.chatLocation {
                                                if peerId == currentPeerId && !keptCurrentChatController {
                                                    keptCurrentChatController = true
                                                } else {
                                                    indexesToRemove.insert(index)
                                                }
                                            } else if controller is PeerInfoScreen {
                                                indexesToRemove.insert(index)
                                            }
                                            index -= 1
                                        }
                                        for i in indexesToRemove.sorted().reversed() {
                                            viewControllers.remove(at: i)
                                        }
                                        navigationController.setViewControllers(viewControllers, animated: false)
                                    }))
                                }
                            })
                        })))
                        
                        if message.id.peerId.namespace != Namespaces.Peer.SecretChat {
                            items.append(.action(ContextMenuActionItem(text: strings.Conversation_ContextMenuForward, icon: { theme in generateTintedImage(image: UIImage(bundleImageName: "Chat/Context Menu/Forward"), color: theme.contextMenu.primaryColor) }, action: { c, f in
                                c.dismiss(completion: {
                                    if let strongSelf = self {
                                        strongSelf.forwardMessages(messageIds: [message.id])
                                    }
                                })
                            })))
                        }
                        
                        if actions.options.contains(.deleteLocally) || actions.options.contains(.deleteGlobally) {
                            items.append(.action(ContextMenuActionItem(text: strings.Conversation_ContextMenuDelete, textColor: .destructive, icon: { theme in generateTintedImage(image: UIImage(bundleImageName: "Chat/Context Menu/Delete"), color: theme.contextMenu.destructiveColor) }, action: { c, f in
                                c.setItems(context.account.postbox.transaction { transaction -> [ContextMenuItem] in
                                    var items: [ContextMenuItem] = []
                                    let messageIds = [message.id]
                                    
                                    if let peer = transaction.getPeer(message.id.peerId) {
                                        var personalPeerName: String?
                                        var isChannel = false
                                        if let user = peer as? TelegramUser {
                                            personalPeerName = user.compactDisplayTitle
                                        } else if let channel = peer as? TelegramChannel, case .broadcast = channel.info {
                                            isChannel = true
                                        }
                                        
                                        if actions.options.contains(.deleteGlobally) {
                                            let globalTitle: String
                                            if isChannel {
                                                globalTitle = strongSelf.presentationData.strings.Conversation_DeleteMessagesForMe
                                            } else if let personalPeerName = personalPeerName {
                                                globalTitle = strongSelf.presentationData.strings.Conversation_DeleteMessagesFor(personalPeerName).string
                                            } else {
                                                globalTitle = strongSelf.presentationData.strings.Conversation_DeleteMessagesForEveryone
                                            }
                                            items.append(.action(ContextMenuActionItem(text: globalTitle, textColor: .destructive, icon: { _ in nil }, action: { c, f in
                                                c.dismiss(completion: {
                                                    if let strongSelf = self {
                                                        strongSelf.headerNode.navigationButtonContainer.performAction?(.selectionDone)
                                                        let _ = strongSelf.context.engine.messages.deleteMessagesInteractively(messageIds: Array(messageIds), type: .forEveryone).start()
                                                    }
                                                })
                                            })))
                                        }
                                        
                                        if actions.options.contains(.deleteLocally) {
                                            var localOptionText = strongSelf.presentationData.strings.Conversation_DeleteMessagesForMe
                                            if strongSelf.context.account.peerId == strongSelf.peerId {
                                                if messageIds.count == 1 {
                                                    localOptionText = strongSelf.presentationData.strings.Conversation_Moderate_Delete
                                                } else {
                                                    localOptionText = strongSelf.presentationData.strings.Conversation_DeleteManyMessages
                                                }
                                            }
                                            items.append(.action(ContextMenuActionItem(text: localOptionText, textColor: .destructive, icon: { _ in nil }, action: { c, f in
                                                c.dismiss(completion: {
                                                    if let strongSelf = self {
                                                        strongSelf.headerNode.navigationButtonContainer.performAction?(.selectionDone)
                                                        let _ = strongSelf.context.engine.messages.deleteMessagesInteractively(messageIds: Array(messageIds), type: .forLocalPeer).start()
                                                    }
                                                })
                                            })))
                                        }
                                    }
                                    
                                    return items
                                })
                            })))
                        }
                        
                        items.append(.separator)
                        items.append(.action(ContextMenuActionItem(text: strings.Conversation_ContextMenuSelect, icon: { theme in
                            return generateTintedImage(image: UIImage(bundleImageName: "Chat/Context Menu/Select"), color: theme.actionSheet.primaryTextColor)
                        }, action: { _, f in
                            guard let strongSelf = self else {
                                return
                            }
                            strongSelf.chatInterfaceInteraction.toggleMessagesSelection([message.id], true)
                            strongSelf.expandTabs()
                            f(.default)
                        })))
                        
                        return items
                    }
                    
                    switch previewData {
                    case let .gallery(gallery):
                        gallery.setHintWillBePresentedInPreviewingContext(true)
                        let contextController = ContextController(account: strongSelf.context.account, presentationData: strongSelf.presentationData, source: .controller(ContextControllerContentSourceImpl(controller: gallery, sourceNode: node)), items: items, reactionItems: [], gesture: gesture)
                        strongSelf.controller?.presentInGlobalOverlay(contextController)
                    case .instantPage:
                        break
                    }
                }
            })
        }, navigateToMessage: { fromId, id in
        }, navigateToMessageStandalone: { _ in
        }, tapMessage: nil, clickThroughMessage: {
        }, toggleMessagesSelection: { [weak self] ids, value in
            guard let strongSelf = self else {
                return
            }
            if var selectedMessageIds = strongSelf.state.selectedMessageIds {
                for id in ids {
                    if value {
                        selectedMessageIds.insert(id)
                    } else {
                        selectedMessageIds.remove(id)
                    }
                }
                strongSelf.state = strongSelf.state.withSelectedMessageIds(selectedMessageIds)
            } else {
                strongSelf.state = strongSelf.state.withSelectedMessageIds(value ? Set(ids) : Set())
            }
            strongSelf.chatInterfaceInteraction.selectionState = strongSelf.state.selectedMessageIds.flatMap { ChatInterfaceSelectionState(selectedIds: $0) }
            if let (layout, navigationHeight) = strongSelf.validLayout {
                strongSelf.containerLayoutUpdated(layout: layout, navigationHeight: navigationHeight, transition: .animated(duration: 0.4, curve: .spring), additive: false)
            }
            strongSelf.paneContainerNode.updateSelectedMessageIds(strongSelf.state.selectedMessageIds, animated: true)
        }, sendCurrentMessage: { _ in
        }, sendMessage: { _ in
        }, sendSticker: { _, _, _, _, _, _, _ in
            return false
        }, sendGif: { _, _, _, _, _ in
            return false
        }, sendBotContextResultAsGif: { _, _, _, _, _ in
            return false
        }, requestMessageActionCallback: { _, _, _, _ in
        }, requestMessageActionUrlAuth: { _, _ in
        }, activateSwitchInline: { _, _ in
        }, openUrl: { [weak self] url, concealed, external, _ in
            guard let strongSelf = self else {
                return
            }
            strongSelf.openUrl(url: url, concealed: concealed, external: external ?? false)
        }, shareCurrentLocation: {
        }, shareAccountContact: {
        }, sendBotCommand: { _, _ in
        }, openInstantPage: { [weak self] message, associatedData in
            guard let strongSelf = self, let navigationController = strongSelf.controller?.navigationController as? NavigationController else {
                return
            }
            var foundGalleryMessage: Message?
            if let searchContentNode = strongSelf.searchDisplayController?.contentNode as? ChatHistorySearchContainerNode {
                if let galleryMessage = searchContentNode.messageForGallery(message.id) {
                    let _ = (strongSelf.context.account.postbox.transaction { transaction -> Void in
                        if transaction.getMessage(galleryMessage.id) == nil {
                            storeMessageFromSearch(transaction: transaction, message: galleryMessage)
                        }
                    }).start()
                    foundGalleryMessage = galleryMessage
                }
            }
            if foundGalleryMessage == nil, let galleryMessage = strongSelf.paneContainerNode.findLoadedMessage(id: message.id) {
                foundGalleryMessage = galleryMessage
            }
            
            if let foundGalleryMessage = foundGalleryMessage {
                openChatInstantPage(context: strongSelf.context, message: foundGalleryMessage, sourcePeerType: associatedData?.automaticDownloadPeerType, navigationController: navigationController)
            }
        }, openWallpaper: { _ in
        }, openTheme: { _ in
        }, openHashtag: { _, _ in
        }, updateInputState: { _ in
        }, updateInputMode: { _ in
        }, openMessageShareMenu: { _ in
        }, presentController: { [weak self] c, a in
            self?.controller?.present(c, in: .window(.root), with: a)
        }, navigationController: { [weak self] in
            return self?.controller?.navigationController as? NavigationController
        }, chatControllerNode: {
            return nil
        }, reactionContainerNode: {
            return nil
        }, presentGlobalOverlayController: { _, _ in }, callPeer: { _, _ in
        }, longTap: { [weak self] content, _ in
            guard let strongSelf = self else {
                return
            }
            strongSelf.view.endEditing(true)
            switch content {
            case let .url(url):
                let canOpenIn = availableOpenInOptions(context: strongSelf.context, item: .url(url: url)).count > 1
                let openText = canOpenIn ? strongSelf.presentationData.strings.Conversation_FileOpenIn : strongSelf.presentationData.strings.Conversation_LinkDialogOpen
                let actionSheet = ActionSheetController(presentationData: strongSelf.presentationData)
                actionSheet.setItemGroups([ActionSheetItemGroup(items: [
                    ActionSheetTextItem(title: url),
                    ActionSheetButtonItem(title: openText, color: .accent, action: { [weak actionSheet] in
                        actionSheet?.dismissAnimated()
                        if let strongSelf = self {
                            if canOpenIn {
                                let actionSheet = OpenInActionSheetController(context: strongSelf.context, item: .url(url: url), openUrl: { [weak self] url in
                                    if let strongSelf = self, let navigationController = strongSelf.controller?.navigationController as? NavigationController {
                                        strongSelf.context.sharedContext.openExternalUrl(context: strongSelf.context, urlContext: .generic, url: url, forceExternal: true, presentationData: strongSelf.presentationData, navigationController: navigationController, dismissInput: {
                                        })
                                    }
                                })
                                strongSelf.view.endEditing(true)
                                strongSelf.controller?.present(actionSheet, in: .window(.root))
                            } else {
                                strongSelf.context.sharedContext.applicationBindings.openUrl(url)
                            }
                        }
                    }),
                    ActionSheetButtonItem(title: strongSelf.presentationData.strings.ShareMenu_CopyShareLink, color: .accent, action: { [weak actionSheet] in
                        actionSheet?.dismissAnimated()
                        UIPasteboard.general.string = url
                    }),
                    ActionSheetButtonItem(title: strongSelf.presentationData.strings.Conversation_AddToReadingList, color: .accent, action: { [weak actionSheet] in
                        actionSheet?.dismissAnimated()
                        if let link = URL(string: url) {
                            let _ = try? SSReadingList.default()?.addItem(with: link, title: nil, previewText: nil)
                        }
                    })
                ]), ActionSheetItemGroup(items: [
                    ActionSheetButtonItem(title: strongSelf.presentationData.strings.Common_Cancel, color: .accent, font: .bold, action: { [weak actionSheet] in
                        actionSheet?.dismissAnimated()
                    })
                ])])
                strongSelf.view.endEditing(true)
                strongSelf.controller?.present(actionSheet, in: .window(.root))
            default:
                break
            }
        }, openCheckoutOrReceipt: { _ in
        }, openSearch: {
        }, setupReply: { _ in
        }, canSetupReply: { _ in
            return .none
        }, navigateToFirstDateMessage: { _ in
        }, requestRedeliveryOfFailedMessages: { _ in
        }, addContact: { _ in
        }, rateCall: { _, _, _ in
        }, requestSelectMessagePollOptions: { _, _ in
        }, requestOpenMessagePollResults: { _, _ in
        }, openAppStorePage: {
        }, displayMessageTooltip: { _, _, _, _ in
        }, seekToTimecode: { _, _, _ in
        }, scheduleCurrentMessage: {
        }, sendScheduledMessagesNow: { _ in
        }, editScheduledMessagesTime: { _ in
        }, performTextSelectionAction: { _, _, _ in
        }, updateMessageLike: { _, _ in
        }, openMessageReactions: { _ in
        }, displayImportedMessageTooltip: { _ in
        }, displaySwipeToReplyHint: {
        }, dismissReplyMarkupMessage: { _ in
        }, openMessagePollResults: { _, _ in
        }, openPollCreation: { _ in
        }, displayPollSolution: { _, _ in
        }, displayPsa: { _, _ in
        }, displayDiceTooltip: { _ in
        }, animateDiceSuccess: { _ in
        }, openPeerContextMenu: { _, _, _, _, _ in
        }, openMessageReplies: { _, _, _ in
        }, openReplyThreadOriginalMessage: { _ in
        }, openMessageStats: { _ in
        }, editMessageMedia: { _, _ in
        }, copyText: { _ in
        }, displayUndo: { _ in
        }, isAnimatingMessage: { _ in
            return false
        }, requestMessageUpdate: { _ in
        }, cancelInteractiveKeyboardGestures: {
        }, automaticMediaDownloadSettings: MediaAutoDownloadSettings.defaultSettings,
           pollActionState: ChatInterfacePollActionState(), stickerSettings: ChatInterfaceStickerSettings(loopAnimatedStickers: false), presentationContext: ChatPresentationContext(backgroundNode: nil))
        self.hiddenMediaDisposable = context.sharedContext.mediaManager.galleryHiddenMediaManager.hiddenIds().start(next: { [weak self] ids in
            guard let strongSelf = self else {
                return
            }
            var hiddenMedia: [MessageId: [Media]] = [:]
            for id in ids {
                if case let .chat(accountId, messageId, media) = id, accountId == strongSelf.context.account.id {
                    hiddenMedia[messageId] = [media]
                }
            }
            strongSelf.chatInterfaceInteraction.hiddenMedia = hiddenMedia
            strongSelf.paneContainerNode.updateHiddenMedia()
        })
        
        self.backgroundColor = self.presentationData.theme.list.blocksBackgroundColor
        
        self.scrollNode.view.showsVerticalScrollIndicator = false
        if #available(iOS 11.0, *) {
            self.scrollNode.view.contentInsetAdjustmentBehavior = .never
        }
        self.scrollNode.view.alwaysBounceVertical = true
        self.scrollNode.view.scrollsToTop = false
        self.scrollNode.view.delegate = self
        self.addSubnode(self.scrollNode)
        self.scrollNode.addSubnode(self.paneContainerNode)
        self.addSubnode(self.headerNode)
        self.scrollNode.view.isScrollEnabled = !self.isMediaOnly
        
        self.paneContainerNode.chatControllerInteraction = self.chatInterfaceInteraction
        self.paneContainerNode.openPeerContextAction = { [weak self] peer, node, gesture in
            guard let strongSelf = self, let controller = strongSelf.controller else {
                return
            }
            let presentationData = strongSelf.presentationData
            let chatController = strongSelf.context.sharedContext.makeChatController(context: context, chatLocation: .peer(peer.id), subject: nil, botStart: nil, mode: .standard(previewing: true))
            chatController.canReadHistory.set(false)
            let items: [ContextMenuItem] = [
                .action(ContextMenuActionItem(text: presentationData.strings.Conversation_LinkDialogOpen, icon: { _ in nil }, action: { _, f in
                    f(.dismissWithoutContent)
                    self?.chatInterfaceInteraction.openPeer(peer.id, .default, nil)
                }))
            ]
            let contextController = ContextController(account: strongSelf.context.account, presentationData: presentationData, source: .controller(ContextControllerContentSourceImpl(controller: chatController, sourceNode: node)), items: .single(items), reactionItems: [], gesture: gesture)
            controller.presentInGlobalOverlay(contextController)
        }
        
        self.paneContainerNode.currentPaneUpdated = { [weak self] expand in
            guard let strongSelf = self else {
                return
            }
            if let (layout, navigationHeight) = strongSelf.validLayout {
                if strongSelf.headerNode.isAvatarExpanded {
                    let transition: ContainedViewLayoutTransition = .animated(duration: 0.35, curve: .spring)
                    
                    strongSelf.headerNode.updateIsAvatarExpanded(false, transition: transition)
                    strongSelf.updateNavigationExpansionPresentation(isExpanded: false, animated: true)
                    
                    if let (layout, navigationHeight) = strongSelf.validLayout {
                        strongSelf.containerLayoutUpdated(layout: layout, navigationHeight: navigationHeight, transition: transition, additive: true)
                    }
                }
                
                strongSelf.containerLayoutUpdated(layout: layout, navigationHeight: navigationHeight, transition: .immediate, additive: false)
                if expand {
                    strongSelf.scrollNode.view.setContentOffset(CGPoint(x: 0.0, y: strongSelf.paneContainerNode.frame.minY - navigationHeight), animated: true)
                }
            }
        }
        
        self.paneContainerNode.requestExpandTabs = { [weak self] in
            guard let strongSelf = self, let (_, navigationHeight) = strongSelf.validLayout else {
                return false
            }
            
            if strongSelf.headerNode.isAvatarExpanded {
                let transition: ContainedViewLayoutTransition = .animated(duration: 0.35, curve: .spring)
                
                strongSelf.headerNode.updateIsAvatarExpanded(false, transition: transition)
                strongSelf.updateNavigationExpansionPresentation(isExpanded: false, animated: true)
                
                if let (layout, navigationHeight) = strongSelf.validLayout {
                    strongSelf.containerLayoutUpdated(layout: layout, navigationHeight: navigationHeight, transition: transition, additive: true)
                }
            }
            
            let contentOffset = strongSelf.scrollNode.view.contentOffset
            let paneAreaExpansionFinalPoint: CGFloat = strongSelf.paneContainerNode.frame.minY - navigationHeight
            if contentOffset.y < paneAreaExpansionFinalPoint - CGFloat.ulpOfOne {
                strongSelf.scrollNode.view.setContentOffset(CGPoint(x: 0.0, y: paneAreaExpansionFinalPoint), animated: true)
                return true
            } else {
                return false
            }
        }
        
        self.paneContainerNode.requestPerformPeerMemberAction = { [weak self] member, action in
            guard let strongSelf = self else {
                return
            }
            switch action {
            case .open:
                strongSelf.openPeerInfo(peer: member.peer, isMember: true)
            case .promote:
                strongSelf.performMemberAction(member: member, action: .promote)
            case .restrict:
                strongSelf.performMemberAction(member: member, action: .restrict)
            case .remove:
                strongSelf.performMemberAction(member: member, action: .remove)
            }
        }
        
        self.headerNode.performButtonAction = { [weak self] key, gesture in
            self?.performButtonAction(key: key, gesture: gesture)
        }
        
        self.headerNode.cancelUpload = { [weak self] in
            guard let strongSelf = self else {
                return
            }
            if strongSelf.state.updatingAvatar != nil {
                strongSelf.updateAvatarDisposable.set(nil)
                strongSelf.state = strongSelf.state.withUpdatingAvatar(nil)
                if let (layout, navigationHeight) = strongSelf.validLayout {
                    strongSelf.containerLayoutUpdated(layout: layout, navigationHeight: navigationHeight, transition: .immediate, additive: false)
                }
            }
        }
        
        self.headerNode.requestAvatarExpansion = { [weak self] gallery, entries, centralEntry, _ in
            guard let strongSelf = self, let peer = strongSelf.data?.peer else {
                return
            }

            if strongSelf.state.updatingAvatar != nil {
                strongSelf.updateAvatarDisposable.set(nil)
                strongSelf.state = strongSelf.state.withUpdatingAvatar(nil)
                if let (layout, navigationHeight) = strongSelf.validLayout {
                    strongSelf.containerLayoutUpdated(layout: layout, navigationHeight: navigationHeight, transition: .immediate, additive: false)
                }
                return
            }
            
            guard peer.smallProfileImage != nil else {
                return
            }
            
            if !gallery {
                let transition: ContainedViewLayoutTransition = .animated(duration: 0.35, curve: .spring)
                strongSelf.headerNode.updateIsAvatarExpanded(true, transition: transition)
                strongSelf.updateNavigationExpansionPresentation(isExpanded: true, animated: true)
                
                if let (layout, navigationHeight) = strongSelf.validLayout {
                    strongSelf.containerLayoutUpdated(layout: layout, navigationHeight: navigationHeight, transition: transition, additive: true)
                }
                return
            }
            
            let entriesPromise = Promise<[AvatarGalleryEntry]>(entries)
            let galleryController = AvatarGalleryController(context: strongSelf.context, peer: peer, sourceCorners: .round(!strongSelf.headerNode.isAvatarExpanded), remoteEntries: entriesPromise, skipInitial: true, centralEntryIndex: centralEntry.flatMap { entries.firstIndex(of: $0) }, replaceRootController: { controller, ready in
            })
            galleryController.openAvatarSetup = { [weak self] completion in
                self?.openAvatarForEditing(fromGallery: true, completion: completion)
            }
            galleryController.avatarPhotoEditCompletion = { [weak self] image in
                self?.updateProfilePhoto(image)
            }
            galleryController.avatarVideoEditCompletion = { [weak self] image, asset, adjustments in
                self?.updateProfileVideo(image, asset: asset, adjustments: adjustments)
            }
            galleryController.removedEntry = { [weak self] entry in
                if let item = PeerInfoAvatarListItem(entry: entry) {
                    let _ = self?.headerNode.avatarListNode.listContainerNode.deleteItem(item)
                }
            }
            strongSelf.hiddenAvatarRepresentationDisposable.set((galleryController.hiddenMedia |> deliverOnMainQueue).start(next: { entry in
                self?.headerNode.updateAvatarIsHidden(entry: entry)
            }))
            strongSelf.view.endEditing(true)
            strongSelf.controller?.present(galleryController, in: .window(.root), with: AvatarGalleryControllerPresentationArguments(transitionArguments: { entry in
                if let transitionNode = self?.headerNode.avatarTransitionArguments(entry: entry) {
                    return GalleryTransitionArguments(transitionNode: transitionNode, addToTransitionSurface: { view in
                        self?.headerNode.addToAvatarTransitionSurface(view: view)
                    })
                } else {
                    return nil
                }
            }))
            
            Queue.mainQueue().after(0.4) {
                strongSelf.resetHeaderExpansion()
            }
        }
        
        self.headerNode.requestOpenAvatarForEditing = { [weak self] confirm in
            guard let strongSelf = self else {
                return
            }
            if strongSelf.state.updatingAvatar != nil {
                let proceed = {
                    strongSelf.updateAvatarDisposable.set(nil)
                    strongSelf.state = strongSelf.state.withUpdatingAvatar(nil)
                    if let (layout, navigationHeight) = strongSelf.validLayout {
                        strongSelf.containerLayoutUpdated(layout: layout, navigationHeight: navigationHeight, transition: .immediate, additive: false)
                    }
                }
                if confirm {
                    let controller = ActionSheetController(presentationData: strongSelf.presentationData)
                    let dismissAction: () -> Void = { [weak controller] in
                        controller?.dismissAnimated()
                    }
                    
                    var items: [ActionSheetItem] = []
                    items.append(ActionSheetButtonItem(title: strongSelf.presentationData.strings.Settings_CancelUpload, color: .destructive, action: {
                        dismissAction()
                        proceed()
                    }))
                    controller.setItemGroups([
                        ActionSheetItemGroup(items: items),
                        ActionSheetItemGroup(items: [ActionSheetButtonItem(title: strongSelf.presentationData.strings.Common_Cancel, action: { dismissAction() })])
                    ])
                    strongSelf.controller?.present(controller, in: .window(.root), with: ViewControllerPresentationArguments(presentationAnimation: .modalSheet))
                } else {
                    proceed()
                }
            } else {
                strongSelf.openAvatarForEditing()
            }
        }

        self.headerNode.animateOverlaysFadeIn = { [weak self] in
            guard let strongSelf = self, let navigationBar = strongSelf.controller?.navigationBar else {
                return
            }
            navigationBar.layer.animateAlpha(from: 0.0, to: navigationBar.alpha, duration: 0.25)
        }
        
        self.headerNode.requestUpdateLayout = { [weak self] in
            guard let strongSelf = self else {
                return
            }
            if let (layout, navigationHeight) = strongSelf.validLayout {
                strongSelf.containerLayoutUpdated(layout: layout, navigationHeight: navigationHeight, transition: .immediate, additive: false)
            }
        }
        
        self.headerNode.navigationButtonContainer.performAction = { [weak self] key in
            guard let strongSelf = self else {
                return
            }
            switch key {
            case .edit:
                (strongSelf.controller?.parent as? TabBarController)?.updateIsTabBarHidden(true, transition: .animated(duration: 0.3, curve: .linear))
                strongSelf.state = strongSelf.state.withIsEditing(true)
                var updateOnCompletion = false
                if strongSelf.headerNode.isAvatarExpanded {
                    updateOnCompletion = true
                    strongSelf.headerNode.skipCollapseCompletion = true
                    strongSelf.headerNode.avatarListNode.avatarContainerNode.canAttachVideo = false
                    strongSelf.headerNode.editingContentNode.avatarNode.canAttachVideo = false
                    strongSelf.headerNode.avatarListNode.listContainerNode.isCollapsing = true
                    strongSelf.headerNode.updateIsAvatarExpanded(false, transition: .immediate)
                    strongSelf.updateNavigationExpansionPresentation(isExpanded: false, animated: true)
                }
                if let (layout, navigationHeight) = strongSelf.validLayout {
                    strongSelf.scrollNode.view.setContentOffset(CGPoint(), animated: false)
                    strongSelf.containerLayoutUpdated(layout: layout, navigationHeight: navigationHeight, transition: .immediate, additive: false)
                }
                UIView.transition(with: strongSelf.view, duration: 0.3, options: [.transitionCrossDissolve], animations: {
                }, completion: { _ in
                    if updateOnCompletion {
                        strongSelf.headerNode.skipCollapseCompletion = false
                        strongSelf.headerNode.avatarListNode.listContainerNode.isCollapsing = false
                        strongSelf.headerNode.avatarListNode.avatarContainerNode.canAttachVideo = true
                        strongSelf.headerNode.editingContentNode.avatarNode.canAttachVideo = true
                        strongSelf.headerNode.editingContentNode.avatarNode.reset()
                        if let (layout, navigationHeight) = strongSelf.validLayout {
                            strongSelf.containerLayoutUpdated(layout: layout, navigationHeight: navigationHeight, transition: .immediate, additive: false)
                        }
                    }
                })
                strongSelf.controller?.navigationItem.setLeftBarButton(UIBarButtonItem(title: strongSelf.presentationData.strings.Common_Cancel, style: .plain, target: strongSelf, action: #selector(strongSelf.editingCancelPressed)), animated: true)
            case .done, .cancel:
                (strongSelf.controller?.parent as? TabBarController)?.updateIsTabBarHidden(false, transition: .animated(duration: 0.3, curve: .linear))
                strongSelf.view.endEditing(true)
                if case .done = key {
                    guard let data = strongSelf.data else {
                        strongSelf.headerNode.navigationButtonContainer.performAction?(.cancel)
                        return
                    }
                    if let peer = data.peer as? TelegramUser {
                        if strongSelf.isSettings, let cachedData = data.cachedData as? CachedUserData {
                            let firstName = strongSelf.headerNode.editingContentNode.editingTextForKey(.firstName) ?? ""
                            let lastName = strongSelf.headerNode.editingContentNode.editingTextForKey(.lastName) ?? ""
                            let bio = strongSelf.state.updatingBio
                            
                            if peer.firstName != firstName || peer.lastName != lastName || (bio != nil && bio != cachedData.about) {
                                var updateNameSignal: Signal<Void, NoError> = .complete()
                                var hasProgress = false
                                if peer.firstName != firstName || peer.lastName != lastName {
                                    updateNameSignal = context.engine.accountData.updateAccountPeerName(firstName: firstName, lastName: lastName)
                                    hasProgress = true
                                }
                                var updateBioSignal: Signal<Void, NoError> = .complete()
                                if let bio = bio, bio != cachedData.about {
                                    updateBioSignal = context.engine.accountData.updateAbout(about: bio)
                                    |> `catch` { _ -> Signal<Void, NoError> in
                                        return .complete()
                                    }
                                    hasProgress = true
                                }
                                
                                var dismissStatus: (() -> Void)?
                                let statusController = OverlayStatusController(theme: strongSelf.presentationData.theme, type: .loading(cancelled: {
                                    dismissStatus?()
                                }))
                                dismissStatus = { [weak statusController] in
                                    self?.activeActionDisposable.set(nil)
                                    statusController?.dismiss()
                                }
                                if hasProgress {
                                    strongSelf.controller?.present(statusController, in: .window(.root))
                                }
                                strongSelf.activeActionDisposable.set((combineLatest(updateNameSignal, updateBioSignal) |> deliverOnMainQueue
                                |> deliverOnMainQueue).start(error: { _ in
                                    dismissStatus?()
                                    
                                    guard let strongSelf = self else {
                                        return
                                    }
                                    strongSelf.headerNode.navigationButtonContainer.performAction?(.cancel)
                                }, completed: {
                                    dismissStatus?()
                                    
                                    guard let strongSelf = self else {
                                        return
                                    }
                                    strongSelf.headerNode.navigationButtonContainer.performAction?(.cancel)
                                }))
                            } else {
                                strongSelf.headerNode.navigationButtonContainer.performAction?(.cancel)
                            }
                        } else if data.isContact {
                            let firstName = strongSelf.headerNode.editingContentNode.editingTextForKey(.firstName) ?? ""
                            let lastName = strongSelf.headerNode.editingContentNode.editingTextForKey(.lastName) ?? ""
                            
                            if peer.firstName != firstName || peer.lastName != lastName {
                                if firstName.isEmpty && lastName.isEmpty {
                                    if strongSelf.hapticFeedback == nil {
                                        strongSelf.hapticFeedback = HapticFeedback()
                                    }
                                    strongSelf.hapticFeedback?.error()
                                    strongSelf.headerNode.editingContentNode.shakeTextForKey(.firstName)
                                } else {
                                    var dismissStatus: (() -> Void)?
                                    let statusController = OverlayStatusController(theme: strongSelf.presentationData.theme, type: .loading(cancelled: {
                                        dismissStatus?()
                                    }))
                                    dismissStatus = { [weak statusController] in
                                        self?.activeActionDisposable.set(nil)
                                        statusController?.dismiss()
                                    }
                                    strongSelf.controller?.present(statusController, in: .window(.root))
                                    
                                    strongSelf.activeActionDisposable.set((context.engine.contacts.updateContactName(peerId: peer.id, firstName: firstName, lastName: lastName)
                                    |> deliverOnMainQueue).start(error: { _ in
                                        dismissStatus?()
                                        
                                        guard let strongSelf = self else {
                                            return
                                        }
                                        strongSelf.headerNode.navigationButtonContainer.performAction?(.cancel)
                                    }, completed: {
                                        dismissStatus?()
                                        
                                        guard let strongSelf = self else {
                                            return
                                        }
                                        let context = strongSelf.context
                                        
                                        let _ = (getUserPeer(postbox: strongSelf.context.account.postbox, peerId: peer.id)
                                        |> mapToSignal { peer, _ -> Signal<Void, NoError> in
                                            guard let peer = peer as? TelegramUser, let phone = peer.phone, !phone.isEmpty else {
                                                return .complete()
                                            }
                                            return (context.sharedContext.contactDataManager?.basicDataForNormalizedPhoneNumber(DeviceContactNormalizedPhoneNumber(rawValue: formatPhoneNumber(phone))) ?? .single([]))
                                            |> take(1)
                                            |> mapToSignal { records -> Signal<Void, NoError> in
                                                var signals: [Signal<DeviceContactExtendedData?, NoError>] = []
                                                if let contactDataManager = context.sharedContext.contactDataManager {
                                                    for (id, basicData) in records {
                                                        signals.append(contactDataManager.appendContactData(DeviceContactExtendedData(basicData: DeviceContactBasicData(firstName: firstName, lastName: lastName, phoneNumbers: basicData.phoneNumbers), middleName: "", prefix: "", suffix: "", organization: "", jobTitle: "", department: "", emailAddresses: [], urls: [], addresses: [], birthdayDate: nil, socialProfiles: [], instantMessagingProfiles: [], note: ""), to: id))
                                                    }
                                                }
                                                return combineLatest(signals)
                                                |> mapToSignal { _ -> Signal<Void, NoError> in
                                                    return .complete()
                                                }
                                            }
                                        }).start()
                                        strongSelf.headerNode.navigationButtonContainer.performAction?(.cancel)
                                    }))
                                }
                            } else {
                                strongSelf.headerNode.navigationButtonContainer.performAction?(.cancel)
                            }
                        } else {
                            strongSelf.headerNode.navigationButtonContainer.performAction?(.cancel)
                        }
                    } else if let group = data.peer as? TelegramGroup, canEditPeerInfo(context: strongSelf.context, peer: group) {
                        let title = strongSelf.headerNode.editingContentNode.editingTextForKey(.title) ?? ""
                        let description = strongSelf.headerNode.editingContentNode.editingTextForKey(.description) ?? ""
                        
                        if title.isEmpty {
                            if strongSelf.hapticFeedback == nil {
                                strongSelf.hapticFeedback = HapticFeedback()
                            }
                            strongSelf.hapticFeedback?.error()
                            
                            strongSelf.headerNode.editingContentNode.shakeTextForKey(.title)
                        } else {
                            var updateDataSignals: [Signal<Never, Void>] = []
                            
                            var hasProgress = false
                            if title != group.title {
                                updateDataSignals.append(
                                    strongSelf.context.engine.peers.updatePeerTitle(peerId: group.id, title: title)
                                    |> ignoreValues
                                    |> mapError { _ in return Void() }
                                )
                                hasProgress = true
                            }
                            if description != (data.cachedData as? CachedGroupData)?.about {
                                updateDataSignals.append(
                                    strongSelf.context.engine.peers.updatePeerDescription(peerId: group.id, description: description.isEmpty ? nil : description)
                                    |> ignoreValues
                                    |> mapError { _ in return Void() }
                                )
                                hasProgress = true
                            }
                            var dismissStatus: (() -> Void)?
                            let statusController = OverlayStatusController(theme: strongSelf.presentationData.theme, type: .loading(cancelled: {
                                dismissStatus?()
                            }))
                            dismissStatus = { [weak statusController] in
                                self?.activeActionDisposable.set(nil)
                                statusController?.dismiss()
                            }
                            if hasProgress {
                                strongSelf.controller?.present(statusController, in: .window(.root))
                            }
                            strongSelf.activeActionDisposable.set((combineLatest(updateDataSignals)
                            |> deliverOnMainQueue).start(error: { _ in
                                dismissStatus?()
                                
                                guard let strongSelf = self else {
                                    return
                                }
                                strongSelf.headerNode.navigationButtonContainer.performAction?(.cancel)
                            }, completed: {
                                dismissStatus?()
                                
                                guard let strongSelf = self else {
                                    return
                                }
                                strongSelf.headerNode.navigationButtonContainer.performAction?(.cancel)
                            }))
                        }
                    } else if let channel = data.peer as? TelegramChannel, canEditPeerInfo(context: strongSelf.context, peer: channel) {
                        let title = strongSelf.headerNode.editingContentNode.editingTextForKey(.title) ?? ""
                        let description = strongSelf.headerNode.editingContentNode.editingTextForKey(.description) ?? ""
                        
                        let proceed: () -> Void = {
                            guard let strongSelf = self else {
                                return
                            }
                            
                            if title.isEmpty {
                                strongSelf.headerNode.editingContentNode.shakeTextForKey(.title)
                            } else {
                                var updateDataSignals: [Signal<Never, Void>] = []
                                var hasProgress = false
                                if title != channel.title {
                                    updateDataSignals.append(
                                        strongSelf.context.engine.peers.updatePeerTitle(peerId: channel.id, title: title)
                                        |> ignoreValues
                                        |> mapError { _ in return Void() }
                                    )
                                    hasProgress = true
                                }
                                if description != (data.cachedData as? CachedChannelData)?.about {
                                    updateDataSignals.append(
                                        strongSelf.context.engine.peers.updatePeerDescription(peerId: channel.id, description: description.isEmpty ? nil : description)
                                        |> ignoreValues
                                        |> mapError { _ in return Void() }
                                    )
                                    hasProgress = true
                                }
                                
                                var dismissStatus: (() -> Void)?
                                let statusController = OverlayStatusController(theme: strongSelf.presentationData.theme, type: .loading(cancelled: {
                                    dismissStatus?()
                                }))
                                dismissStatus = { [weak statusController] in
                                    self?.activeActionDisposable.set(nil)
                                    statusController?.dismiss()
                                }
                                if hasProgress {
                                    strongSelf.controller?.present(statusController, in: .window(.root))
                                }
                                strongSelf.activeActionDisposable.set((combineLatest(updateDataSignals)
                                |> deliverOnMainQueue).start(error: { _ in
                                    dismissStatus?()
                                    
                                    guard let strongSelf = self else {
                                        return
                                    }
                                    strongSelf.headerNode.navigationButtonContainer.performAction?(.cancel)
                                }, completed: {
                                    dismissStatus?()
                                    
                                    guard let strongSelf = self else {
                                        return
                                    }
                                    strongSelf.headerNode.navigationButtonContainer.performAction?(.cancel)
                                }))
                            }
                        }
                        
                        proceed()
                    } else {
                        strongSelf.headerNode.navigationButtonContainer.performAction?(.cancel)
                    }
                } else {
                    strongSelf.state = strongSelf.state.withIsEditing(false)
                    if let (layout, navigationHeight) = strongSelf.validLayout {
                        strongSelf.scrollNode.view.setContentOffset(CGPoint(), animated: false)
                        strongSelf.containerLayoutUpdated(layout: layout, navigationHeight: navigationHeight, transition: .immediate, additive: false)
                    }
                    UIView.transition(with: strongSelf.view, duration: 0.3, options: [.transitionCrossDissolve], animations: {
                    }, completion: nil)
                    strongSelf.controller?.navigationItem.setLeftBarButton(nil, animated: true)
                }
            case .select:
                strongSelf.state = strongSelf.state.withSelectedMessageIds(Set())
                if let (layout, navigationHeight) = strongSelf.validLayout {
                    strongSelf.containerLayoutUpdated(layout: layout, navigationHeight: navigationHeight, transition: .animated(duration: 0.4, curve: .spring), additive: false)
                }
                strongSelf.chatInterfaceInteraction.selectionState = strongSelf.state.selectedMessageIds.flatMap { ChatInterfaceSelectionState(selectedIds: $0) }
                strongSelf.paneContainerNode.updateSelectedMessageIds(strongSelf.state.selectedMessageIds, animated: true)
            case .selectionDone:
                strongSelf.state = strongSelf.state.withSelectedMessageIds(nil)
                if let (layout, navigationHeight) = strongSelf.validLayout {
                    strongSelf.containerLayoutUpdated(layout: layout, navigationHeight: navigationHeight, transition: .animated(duration: 0.4, curve: .spring), additive: false)
                }
                strongSelf.chatInterfaceInteraction.selectionState = strongSelf.state.selectedMessageIds.flatMap { ChatInterfaceSelectionState(selectedIds: $0) }
                strongSelf.paneContainerNode.updateSelectedMessageIds(strongSelf.state.selectedMessageIds, animated: true)
            case .search:
                strongSelf.headerNode.navigationButtonContainer.layer.animateAlpha(from: 1.0, to: 0.0, duration: 0.3, timingFunction: CAMediaTimingFunctionName.easeOut.rawValue)
                strongSelf.activateSearch()
            case .editPhoto, .editVideo:
                break
            }
        }
        
        let screenData: Signal<PeerInfoScreenData, NoError>
        if self.isSettings {
            self.notificationExceptions.set(.single(NotificationExceptionsList(peers: [:], settings: [:]))
            |> then(
                context.engine.peers.notificationExceptionsList()
                |> map(Optional.init)
            ))
            self.privacySettings.set(.single(nil) |> then(context.engine.privacy.requestAccountPrivacySettings() |> map(Optional.init)))
            self.archivedPacks.set(.single(nil) |> then(context.engine.stickers.archivedStickerPacks() |> map(Optional.init)))
            self.hasPassport.set(.single(false) |> then(context.engine.auth.twoStepAuthData()
            |> map { value -> Bool in
                return value.hasSecretValues
            }
            |> `catch` { _ -> Signal<Bool, NoError> in
                return .single(false)
            }))
            self.cachedFaq.set(.single(nil) |> then(cachedFaqInstantPage(context: self.context) |> map(Optional.init)))
            
            screenData = peerInfoScreenSettingsData(context: context, peerId: peerId, accountsAndPeers: self.accountsAndPeers.get(), activeSessionsContextAndCount: self.activeSessionsContextAndCount.get(), notificationExceptions: self.notificationExceptions.get(), privacySettings: self.privacySettings.get(), archivedStickerPacks: self.archivedPacks.get(), hasPassport: self.hasPassport.get())
            
            self.headerNode.displayCopyContextMenu = { [weak self] node, copyPhone, copyUsername in
                guard let strongSelf = self, let data = strongSelf.data, let user = data.peer as? TelegramUser else {
                    return
                }
                var actions: [ContextMenuAction] = []
                if copyPhone, let phone = user.phone, !phone.isEmpty {
                    actions.append(ContextMenuAction(content: .text(title: strongSelf.presentationData.strings.Settings_CopyPhoneNumber, accessibilityLabel: strongSelf.presentationData.strings.Settings_CopyPhoneNumber), action: { [weak self] in
                        UIPasteboard.general.string = formatPhoneNumber(phone)
                        
                        if let strongSelf = self {
                            let presentationData = strongSelf.context.sharedContext.currentPresentationData.with { $0 }
                            strongSelf.controller?.present(UndoOverlayController(presentationData: presentationData, content: .copy(text: presentationData.strings.Conversation_PhoneCopied), elevatedLayout: false, animateInAsReplacement: false, action: { _ in return false }), in: .window(.root))
                        }
                    }))
                }
                
                if copyUsername, let username = user.username, !username.isEmpty {
                    actions.append(ContextMenuAction(content: .text(title: strongSelf.presentationData.strings.Settings_CopyUsername, accessibilityLabel: strongSelf.presentationData.strings.Settings_CopyUsername), action: { [weak self] in
                        UIPasteboard.general.string = "@\(username)"
                        
                        if let strongSelf = self {
                            let presentationData = strongSelf.context.sharedContext.currentPresentationData.with { $0 }
                            strongSelf.controller?.present(UndoOverlayController(presentationData: presentationData, content: .copy(text: presentationData.strings.Conversation_UsernameCopied), elevatedLayout: false, animateInAsReplacement: false, action: { _ in return false }), in: .window(.root))
                        }
                    }))
                }
                
                let contextMenuController = ContextMenuController(actions: actions)
                strongSelf.controller?.present(contextMenuController, in: .window(.root), with: ContextMenuControllerPresentationArguments(sourceNodeAndRect: { [weak self] in
                    if let strongSelf = self {
                        return (node, node.bounds.insetBy(dx: 0.0, dy: -2.0), strongSelf, strongSelf.view.bounds)
                    } else {
                        return nil
                    }
                }))
            }
        } else {
            screenData = peerInfoScreenData(context: context, peerId: peerId, strings: self.presentationData.strings, dateTimeFormat: self.presentationData.dateTimeFormat, isSettings: self.isSettings, ignoreGroupInCommon: ignoreGroupInCommon)
                        
            self.headerNode.displayAvatarContextMenu = { [weak self] node, gesture in
                guard let strongSelf = self, let peer = strongSelf.data?.peer else {
                    return
                }
                
                var currentIsVideo = false
                let item = strongSelf.headerNode.avatarListNode.listContainerNode.currentItemNode?.item
                if let item = item, case let .image(image) = item {
                    currentIsVideo = !image.2.isEmpty
                }
                
                let items: [ContextMenuItem] = [
                    .action(ContextMenuActionItem(text: currentIsVideo ? strongSelf.presentationData.strings.PeerInfo_ReportProfileVideo : strongSelf.presentationData.strings.PeerInfo_ReportProfilePhoto, icon: { theme in
                        return generateTintedImage(image: UIImage(bundleImageName: "Chat/Context Menu/Report"), color: theme.actionSheet.primaryTextColor)
                    }, action: { [weak self] c, f in                        
                        if let strongSelf = self, let parent = strongSelf.controller {
                            presentPeerReportOptions(context: context, parent: parent, contextController: c, subject: .profilePhoto(peer.id, 0), completion: { _, _ in })
                        }
                    }))
                ]
                
                let galleryController = AvatarGalleryController(context: strongSelf.context, peer: peer, remoteEntries: nil, replaceRootController: { controller, ready in
                }, synchronousLoad: true)
                galleryController.setHintWillBePresentedInPreviewingContext(true)
                
                let contextController = ContextController(account: strongSelf.context.account, presentationData: strongSelf.presentationData, source: .controller(ContextControllerContentSourceImpl(controller: galleryController, sourceNode: node)), items: .single(items), reactionItems: [], gesture: gesture)
                strongSelf.controller?.presentInGlobalOverlay(contextController)
            }
            
            if [Namespaces.Peer.CloudGroup, Namespaces.Peer.CloudChannel].contains(peerId.namespace) {
                self.displayAsPeersPromise.set(context.engine.calls.cachedGroupCallDisplayAsAvailablePeers(peerId: peerId))
            }
        }
        
        self.headerNode.avatarListNode.listContainerNode.currentIndexUpdated = { [weak self] in
            self?.updateNavigation(transition: .immediate, additive: true)
        }
        
        self.dataDisposable = (screenData
        |> deliverOnMainQueue).start(next: { [weak self] data in
            guard let strongSelf = self else {
                return
            }
            strongSelf.updateData(data)
        })
        
        if let _ = nearbyPeerDistance {
            self.preloadHistoryDisposable.set(self.context.account.addAdditionalPreloadHistoryPeerId(peerId: peerId))
            
            self.context.prefetchManager?.prepareNextGreetingSticker()
        }
    }
    
    deinit {
        self.dataDisposable?.dispose()
        self.hiddenMediaDisposable?.dispose()
        self.activeActionDisposable.dispose()
        self.resolveUrlDisposable.dispose()
        self.hiddenAvatarRepresentationDisposable.dispose()
        self.toggleShouldChannelMessagesSignaturesDisposable.dispose()
        self.editAvatarDisposable.dispose()
        self.selectAddMemberDisposable.dispose()
        self.addMemberDisposable.dispose()
        self.preloadHistoryDisposable.dispose()
        self.resolvePeerByNameDisposable?.dispose()
        self.navigationActionDisposable.dispose()
        self.enqueueMediaMessageDisposable.dispose()
        self.supportPeerDisposable.dispose()
        self.tipsPeerDisposable.dispose()
        self.shareStatusDisposable?.dispose()
    }
    
    override func didLoad() {
        super.didLoad()
        
        self.view.disablesInteractiveTransitionGestureRecognizerNow = { [weak self] in
            if let strongSelf = self {
                return strongSelf.state.isEditing
            } else {
                return false
            }
        }
    }
    
    var canAttachVideo: Bool?
    
    private func updateData(_ data: PeerInfoScreenData) {
        let previousData = self.data
        var previousMemberCount: Int?
        if let data = self.data {
            if let members = data.members, case let .shortList(_, memberList) = members {
                previousMemberCount = memberList.count
            }
        }
        self.data = data
        if previousData?.members?.membersContext !== data.members?.membersContext {
            if let peer = data.peer, let _ = data.members {
                self.groupMembersSearchContext = GroupMembersSearchContext(context: self.context, peerId: peer.id)
            } else {
                self.groupMembersSearchContext = nil
            }
        }
        if let (layout, navigationHeight) = self.validLayout {
            var updatedMemberCount: Int?
            if let data = self.data {
                if let members = data.members, case let .shortList(_, memberList) = members {
                    updatedMemberCount = memberList.count
                }
            }
            
            var membersUpdated = false
            if let previousMemberCount = previousMemberCount, let updatedMemberCount = updatedMemberCount, previousMemberCount > updatedMemberCount {
                membersUpdated = true
            }
            
            var infoUpdated = false // previousData != nil && (previousData?.cachedData == nil) != (data.cachedData == nil)
           
            var previousCall: CachedChannelData.ActiveCall?
            var currentCall: CachedChannelData.ActiveCall?
            
            if let previousCachedData = previousData?.cachedData as? CachedChannelData, let cachedData = data.cachedData as? CachedChannelData {
                previousCall = previousCachedData.activeCall
                currentCall = cachedData.activeCall
            } else if let previousCachedData = previousData?.cachedData as? CachedGroupData, let cachedData = data.cachedData as? CachedGroupData {
                previousCall = previousCachedData.activeCall
                currentCall = cachedData.activeCall
            }
            
            
            var previousCallsPrivate: Bool?
            var currentCallsPrivate: Bool?
            var previousVideoCallsAvailable: Bool? = true
            var currentVideoCallsAvailable: Bool?
                        
            if let previousCachedData = previousData?.cachedData as? CachedUserData, let cachedData = data.cachedData as? CachedUserData {
                previousCallsPrivate = previousCachedData.callsPrivate
                currentCallsPrivate = cachedData.callsPrivate
                
                previousVideoCallsAvailable = previousCachedData.videoCallsAvailable
                currentVideoCallsAvailable = cachedData.videoCallsAvailable
            }
            
            if let previousSuggestPhoneNumberConfirmation = previousData?.globalSettings?.suggestPhoneNumberConfirmation, previousSuggestPhoneNumberConfirmation != data.globalSettings?.suggestPhoneNumberConfirmation {
                infoUpdated = true
            }
            if let previousSuggestPasswordConfirmation = previousData?.globalSettings?.suggestPasswordConfirmation, previousSuggestPasswordConfirmation != data.globalSettings?.suggestPasswordConfirmation {
                infoUpdated = true
            }
            if previousCallsPrivate != currentCallsPrivate || previousVideoCallsAvailable != currentVideoCallsAvailable {
                infoUpdated = true
            }
            if (previousCall == nil) != (currentCall == nil) {
                infoUpdated = true
            }
            self.containerLayoutUpdated(layout: layout, navigationHeight: navigationHeight, transition: self.didSetReady && (membersUpdated || infoUpdated) ? .animated(duration: 0.3, curve: .spring) : .immediate)
        }
    }
    
    func scrollToTop() {
        if !self.paneContainerNode.scrollToTop() {
            self.scrollNode.view.setContentOffset(CGPoint(), animated: true)
        }
    }
    
    private func expandTabs() {
        if self.headerNode.isAvatarExpanded {
            let transition: ContainedViewLayoutTransition = .animated(duration: 0.35, curve: .spring)
            
            self.headerNode.updateIsAvatarExpanded(false, transition: transition)
            self.updateNavigationExpansionPresentation(isExpanded: false, animated: true)
            
            if let (layout, navigationHeight) = self.validLayout {
                self.containerLayoutUpdated(layout: layout, navigationHeight: navigationHeight, transition: transition, additive: true)
            }
        }
        
        if let (_, navigationHeight) = self.validLayout {
            let contentOffset = self.scrollNode.view.contentOffset
            let paneAreaExpansionFinalPoint: CGFloat = self.paneContainerNode.frame.minY - navigationHeight
            if contentOffset.y < paneAreaExpansionFinalPoint - CGFloat.ulpOfOne {
                self.scrollNode.view.setContentOffset(CGPoint(x: 0.0, y: paneAreaExpansionFinalPoint), animated: true)
            }
        }
    }
    
    @objc private func editingCancelPressed() {
        self.headerNode.navigationButtonContainer.performAction?(.cancel)
    }
    
    private func openMessage(id: MessageId) -> Bool {
        guard let controller = self.controller, let navigationController = controller.navigationController as? NavigationController else {
            return false
        }
        var foundGalleryMessage: Message?
        if let searchContentNode = self.searchDisplayController?.contentNode as? ChatHistorySearchContainerNode {
            if let galleryMessage = searchContentNode.messageForGallery(id) {
                let _ = (self.context.account.postbox.transaction { transaction -> Void in
                    if transaction.getMessage(galleryMessage.id) == nil {
                        storeMessageFromSearch(transaction: transaction, message: galleryMessage)
                    }
                }).start()
                foundGalleryMessage = galleryMessage
            }
        }
        if foundGalleryMessage == nil, let galleryMessage = self.paneContainerNode.findLoadedMessage(id: id) {
            foundGalleryMessage = galleryMessage
        }
        
        guard let galleryMessage = foundGalleryMessage else {
            return false
        }
        self.view.endEditing(true)
        
        return self.context.sharedContext.openChatMessage(OpenChatMessageParams(context: self.context, chatLocation: nil, chatLocationContextHolder: nil, message: galleryMessage, standalone: false, reverseMessageGalleryOrder: true, navigationController: navigationController, dismissInput: { [weak self] in
            self?.view.endEditing(true)
        }, present: { [weak self] c, a in
            self?.controller?.present(c, in: .window(.root), with: a, blockInteraction: true)
        }, transitionNode: { [weak self] messageId, media in
            guard let strongSelf = self else {
                return nil
            }
            return strongSelf.paneContainerNode.transitionNodeForGallery(messageId: messageId, media: media)
        }, addToTransitionSurface: { [weak self] view in
            guard let strongSelf = self else {
                return
            }
            strongSelf.paneContainerNode.currentPane?.node.addToTransitionSurface(view: view)
        }, openUrl: { [weak self] url in
            self?.openUrl(url: url, concealed: false, external: false)
        }, openPeer: { [weak self] peer, navigation in
            self?.openPeer(peerId: peer.id, navigation: navigation)
        }, callPeer: { peerId, isVideo in
            //self?.controllerInteraction?.callPeer(peerId)
        }, enqueueMessage: { _ in
        }, sendSticker: nil, setupTemporaryHiddenMedia: { _, _, _ in }, chatAvatarHiddenMedia: { _, _ in }, actionInteraction: GalleryControllerActionInteraction(openUrl: { [weak self] url, concealed in
            if let strongSelf = self {
                strongSelf.openUrl(url: url, concealed: false, external: false)
            }
        }, openUrlIn: { [weak self] url in
            if let strongSelf = self {
                strongSelf.openUrlIn(url)
            }
        }, openPeerMention: { [weak self] mention in
            if let strongSelf = self {
                strongSelf.openPeerMention(mention)
            }
        }, openPeer: { [weak self] peerId in
            if let strongSelf = self {
                strongSelf.openPeer(peerId: peerId, navigation: .default)
            }
        }, openHashtag: { [weak self] peerName, hashtag in
            if let strongSelf = self {
                strongSelf.openHashtag(hashtag, peerName: peerName)
            }
        }, openBotCommand: { _ in
        }, addContact: { [weak self] phoneNumber in
            if let strongSelf = self {
                strongSelf.context.sharedContext.openAddContact(context: strongSelf.context, firstName: "", lastName: "", phoneNumber: phoneNumber, label: defaultContactLabel, present: { [weak self] controller, arguments in
                    self?.controller?.present(controller, in: .window(.root), with: arguments)
                }, pushController: { [weak self] controller in
                    if let strongSelf = self {
                        strongSelf.controller?.push(controller)
                    }
                }, completed: {})
            }
        }, storeMediaPlaybackState: { [weak self] messageId, timestamp, playbackRate in
            guard let strongSelf = self else {
                return
            }
            var storedState: MediaPlaybackStoredState?
            if let timestamp = timestamp {
                storedState = MediaPlaybackStoredState(timestamp: timestamp, playbackRate: AudioPlaybackRate(playbackRate))
            }
            let _ = updateMediaPlaybackStoredStateInteractively(postbox: strongSelf.context.account.postbox, messageId: messageId, state: storedState).start()
        }, editMedia: { [weak self] messageId, snapshots, transitionCompletion in
            guard let strongSelf = self else {
                return
            }
            
            let _ = (strongSelf.context.account.postbox.transaction { transaction -> Message? in
                return transaction.getMessage(messageId)
            } |> deliverOnMainQueue).start(next: { [weak self] message in
                guard let strongSelf = self, let message = message else {
                    return
                }
                
                var mediaReference: AnyMediaReference?
                for m in message.media {
                    if let image = m as? TelegramMediaImage {
                        mediaReference = AnyMediaReference.standalone(media: image)
                    }
                }
                
                if let mediaReference = mediaReference, let peer = message.peers[message.id.peerId] {
                    legacyMediaEditor(context: strongSelf.context, peer: peer, media: mediaReference, initialCaption: "", snapshots: snapshots, transitionCompletion: {
                        transitionCompletion()
                    }, presentStickers: { [weak self] completion in
                        if let strongSelf = self {
                            let controller = DrawingStickersScreen(context: strongSelf.context, selectSticker: { fileReference, node, rect in
                                completion(fileReference.media, fileReference.media.isAnimatedSticker, node.view, rect)
                                return true
                            })
                            strongSelf.controller?.present(controller, in: .window(.root))
                            return controller
                        } else {
                            return nil
                        }
                    }, sendMessagesWithSignals: { [weak self] signals, _, _ in
                        if let strongSelf = self {
                            strongSelf.enqueueMediaMessageDisposable.set((legacyAssetPickerEnqueueMessages(account: strongSelf.context.account, signals: signals!)
                            |> deliverOnMainQueue).start(next: { [weak self] messages in
                                if let strongSelf = self {
                                    let _ = enqueueMessages(account: strongSelf.context.account, peerId: strongSelf.peerId, messages: messages.map { $0.message }).start()
                                }
                            }))
                        }
                    }, present: { [weak self] c, a in
                        self?.controller?.present(c, in: .window(.root), with: a)
                    })
                }
            })
        }), centralItemUpdated: { [weak self] messageId in
            let _ = self?.paneContainerNode.requestExpandTabs?()
            self?.paneContainerNode.currentPane?.node.ensureMessageIsVisible(id: messageId)
        }))
    }
    private func openResolved(_ result: ResolvedUrl) {
        guard let navigationController = self.controller?.navigationController as? NavigationController else {
            return
        }
        self.context.sharedContext.openResolvedUrl(result, context: self.context, urlContext: .chat, navigationController: navigationController, openPeer: { [weak self] peerId, navigation in
            guard let strongSelf = self else {
                return
            }
            switch navigation {
                case let .chat(_, subject, peekData):
                    strongSelf.context.sharedContext.navigateToChatController(NavigateToChatControllerParams(navigationController: navigationController, context: strongSelf.context, chatLocation: .peer(peerId), subject: subject, keepStack: .always, peekData: peekData))
                case .info:
                    strongSelf.navigationActionDisposable.set((strongSelf.context.account.postbox.loadedPeerWithId(peerId)
                    |> take(1)
                    |> deliverOnMainQueue).start(next: { [weak self] peer in
                        if let strongSelf = self, peer.restrictionText(platform: "ios", contentSettings: strongSelf.context.currentContentSettings.with { $0 }) == nil {
                            if let infoController = strongSelf.context.sharedContext.makePeerInfoController(context: strongSelf.context, updatedPresentationData: nil, peer: peer, mode: .generic, avatarInitiallyExpanded: false, fromChat: false) {
                                strongSelf.controller?.push(infoController)
                            }
                        }
                    }))
                case let .withBotStartPayload(startPayload):
                    strongSelf.context.sharedContext.navigateToChatController(NavigateToChatControllerParams(navigationController: navigationController, context: strongSelf.context, chatLocation: .peer(peerId), botStart: startPayload))
                default:
                    break
                }
            }, sendFile: nil,
        sendSticker: { _, _, _ in
            return false
        }, requestMessageActionUrlAuth: nil,
        joinVoiceChat: { peerId, invite, call in
            
        }, present: { [weak self] c, a in
            self?.controller?.present(c, in: .window(.root), with: a)
        }, dismissInput: { [weak self] in
            self?.view.endEditing(true)
        }, contentContext: nil)
    }
    
    private func openUrl(url: String, concealed: Bool, external: Bool) {
        openUserGeneratedUrl(context: self.context, peerId: self.peerId, url: url, concealed: concealed, present: { [weak self] c in
            self?.controller?.present(c, in: .window(.root))
        }, openResolved: { [weak self] tempResolved in
            guard let strongSelf = self else {
                return
            }
            
            let result: ResolvedUrl = external ? .externalUrl(url) : tempResolved
            
            strongSelf.context.sharedContext.openResolvedUrl(result, context: strongSelf.context, urlContext: .generic, navigationController: strongSelf.controller?.navigationController as? NavigationController, openPeer: { peerId, navigation in
                self?.openPeer(peerId: peerId, navigation: navigation)
            }, sendFile: nil,
            sendSticker: nil,
            requestMessageActionUrlAuth: nil,
            joinVoiceChat: { peerId, invite, call in
                
            },
            present: { c, a in
                self?.controller?.present(c, in: .window(.root), with: a)
            }, dismissInput: {
                self?.view.endEditing(true)
            }, contentContext: nil)
        })
    }
    
    private func openUrlIn(_ url: String) {
        let actionSheet = OpenInActionSheetController(context: self.context, item: .url(url: url), openUrl: { [weak self] url in
            if let strongSelf = self, let navigationController = strongSelf.controller?.navigationController as? NavigationController {
                strongSelf.context.sharedContext.openExternalUrl(context: strongSelf.context, urlContext: .generic, url: url, forceExternal: true, presentationData: strongSelf.presentationData, navigationController: navigationController, dismissInput: {
                })
            }
        })
        self.controller?.present(actionSheet, in: .window(.root))
    }
    
    private func openPeer(peerId: PeerId, navigation: ChatControllerInteractionNavigateToPeer) {
        switch navigation {
        case .default:
            if let navigationController = self.controller?.navigationController as? NavigationController {
                self.context.sharedContext.navigateToChatController(NavigateToChatControllerParams(navigationController: navigationController, context: self.context, chatLocation: .peer(peerId), keepStack: .always))
            }
        case let .chat(_, subject, peekData):
            if let navigationController = self.controller?.navigationController as? NavigationController {
                self.context.sharedContext.navigateToChatController(NavigateToChatControllerParams(navigationController: navigationController, context: self.context, chatLocation: .peer(peerId), subject: subject, keepStack: .always, peekData: peekData))
            }
        case .info:
            self.resolveUrlDisposable.set((self.context.account.postbox.loadedPeerWithId(peerId)
                |> take(1)
                |> deliverOnMainQueue).start(next: { [weak self] peer in
                    if let strongSelf = self, peer.restrictionText(platform: "ios", contentSettings: strongSelf.context.currentContentSettings.with { $0 }) == nil {
                        if let infoController = strongSelf.context.sharedContext.makePeerInfoController(context: strongSelf.context, updatedPresentationData: nil, peer: peer, mode: .generic, avatarInitiallyExpanded: false, fromChat: false) {
                            (strongSelf.controller?.navigationController as? NavigationController)?.pushViewController(infoController)
                        }
                    }
                }))
        case let .withBotStartPayload(startPayload):
            if let navigationController = self.controller?.navigationController as? NavigationController {
                self.context.sharedContext.navigateToChatController(NavigateToChatControllerParams(navigationController: navigationController, context: self.context, chatLocation: .peer(peerId), botStart: startPayload))
            }
        }
    }
    
    private func openPeerMention(_ name: String, navigation: ChatControllerInteractionNavigateToPeer = .default) {
        let disposable: MetaDisposable
        if let resolvePeerByNameDisposable = self.resolvePeerByNameDisposable {
            disposable = resolvePeerByNameDisposable
        } else {
            disposable = MetaDisposable()
            self.resolvePeerByNameDisposable = disposable
        }
        var resolveSignal = self.context.engine.peers.resolvePeerByName(name: name, ageLimit: 10)
        
        var cancelImpl: (() -> Void)?
        let presentationData = self.presentationData
        let progressSignal = Signal<Never, NoError> { [weak self] subscriber in
            let controller = OverlayStatusController(theme: presentationData.theme, type: .loading(cancelled: {
                cancelImpl?()
            }))
            self?.controller?.present(controller, in: .window(.root))
            return ActionDisposable { [weak controller] in
                Queue.mainQueue().async() {
                    controller?.dismiss()
                }
            }
        }
        |> runOn(Queue.mainQueue())
        |> delay(0.15, queue: Queue.mainQueue())
        let progressDisposable = progressSignal.start()
        
        resolveSignal = resolveSignal
        |> afterDisposed {
            Queue.mainQueue().async {
                progressDisposable.dispose()
            }
        }
        cancelImpl = { [weak self] in
            self?.resolvePeerByNameDisposable?.set(nil)
        }
        disposable.set((resolveSignal
        |> take(1)
        |> mapToSignal { peer -> Signal<Peer?, NoError> in
            return .single(peer?._asPeer())
        }
        |> deliverOnMainQueue).start(next: { [weak self] peer in
            if let strongSelf = self {
                if let peer = peer {
                    var navigation = navigation
                    if case .default = navigation {
                        if let peer = peer as? TelegramUser, peer.botInfo != nil {
                            navigation = .chat(textInputState: nil, subject: nil, peekData: nil)
                        }
                    }
                    strongSelf.openResolved(.peer(peer.id, navigation))
                } else {
                    strongSelf.controller?.present(textAlertController(context: strongSelf.context, title: nil, text: strongSelf.presentationData.strings.Resolve_ErrorNotFound, actions: [TextAlertAction(type: .defaultAction, title: strongSelf.presentationData.strings.Common_OK, action: {})]), in: .window(.root))
                }
            }
        }))
    }
    
    private func openHashtag(_ hashtag: String, peerName: String?) {
        if self.resolvePeerByNameDisposable == nil {
            self.resolvePeerByNameDisposable = MetaDisposable()
        }
        var resolveSignal: Signal<Peer?, NoError>
        if let peerName = peerName {
            resolveSignal = self.context.engine.peers.resolvePeerByName(name: peerName)
            |> mapToSignal { peer -> Signal<Peer?, NoError> in
                return .single(peer?._asPeer())
            }
        } else {
            resolveSignal = self.context.account.postbox.loadedPeerWithId(self.peerId)
            |> map(Optional.init)
        }
        var cancelImpl: (() -> Void)?
        let presentationData = self.presentationData
        let progressSignal = Signal<Never, NoError> { [weak self] subscriber in
            let controller = OverlayStatusController(theme: presentationData.theme,  type: .loading(cancelled: {
                cancelImpl?()
            }))
            self?.controller?.present(controller, in: .window(.root))
            return ActionDisposable { [weak controller] in
                Queue.mainQueue().async() {
                    controller?.dismiss()
                }
            }
        }
        |> runOn(Queue.mainQueue())
        |> delay(0.15, queue: Queue.mainQueue())
        let progressDisposable = progressSignal.start()
        
        resolveSignal = resolveSignal
        |> afterDisposed {
            Queue.mainQueue().async {
                progressDisposable.dispose()
            }
        }
        cancelImpl = { [weak self] in
            self?.resolvePeerByNameDisposable?.set(nil)
        }
        self.resolvePeerByNameDisposable?.set((resolveSignal
        |> deliverOnMainQueue).start(next: { [weak self] peer in
            if let strongSelf = self, !hashtag.isEmpty {
                let searchController = HashtagSearchController(context: strongSelf.context, peer: peer, query: hashtag)
                strongSelf.controller?.push(searchController)
            }
        }))
    }
    
    private func performButtonAction(key: PeerInfoHeaderButtonKey, gesture: ContextGesture?) {
        guard let controller = self.controller else {
            return
        }
        switch key {
        case .message:
            if let navigationController = controller.navigationController as? NavigationController {
                self.context.sharedContext.navigateToChatController(NavigateToChatControllerParams(navigationController: navigationController, context: self.context, chatLocation: .peer(self.peerId), keepStack: self.nearbyPeerDistance != nil ? .always : .default, peerNearbyData: self.nearbyPeerDistance.flatMap({ ChatPeerNearbyData(distance: $0) }), completion: { [weak self] _ in
                    if let strongSelf = self, strongSelf.nearbyPeerDistance != nil {
                        var viewControllers = navigationController.viewControllers
                        viewControllers = viewControllers.filter { controller in
                            if controller is PeerInfoScreen {
                                return false
                            }
                            return true
                        }
                        navigationController.setViewControllers(viewControllers, animated: false)
                    }
                }))
            }
        case .discussion:
            if let cachedData = self.data?.cachedData as? CachedChannelData, case let .known(maybeLinkedDiscussionPeerId) = cachedData.linkedDiscussionPeerId, let linkedDiscussionPeerId = maybeLinkedDiscussionPeerId {
                if let navigationController = controller.navigationController as? NavigationController {
                    self.context.sharedContext.navigateToChatController(NavigateToChatControllerParams(navigationController: navigationController, context: self.context, chatLocation: .peer(linkedDiscussionPeerId)))
                }
            }
        case .call:
            self.requestCall(isVideo: false)
        case .videoCall:
            self.requestCall(isVideo: true)
        case .voiceChat:
            self.requestCall(isVideo: false, gesture: gesture)
        case .mute:
            if let notificationSettings = self.data?.notificationSettings, case .muted = notificationSettings.muteState {
                let _ = self.context.engine.peers.updatePeerMuteSetting(peerId: self.peerId, muteInterval: nil).start()
            } else {
                self.state = self.state.withHighlightedButton(.mute)
                if let (layout, navigationHeight) = self.validLayout {
                    self.containerLayoutUpdated(layout: layout, navigationHeight: navigationHeight, transition: .immediate, additive: false)
                }
                
                var items: [ContextMenuItem] = []
                let muteValues: [(Int32, String)] = [
                    (1 * 60 * 60, "Chat/Context Menu/Mute2h"),
                    (2 * 24 * 60 * 60, "Chat/Context Menu/Mute2d"),
                    (Int32.max, "Chat/Context Menu/Muted")
                ]
                for (delay, iconName) in muteValues {
                    let title: String
                    if delay == Int32.max {
                        title = self.presentationData.strings.MuteFor_Forever
                    } else {
                        title = muteForIntervalString(strings: self.presentationData.strings, value: delay)
                    }
                    
                    items.append(.action(ContextMenuActionItem(text: title, icon: { theme in
                        return generateTintedImage(image: UIImage(bundleImageName: iconName), color: theme.contextMenu.primaryColor)
                    }, action: { _, f in
                        f(.dismissWithoutContent)
                        
                        let _ = self.context.engine.peers.updatePeerMuteSetting(peerId: self.peerId, muteInterval: delay).start()
                    })))
                }
                
                items.append(.separator)
                
                items.append(.action(ContextMenuActionItem(text: self.presentationData.strings.PeerInfo_CustomizeNotifications, icon: { theme in
                    return generateTintedImage(image: UIImage(bundleImageName: "Chat/Context Menu/Settings"), color: theme.contextMenu.primaryColor)
                }, action: { [weak self] _, f in
                    f(.dismissWithoutContent)
                    
                    guard let strongSelf = self, let peer = strongSelf.data?.peer else {
                        return
                    }
                    
                    let context = strongSelf.context
                    let updatePeerSound: (PeerId, PeerMessageSound) -> Signal<Void, NoError> = { peerId, sound in
                        return context.engine.peers.updatePeerNotificationSoundInteractive(peerId: peerId, sound: sound) |> deliverOnMainQueue
                    }
                    
                    let updatePeerNotificationInterval: (PeerId, Int32?) -> Signal<Void, NoError> = { peerId, muteInterval in
                        return context.engine.peers.updatePeerMuteSetting(peerId: peerId, muteInterval: muteInterval) |> deliverOnMainQueue
                    }
                    
                    let updatePeerDisplayPreviews:(PeerId, PeerNotificationDisplayPreviews) -> Signal<Void, NoError> = {
                        peerId, displayPreviews in
                        return context.engine.peers.updatePeerDisplayPreviewsSetting(peerId: peerId, displayPreviews: displayPreviews) |> deliverOnMainQueue
                    }
                    
                    let exceptionController = notificationPeerExceptionController(context: context, peer: peer, mode: .users([:]), edit: true, updatePeerSound: { peerId, sound in
                        let _ = (updatePeerSound(peer.id, sound)
                        |> deliverOnMainQueue).start(next: { _ in
                          
                        })
                    }, updatePeerNotificationInterval: { peerId, muteInterval in
                        let _ = (updatePeerNotificationInterval(peerId, muteInterval)
                        |> deliverOnMainQueue).start(next: { _ in

                        })
                    }, updatePeerDisplayPreviews: { peerId, displayPreviews in
                        let _ = (updatePeerDisplayPreviews(peerId, displayPreviews)
                        |> deliverOnMainQueue).start(next: { _ in

                        })
                    }, removePeerFromExceptions: {
                      
                    }, modifiedPeer: {
                    })
                    exceptionController.navigationPresentation = .modal
                    controller.push(exceptionController)
                })))
                
                self.view.endEditing(true)
                
                if let sourceNode = self.headerNode.buttonNodes[.mute]?.referenceNode {
                    let contextController = ContextController(account: self.context.account, presentationData: self.presentationData, source: .reference(PeerInfoContextReferenceContentSource(controller: controller, sourceNode: sourceNode)), items: .single(items), reactionItems: [], gesture: gesture)
                    contextController.dismissed = { [weak self] in
                        if let strongSelf = self {
                            strongSelf.state = strongSelf.state.withHighlightedButton(nil)
                            if let (layout, navigationHeight) = strongSelf.validLayout {
                                strongSelf.containerLayoutUpdated(layout: layout, navigationHeight: navigationHeight, transition: .immediate, additive: false)
                            }
                        }
                    }
                    controller.presentInGlobalOverlay(contextController)
                }
            }
        case .more:
            guard let data = self.data, let peer = data.peer else {
                return
            }
            let presentationData = self.presentationData
            self.state = self.state.withHighlightedButton(.more)
            if let (layout, navigationHeight) = self.validLayout {
                self.containerLayoutUpdated(layout: layout, navigationHeight: navigationHeight, transition: .immediate, additive: false)
            }
            
            var mainItemsImpl: (() -> Signal<[ContextMenuItem], NoError>)?
            mainItemsImpl = {
                var items: [ContextMenuItem] = []
                
                let allHeaderButtons = Set(peerInfoHeaderButtons(peer: peer, cachedData: data.cachedData, isOpenedFromChat: self.isOpenedFromChat, isExpanded: false, videoCallsEnabled: self.videoCallsEnabled, isSecretChat: self.peerId.namespace == Namespaces.Peer.SecretChat, isContact: self.data?.isContact ?? false))
                let headerButtons = Set(peerInfoHeaderButtons(peer: peer, cachedData: data.cachedData, isOpenedFromChat: self.isOpenedFromChat, isExpanded: self.headerNode.isAvatarExpanded, videoCallsEnabled: self.videoCallsEnabled, isSecretChat: self.peerId.namespace == Namespaces.Peer.SecretChat, isContact: self.data?.isContact ?? false))
                
                let filteredButtons = allHeaderButtons.subtracting(headerButtons)
                
                var canChangeColors = true
                if let peer = peer as? TelegramChannel {
                    canChangeColors = peer.hasPermission(.changeInfo)
                } else if let peer = peer as? TelegramGroup, case .member = peer.role {
                    canChangeColors = !peer.hasBannedPermission(.banChangeInfo)
                }
                
                if canChangeColors {
                    items.append(.action(ContextMenuActionItem(text: presentationData.strings.UserInfo_ChangeColors, icon: { theme in
                        generateTintedImage(image: UIImage(bundleImageName: "Chat/Context Menu/ApplyTheme"), color: theme.contextMenu.primaryColor)
                    }, action: { [weak self] _, f in
                        f(.dismissWithoutContent)
                        
                        self?.openChatForThemeChange()
                    })))
                }
                
                if filteredButtons.contains(.addMember) {
                    items.append(.action(ContextMenuActionItem(text: presentationData.strings.PeerInfo_ButtonAddMember, icon: { theme in
                        generateTintedImage(image: UIImage(bundleImageName: "Chat/Context Menu/AddUser"), color: theme.contextMenu.primaryColor)
                    }, action: { [weak self] _, f in
                        f(.dismissWithoutContent)
                        self?.openAddMember()
                    })))
                }
                if filteredButtons.contains(.call) {
                    items.append(.action(ContextMenuActionItem(text: presentationData.strings.PeerInfo_ButtonCall, icon: { theme in
                        generateTintedImage(image: UIImage(bundleImageName: "Chat/Context Menu/Call"), color: theme.contextMenu.primaryColor)
                    }, action: { [weak self] _, f in
                        f(.dismissWithoutContent)
                        self?.requestCall(isVideo: false)
                    })))
                }
                if filteredButtons.contains(.search) {
                    items.append(.action(ContextMenuActionItem(text: presentationData.strings.ChatSearch_SearchPlaceholder, icon: { theme in
                        generateTintedImage(image: UIImage(bundleImageName: "Chat/Context Menu/Search"), color: theme.contextMenu.primaryColor)
                    }, action: { [weak self] _, f in
                        f(.dismissWithoutContent)
                        self?.openChatWithMessageSearch()
                    })))
                }
                
                if let user = peer as? TelegramUser {
                    if let botInfo = user.botInfo {
                        if botInfo.flags.contains(.worksWithGroups) {
                            items.append(.action(ContextMenuActionItem(text: presentationData.strings.UserInfo_InviteBotToGroup, icon: { theme in
                                generateTintedImage(image: UIImage(bundleImageName: "Chat/Context Menu/Groups"), color: theme.contextMenu.primaryColor)
                            }, action: { [weak self] _, f in
                                f(.dismissWithoutContent)
                                self?.openAddBotToGroup()
                            })))
                        }
                        if user.username != nil {
                            items.append(.action(ContextMenuActionItem(text: presentationData.strings.UserInfo_ShareBot, icon: { theme in
                                generateTintedImage(image: UIImage(bundleImageName: "Chat/Context Menu/Forward"), color: theme.contextMenu.primaryColor)
                            }, action: { [weak self] _, f in
                                f(.dismissWithoutContent)
                                self?.openShareBot()
                            })))
                        }
                        
                        if let cachedData = data.cachedData as? CachedUserData, let botInfo = cachedData.botInfo {
                            for command in botInfo.commands {
                                if command.text == "settings" {
                                    items.append(.action(ContextMenuActionItem(text: presentationData.strings.UserInfo_BotSettings, icon: { theme in
                                        generateTintedImage(image: UIImage(bundleImageName: "Chat/Context Menu/Bots"), color: theme.contextMenu.primaryColor)
                                    }, action: { [weak self] _, f in
                                        f(.dismissWithoutContent)
                                        self?.performBotCommand(command: .settings)
                                    })))
                                } else if command.text == "help" {
                                    items.append(.action(ContextMenuActionItem(text: presentationData.strings.UserInfo_BotHelp, icon: { theme in
                                        generateTintedImage(image: UIImage(bundleImageName: "Chat/Context Menu/Help"), color: theme.contextMenu.primaryColor)
                                    }, action: { [weak self] _, f in
                                        f(.dismissWithoutContent)
                                        self?.performBotCommand(command: .help)
                                    })))
                                } else if command.text == "privacy" {
                                    items.append(.action(ContextMenuActionItem(text: presentationData.strings.UserInfo_BotPrivacy, icon: { theme in
                                        generateTintedImage(image: UIImage(bundleImageName: "Chat/Context Menu/Info"), color: theme.contextMenu.primaryColor)
                                    }, action: { [weak self] _, f in
                                        f(.dismissWithoutContent)
                                        self?.performBotCommand(command: .privacy)
                                    })))
                                }
                            }
                        }
                    }
                    
                    if user.botInfo == nil && data.isContact {
                        items.append(.action(ContextMenuActionItem(text: presentationData.strings.Profile_ShareContactButton, icon: { theme in
                            generateTintedImage(image: UIImage(bundleImageName: "Chat/Context Menu/Forward"), color: theme.contextMenu.primaryColor)
                        }, action: { [weak self] _, f in
                            f(.dismissWithoutContent)
                            
                            if let strongSelf = self, let peer = strongSelf.data?.peer as? TelegramUser, let phone = peer.phone {
                                let contact = TelegramMediaContact(firstName: peer.firstName ?? "", lastName: peer.lastName ?? "", phoneNumber: phone, peerId: peer.id, vCardData: nil)
                                let shareController = ShareController(context: strongSelf.context, subject: .media(.standalone(media: contact)))
                                shareController.completed = { [weak self] peerIds in
                                    if let strongSelf = self {
                                        let _ = (strongSelf.context.account.postbox.transaction { transaction -> [Peer] in
                                            var peers: [Peer] = []
                                            for peerId in peerIds {
                                                if let peer = transaction.getPeer(peerId) {
                                                    peers.append(peer)
                                                }
                                            }
                                            return peers
                                        } |> deliverOnMainQueue).start(next: { [weak self] peers in
                                            if let strongSelf = self {
                                                let presentationData = strongSelf.context.sharedContext.currentPresentationData.with { $0 }
                                                
                                                let text: String
                                                var savedMessages = false
                                                if peerIds.count == 1, let peerId = peerIds.first, peerId == strongSelf.context.account.peerId {
                                                    text = presentationData.strings.UserInfo_ContactForwardTooltip_SavedMessages_One
                                                    savedMessages = true
                                                } else {
                                                    if peers.count == 1, let peer = peers.first {
                                                        let peerName = peer.id == strongSelf.context.account.peerId ? presentationData.strings.DialogList_SavedMessages : peer.displayTitle(strings: presentationData.strings, displayOrder: presentationData.nameDisplayOrder)
                                                        text = presentationData.strings.UserInfo_ContactForwardTooltip_Chat_One(peerName).string
                                                    } else if peers.count == 2, let firstPeer = peers.first, let secondPeer = peers.last {
                                                        let firstPeerName = firstPeer.id == strongSelf.context.account.peerId ? presentationData.strings.DialogList_SavedMessages : firstPeer.displayTitle(strings: presentationData.strings, displayOrder: presentationData.nameDisplayOrder)
                                                        let secondPeerName = secondPeer.id == strongSelf.context.account.peerId ? presentationData.strings.DialogList_SavedMessages : secondPeer.displayTitle(strings: presentationData.strings, displayOrder: presentationData.nameDisplayOrder)
                                                        text = presentationData.strings.UserInfo_ContactForwardTooltip_TwoChats_One(firstPeerName, secondPeerName).string
                                                    } else if let peer = peers.first {
                                                        let peerName = peer.displayTitle(strings: presentationData.strings, displayOrder: presentationData.nameDisplayOrder)
                                                        text = presentationData.strings.UserInfo_ContactForwardTooltip_ManyChats_One(peerName, "\(peers.count - 1)").string
                                                    } else {
                                                        text = ""
                                                    }
                                                }
                                                
                                                strongSelf.controller?.present(UndoOverlayController(presentationData: presentationData, content: .forward(savedMessages: savedMessages, text: text), elevatedLayout: false, animateInAsReplacement: true, action: { _ in return false }), in: .window(.root))
                                            }
                                        })
                                    }
                                }
                                strongSelf.controller?.present(shareController, in: .window(.root))
                            }
                        })))
                    }
                                       
                    if self.peerId.namespace == Namespaces.Peer.CloudUser && user.botInfo == nil && !user.flags.contains(.isSupport) {
                        items.append(.action(ContextMenuActionItem(text: presentationData.strings.UserInfo_StartSecretChat, icon: { theme in
                            generateTintedImage(image: UIImage(bundleImageName: "Chat/Context Menu/Timer"), color: theme.contextMenu.primaryColor)
                        }, action: { [weak self] _, f in
                            f(.dismissWithoutContent)
                            
                            self?.openStartSecretChat()
                        })))
                        if data.isContact {
                            if let cachedData = data.cachedData as? CachedUserData, cachedData.isBlocked {
                            } else {
                                items.append(.action(ContextMenuActionItem(text: presentationData.strings.Conversation_BlockUser, icon: { theme in
                                    generateTintedImage(image: UIImage(bundleImageName: "Chat/Context Menu/Restrict"), color: theme.contextMenu.primaryColor)
                                }, action: { [weak self] _, f in
                                    f(.dismissWithoutContent)
                                    
                                    self?.updateBlocked(block: true)
                                })))
                            }
                        }
                    } else if self.peerId.namespace == Namespaces.Peer.SecretChat && data.isContact {
                        if let cachedData = data.cachedData as? CachedUserData, cachedData.isBlocked {
                        } else {
                            items.append(.action(ContextMenuActionItem(text: presentationData.strings.Conversation_BlockUser, icon: { theme in
                                generateTintedImage(image: UIImage(bundleImageName: "Chat/Context Menu/Restrict"), color: theme.contextMenu.primaryColor)
                            }, action: { [weak self] _, f in
                                f(.dismissWithoutContent)
                                
                                self?.updateBlocked(block: true)
                            })))
                        }
                    }
                } else if let channel = peer as? TelegramChannel {
                    if let cachedData = self.data?.cachedData as? CachedChannelData, cachedData.flags.contains(.canViewStats) {
                        items.append(.action(ContextMenuActionItem(text: presentationData.strings.ChannelInfo_Stats, icon: { theme in
                            generateTintedImage(image: UIImage(bundleImageName: "Chat/Context Menu/Statistics"), color: theme.contextMenu.primaryColor)
                        }, action: { [weak self] _, f in
                            f(.dismissWithoutContent)
                            
                            self?.openStats()
                        })))
                    }
                    
                    var canReport = true
                    if channel.isVerified {
                        canReport = false
                    }
                    if channel.adminRights != nil {
                        canReport = false
                    }
                    if channel.flags.contains(.isCreator) {
                        canReport = false
                    }
                    if canReport {
                        items.append(.action(ContextMenuActionItem(text: presentationData.strings.ReportPeer_Report, icon: { theme in
                            generateTintedImage(image: UIImage(bundleImageName: "Chat/Context Menu/Report"), color: theme.contextMenu.primaryColor)
                        }, action: { [weak self] c, f in
                            self?.openReport(user: false, contextController: c, backAction: { c in
                                if let mainItemsImpl = mainItemsImpl {
                                    c.setItems(mainItemsImpl())
                                }
                            })
                        })))
                    }
                    
                    switch channel.info {
                    case .broadcast:
                        if channel.flags.contains(.isCreator) {
                            if !items.isEmpty {
                                items.append(.separator)
                            }
                            items.append(.action(ContextMenuActionItem(text: presentationData.strings.ChannelInfo_DeleteChannel, textColor: .destructive, icon: { theme in
                                generateTintedImage(image: UIImage(bundleImageName: "Chat/Context Menu/Delete"), color: theme.contextMenu.destructiveColor)
                            }, action: { [weak self] _, f in
                                f(.dismissWithoutContent)
                                
                                self?.openDeletePeer()
                            })))
                        } else {
                            if case .member = channel.participationStatus, !headerButtons.contains(.leave) {
                                if !items.isEmpty {
                                    items.append(.separator)
                                }
                                items.append(.action(ContextMenuActionItem(text: presentationData.strings.Channel_LeaveChannel, textColor: .destructive, icon: { theme in
                                    generateTintedImage(image: UIImage(bundleImageName: "Chat/Context Menu/Logout"), color: theme.contextMenu.destructiveColor)
                                }, action: { [weak self] _, f in
                                    f(.dismissWithoutContent)
                                    
                                    self?.openLeavePeer()
                                })))
                            }
                        }
                    case .group:
                        if channel.flags.contains(.isCreator) {
                            if !items.isEmpty {
                                items.append(.separator)
                            }
                            items.append(.action(ContextMenuActionItem(text: presentationData.strings.ChannelInfo_DeleteGroup, textColor: .destructive, icon: { theme in
                                generateTintedImage(image: UIImage(bundleImageName: "Chat/Context Menu/Delete"), color: theme.contextMenu.destructiveColor)
                            }, action: { [weak self] _, f in
                                f(.dismissWithoutContent)
                                
                                self?.openDeletePeer()
                            })))
                        } else {
                            if case .member = channel.participationStatus, !headerButtons.contains(.leave) {
                                if !items.isEmpty {
                                    items.append(.separator)
                                }
                                items.append(.action(ContextMenuActionItem(text: presentationData.strings.Group_LeaveGroup, textColor: .destructive, icon: { theme in
                                    generateTintedImage(image: UIImage(bundleImageName: "Chat/Context Menu/Logout"), color: theme.contextMenu.destructiveColor)
                                }, action: { [weak self] _, f in
                                    f(.dismissWithoutContent)
                                    
                                    self?.openLeavePeer()
                                })))
                            }
                        }
                    }
                } else if let group = peer as? TelegramGroup {
                    if case .Member = group.membership, !headerButtons.contains(.leave) {
                        if !items.isEmpty {
                            items.append(.separator)
                        }
                        items.append(.action(ContextMenuActionItem(text: presentationData.strings.Group_LeaveGroup, textColor: .destructive, icon: { theme in
                            generateTintedImage(image: UIImage(bundleImageName: "Chat/Context Menu/Logout"), color: theme.contextMenu.destructiveColor)
                        }, action: { [weak self] _, f in
                            f(.dismissWithoutContent)
                            
                            self?.openLeavePeer()
                        })))
                    }
                }
                
                return .single(items)
            }
            
            self.view.endEditing(true)
            
            if let sourceNode = self.headerNode.buttonNodes[.more]?.referenceNode {
                let contextController = ContextController(account: self.context.account, presentationData: self.presentationData, source: .reference(PeerInfoContextReferenceContentSource(controller: controller, sourceNode: sourceNode)), items: mainItemsImpl?() ?? .single([]), reactionItems: [], gesture: gesture)
                contextController.dismissed = { [weak self] in
                    if let strongSelf = self {
                        strongSelf.state = strongSelf.state.withHighlightedButton(nil)
                        if let (layout, navigationHeight) = strongSelf.validLayout {
                            strongSelf.containerLayoutUpdated(layout: layout, navigationHeight: navigationHeight, transition: .immediate, additive: false)
                        }
                    }
                }
                controller.presentInGlobalOverlay(contextController)
            }
        case .addMember:
            self.openAddMember()
        case .search:
            self.openChatWithMessageSearch()
        case .leave:
            self.openLeavePeer()
        }
    }
    
    private func openChatWithMessageSearch() {
        if let navigationController = (self.controller?.navigationController as? NavigationController) {
            self.context.sharedContext.navigateToChatController(NavigateToChatControllerParams(navigationController: navigationController, context: self.context, chatLocation: .peer(self.peerId), keepStack: self.nearbyPeerDistance != nil ? .always : .default, activateMessageSearch: (.everything, ""), peerNearbyData: self.nearbyPeerDistance.flatMap({ ChatPeerNearbyData(distance: $0) }), completion: { [weak self] _ in
                if let strongSelf = self, strongSelf.nearbyPeerDistance != nil {
                    var viewControllers = navigationController.viewControllers
                    viewControllers = viewControllers.filter { controller in
                        if controller is PeerInfoScreen {
                            return false
                        }
                        return true
                    }
                    navigationController.setViewControllers(viewControllers, animated: false)
                }
            }))
        }
    }
    
    private func openChatForReporting(_ reason: ReportReason) {
        if let navigationController = (self.controller?.navigationController as? NavigationController) {
            self.context.sharedContext.navigateToChatController(NavigateToChatControllerParams(navigationController: navigationController, context: self.context, chatLocation: .peer(self.peerId), keepStack: .default, reportReason: reason, completion: { _ in
            }))
        }
    }
    
    private func openChatForThemeChange() {
        if let navigationController = (self.controller?.navigationController as? NavigationController) {
            self.context.sharedContext.navigateToChatController(NavigateToChatControllerParams(navigationController: navigationController, context: self.context, chatLocation: .peer(self.peerId), keepStack: .default, changeColors: true, completion: { _ in
            }))
        }
    }
    
    private func openStartSecretChat() {
        let peerId = self.peerId
        let _ = (self.context.account.postbox.transaction { transaction -> (Peer?, PeerId?) in
            let peer = transaction.getPeer(peerId)
            let filteredPeerIds = Array(transaction.getAssociatedPeerIds(peerId)).filter { $0.namespace == Namespaces.Peer.SecretChat }
            var activeIndices: [ChatListIndex] = []
            for associatedId in filteredPeerIds {
                if let state = (transaction.getPeer(associatedId) as? TelegramSecretChat)?.embeddedState {
                    switch state {
                        case .active, .handshake:
                            if let (_, index) = transaction.getPeerChatListIndex(associatedId) {
                                activeIndices.append(index)
                            }
                        default:
                            break
                    }
                }
            }
            activeIndices.sort()
            if let index = activeIndices.last {
                return (peer, index.messageIndex.id.peerId)
            } else {
                return (peer, nil)
            }
        }
        |> deliverOnMainQueue).start(next: { [weak self] peer, currentPeerId in
            guard let strongSelf = self else {
                return
            }
            if let controller = strongSelf.controller {
                let displayTitle = peer?.displayTitle(strings: strongSelf.presentationData.strings, displayOrder: strongSelf.presentationData.nameDisplayOrder) ?? ""
                controller.present(textAlertController(context: strongSelf.context, title: nil, text: strongSelf.presentationData.strings.UserInfo_StartSecretChatConfirmation(displayTitle).string, actions: [TextAlertAction(type: .genericAction, title: strongSelf.presentationData.strings.Common_Cancel, action: {}), TextAlertAction(type: .defaultAction, title: strongSelf.presentationData.strings.UserInfo_StartSecretChatStart, action: {
                    guard let strongSelf = self else {
                        return
                    }
                    var createSignal = strongSelf.context.engine.peers.createSecretChat(peerId: peerId)
                    var cancelImpl: (() -> Void)?
                    let progressSignal = Signal<Never, NoError> { subscriber in
                        if let strongSelf = self {
                            let statusController = OverlayStatusController(theme: strongSelf.presentationData.theme, type: .loading(cancelled: {
                                cancelImpl?()
                            }))
                            strongSelf.controller?.present(statusController, in: .window(.root))
                            return ActionDisposable { [weak statusController] in
                                Queue.mainQueue().async() {
                                    statusController?.dismiss()
                                }
                            }
                        } else {
                            return EmptyDisposable
                        }
                    }
                    |> runOn(Queue.mainQueue())
                    |> delay(0.15, queue: Queue.mainQueue())
                    let progressDisposable = progressSignal.start()
                    
                    createSignal = createSignal
                    |> afterDisposed {
                        Queue.mainQueue().async {
                            progressDisposable.dispose()
                        }
                    }
                    let createSecretChatDisposable = MetaDisposable()
                    cancelImpl = {
                        createSecretChatDisposable.set(nil)
                    }
                    
                    createSecretChatDisposable.set((createSignal
                    |> deliverOnMainQueue).start(next: { peerId in
                        guard let strongSelf = self else {
                            return
                        }
                        if let navigationController = (strongSelf.controller?.navigationController as? NavigationController) {
                            strongSelf.context.sharedContext.navigateToChatController(NavigateToChatControllerParams(navigationController: navigationController, context: strongSelf.context, chatLocation: .peer(peerId)))
                        }
                    }, error: { error in
                        guard let strongSelf = self else {
                            return
                        }
                        let text: String
                        switch error {
                            case .limitExceeded:
                                text = strongSelf.presentationData.strings.TwoStepAuth_FloodError
                            default:
                                text = strongSelf.presentationData.strings.Login_UnknownError
                        }
                        strongSelf.controller?.present(textAlertController(context: strongSelf.context, title: nil, text: text, actions: [TextAlertAction(type: .defaultAction, title: strongSelf.presentationData.strings.Common_OK, action: {})]), in: .window(.root))
                    }))
                })]), in: .window(.root))
            }
        })
    }
    
    private func openUsername(value: String) {
        let shareController = ShareController(context: self.context, subject: .url("https://t.me/\(value)"))
        shareController.completed = { [weak self] peerIds in
            if let strongSelf = self {
                let _ = (strongSelf.context.account.postbox.transaction { transaction -> [Peer] in
                    var peers: [Peer] = []
                    for peerId in peerIds {
                        if let peer = transaction.getPeer(peerId) {
                            peers.append(peer)
                        }
                    }
                    return peers
                } |> deliverOnMainQueue).start(next: { [weak self] peers in
                    if let strongSelf = self {
                        let presentationData = strongSelf.context.sharedContext.currentPresentationData.with { $0 }
                        
                        let text: String
                        var savedMessages = false
                        if peerIds.count == 1, let peerId = peerIds.first, peerId == strongSelf.context.account.peerId {
                            text = presentationData.strings.UserInfo_LinkForwardTooltip_SavedMessages_One
                            savedMessages = true
                        } else {
                            if peers.count == 1, let peer = peers.first {
                                let peerName = peer.id == strongSelf.context.account.peerId ? presentationData.strings.DialogList_SavedMessages : peer.displayTitle(strings: presentationData.strings, displayOrder: presentationData.nameDisplayOrder)
                                text = presentationData.strings.UserInfo_LinkForwardTooltip_Chat_One(peerName).string
                            } else if peers.count == 2, let firstPeer = peers.first, let secondPeer = peers.last {
                                let firstPeerName = firstPeer.id == strongSelf.context.account.peerId ? presentationData.strings.DialogList_SavedMessages : firstPeer.displayTitle(strings: presentationData.strings, displayOrder: presentationData.nameDisplayOrder)
                                let secondPeerName = secondPeer.id == strongSelf.context.account.peerId ? presentationData.strings.DialogList_SavedMessages : secondPeer.displayTitle(strings: presentationData.strings, displayOrder: presentationData.nameDisplayOrder)
                                text = presentationData.strings.UserInfo_LinkForwardTooltip_TwoChats_One(firstPeerName, secondPeerName).string
                            } else if let peer = peers.first {
                                let peerName = peer.displayTitle(strings: presentationData.strings, displayOrder: presentationData.nameDisplayOrder)
                                text = presentationData.strings.UserInfo_LinkForwardTooltip_ManyChats_One(peerName, "\(peers.count - 1)").string
                            } else {
                                text = ""
                            }
                        }
                        
                        strongSelf.controller?.present(UndoOverlayController(presentationData: presentationData, content: .forward(savedMessages: savedMessages, text: text), elevatedLayout: false, animateInAsReplacement: true, action: { _ in return false }), in: .window(.root))
                    }
                })
            }
        }
        shareController.actionCompleted = { [weak self] in
            if let strongSelf = self {
                let presentationData = strongSelf.context.sharedContext.currentPresentationData.with { $0 }
                strongSelf.controller?.present(UndoOverlayController(presentationData: presentationData, content: .linkCopied(text: presentationData.strings.Conversation_LinkCopied), elevatedLayout: false, animateInAsReplacement: false, action: { _ in return false }), in: .window(.root))
            }
        }
        self.view.endEditing(true)
        self.controller?.present(shareController, in: .window(.root))
    }
    
    private func requestCall(isVideo: Bool, gesture: ContextGesture? = nil, contextController: ContextControllerProtocol? = nil, result: ((ContextMenuActionResult) -> Void)? = nil, backAction: ((ContextControllerProtocol) -> Void)? = nil) {
        let peerId = self.peerId
        let requestCall: (PeerId?, EngineGroupCallDescription?) -> Void = { [weak self] defaultJoinAsPeerId, activeCall in
            if let activeCall = activeCall {
                self?.context.joinGroupCall(peerId: peerId, invite: nil, requestJoinAsPeerId: { completion in
                    if let defaultJoinAsPeerId = defaultJoinAsPeerId {
                        result?(.dismissWithoutContent)
                        completion(defaultJoinAsPeerId)
                    } else {
                        self?.openVoiceChatDisplayAsPeerSelection(completion: { joinAsPeerId in
                            completion(joinAsPeerId)
                        }, gesture: gesture, contextController: contextController, result: result, backAction: backAction)
                    }
                }, activeCall: activeCall)
            } else {
                self?.openVoiceChatOptions(defaultJoinAsPeerId: defaultJoinAsPeerId, gesture: gesture, contextController: contextController)
            }
        }
        
        if let cachedChannelData = self.data?.cachedData as? CachedChannelData {
            requestCall(cachedChannelData.callJoinPeerId, cachedChannelData.activeCall.flatMap(EngineGroupCallDescription.init))
            return
        } else if let cachedGroupData = self.data?.cachedData as? CachedGroupData {
            requestCall(cachedGroupData.callJoinPeerId, cachedGroupData.activeCall.flatMap(EngineGroupCallDescription.init))
            return
        }
        
        guard let peer = self.data?.peer as? TelegramUser, let cachedUserData = self.data?.cachedData as? CachedUserData else {
            return
        }
        if cachedUserData.callsPrivate {
            self.controller?.present(textAlertController(context: self.context, title: self.presentationData.strings.Call_ConnectionErrorTitle, text: self.presentationData.strings.Call_PrivacyErrorMessage(peer.compactDisplayTitle).string, actions: [TextAlertAction(type: .defaultAction, title: self.presentationData.strings.Common_OK, action: {})]), in: .window(.root))
            return
        }
        
        self.context.requestCall(peerId: peer.id, isVideo: isVideo, completion: {})
    }
    
    private func scheduleGroupCall() {
        self.context.scheduleGroupCall(peerId: self.peerId)
    }
    
    private func createAndJoinGroupCall(peerId: PeerId, joinAsPeerId: PeerId?) {
        if let _ = self.context.sharedContext.callManager {
            let startCall: (Bool) -> Void = { [weak self] endCurrentIfAny in
                guard let strongSelf = self else {
                    return
                }
                
                var cancelImpl: (() -> Void)?
                let presentationData = strongSelf.presentationData
                let progressSignal = Signal<Never, NoError> { [weak self] subscriber in
                    let controller = OverlayStatusController(theme: presentationData.theme,  type: .loading(cancelled: {
                        cancelImpl?()
                    }))
                    self?.controller?.present(controller, in: .window(.root))
                    return ActionDisposable { [weak controller] in
                        Queue.mainQueue().async() {
                            controller?.dismiss()
                        }
                    }
                }
                |> runOn(Queue.mainQueue())
                |> delay(0.15, queue: Queue.mainQueue())
                let progressDisposable = progressSignal.start()
                let createSignal = strongSelf.context.engine.calls.createGroupCall(peerId: peerId, title: nil, scheduleDate: nil)
                |> afterDisposed {
                    Queue.mainQueue().async {
                        progressDisposable.dispose()
                    }
                }
                cancelImpl = { [weak self] in
                    self?.activeActionDisposable.set(nil)
                }
                strongSelf.activeActionDisposable.set((createSignal
                |> deliverOnMainQueue).start(next: { [weak self] info in
                    guard let strongSelf = self else {
                        return
                    }
                    strongSelf.context.joinGroupCall(peerId: peerId, invite: nil, requestJoinAsPeerId: { result in
                        result(joinAsPeerId)
                    }, activeCall: EngineGroupCallDescription(id: info.id, accessHash: info.accessHash, title: info.title, scheduleTimestamp: nil, subscribedToScheduled: false))
                }, error: { [weak self] error in
                    guard let strongSelf = self else {
                        return
                    }
                    strongSelf.headerNode.navigationButtonContainer.performAction?(.cancel)
                    
                    let text: String
                    switch error {
                    case .generic, .scheduledTooLate:
                        text = strongSelf.presentationData.strings.Login_UnknownError
                    case .anonymousNotAllowed:
                        text = strongSelf.presentationData.strings.VoiceChat_AnonymousDisabledAlertText
                    }
                    strongSelf.controller?.present(textAlertController(context: strongSelf.context, title: nil, text: text, actions: [TextAlertAction(type: .defaultAction, title: strongSelf.presentationData.strings.Common_OK, action: {})]), in: .window(.root))
                }))
            }
            
            startCall(true)
        }
    }
    
    private func openPhone(value: String) {
        let _ = (getUserPeer(postbox: self.context.account.postbox, peerId: peerId)
        |> deliverOnMainQueue).start(next: { [weak self] peer, _ in
            guard let strongSelf = self else {
                return
            }
            if let peer = peer as? TelegramUser, let peerPhoneNumber = peer.phone, formatPhoneNumber(value) == formatPhoneNumber(peerPhoneNumber) {
                let actionSheet = ActionSheetController(presentationData: strongSelf.presentationData)
                let dismissAction: () -> Void = { [weak actionSheet] in
                    actionSheet?.dismissAnimated()
                }
                actionSheet.setItemGroups([
                    ActionSheetItemGroup(items: [
                        ActionSheetButtonItem(title: strongSelf.presentationData.strings.UserInfo_TelegramCall, action: {
                            dismissAction()
                            self?.requestCall(isVideo: false)
                        }),
                        ActionSheetButtonItem(title: strongSelf.presentationData.strings.UserInfo_PhoneCall, action: {
                            dismissAction()
                            
                            guard let strongSelf = self else {
                                return
                            }
                            strongSelf.context.sharedContext.applicationBindings.openUrl("tel:\(formatPhoneNumber(value).replacingOccurrences(of: " ", with: ""))")
                        }),
                    ]),
                    ActionSheetItemGroup(items: [ActionSheetButtonItem(title: strongSelf.presentationData.strings.Common_Cancel, action: { dismissAction() })])
                ])
                strongSelf.view.endEditing(true)
                strongSelf.controller?.present(actionSheet, in: .window(.root))
            } else {
                strongSelf.context.sharedContext.applicationBindings.openUrl("tel:\(formatPhoneNumber(value).replacingOccurrences(of: " ", with: ""))")
            }
        })
    }
    
    private func editingOpenNotificationSettings() {
        let peerId = self.peerId
        let _ = (self.context.account.postbox.transaction { transaction -> (TelegramPeerNotificationSettings, GlobalNotificationSettings) in
            let peerSettings: TelegramPeerNotificationSettings = (transaction.getPeerNotificationSettings(peerId) as? TelegramPeerNotificationSettings) ?? TelegramPeerNotificationSettings.defaultSettings
            let globalSettings: GlobalNotificationSettings = (transaction.getPreferencesEntry(key: PreferencesKeys.globalNotifications) as? GlobalNotificationSettings) ?? GlobalNotificationSettings.defaultSettings
            return (peerSettings, globalSettings)
        }
        |> deliverOnMainQueue).start(next: { [weak self] peerSettings, globalSettings in
            guard let strongSelf = self else {
                return
            }
            let muteSettingsController = notificationMuteSettingsController(presentationData: strongSelf.presentationData, notificationSettings: globalSettings.effective.groupChats, soundSettings: nil, openSoundSettings: {
                guard let strongSelf = self else {
                    return
                }
                let soundController = notificationSoundSelectionController(context: strongSelf.context, isModal: true, currentSound: peerSettings.messageSound, defaultSound: globalSettings.effective.groupChats.sound, completion: { sound in
                    guard let strongSelf = self else {
                        return
                    }
                    let _ = strongSelf.context.engine.peers.updatePeerNotificationSoundInteractive(peerId: strongSelf.peerId, sound: sound).start()
                })
                soundController.navigationPresentation = .modal
                strongSelf.controller?.push(soundController)
            }, updateSettings: { value in
                guard let strongSelf = self else {
                    return
                }
                let _ = strongSelf.context.engine.peers.updatePeerMuteSetting(peerId: strongSelf.peerId, muteInterval: value).start()
            })
            strongSelf.view.endEditing(true)
            strongSelf.controller?.present(muteSettingsController, in: .window(.root))
        })
    }
    
    private func editingOpenSoundSettings() {
        let peerId = self.peerId
        let _ = (self.context.account.postbox.transaction { transaction -> (TelegramPeerNotificationSettings, GlobalNotificationSettings) in
            let peerSettings: TelegramPeerNotificationSettings = (transaction.getPeerNotificationSettings(peerId) as? TelegramPeerNotificationSettings) ?? TelegramPeerNotificationSettings.defaultSettings
            let globalSettings: GlobalNotificationSettings = (transaction.getPreferencesEntry(key: PreferencesKeys.globalNotifications) as? GlobalNotificationSettings) ?? GlobalNotificationSettings.defaultSettings
            return (peerSettings, globalSettings)
        }
        |> deliverOnMainQueue).start(next: { [weak self] peerSettings, globalSettings in
            guard let strongSelf = self else {
                return
            }
            
            let soundController = notificationSoundSelectionController(context: strongSelf.context, isModal: true, currentSound: peerSettings.messageSound, defaultSound: globalSettings.effective.groupChats.sound, completion: { sound in
                guard let strongSelf = self else {
                    return
                }
                let _ = strongSelf.context.engine.peers.updatePeerNotificationSoundInteractive(peerId: strongSelf.peerId, sound: sound).start()
            })
            strongSelf.controller?.push(soundController)
        })
    }
    
    private func editingToggleShowMessageText(value: Bool) {
        let _ = (getUserPeer(postbox: self.context.account.postbox, peerId: self.peerId)
        |> deliverOnMainQueue).start(next: { [weak self] peer, _ in
            guard let strongSelf = self, let peer = peer else {
                return
            }
            let _ = strongSelf.context.engine.peers.updatePeerDisplayPreviewsSetting(peerId: peer.id, displayPreviews: value ? .show : .hide).start()
        })
    }
    
    private func requestDeleteContact() {
        let actionSheet = ActionSheetController(presentationData: self.presentationData)
        let dismissAction: () -> Void = { [weak actionSheet] in
            actionSheet?.dismissAnimated()
        }
        actionSheet.setItemGroups([
            ActionSheetItemGroup(items: [
                ActionSheetButtonItem(title: self.presentationData.strings.UserInfo_DeleteContact, color: .destructive, action: { [weak self] in
                    dismissAction()
                    guard let strongSelf = self else {
                        return
                    }
                    let _ = (getUserPeer(postbox: strongSelf.context.account.postbox, peerId: strongSelf.peerId)
                    |> deliverOnMainQueue).start(next: { peer, _ in
                        guard let peer = peer, let strongSelf = self else {
                            return
                        }
                        let deleteContactFromDevice: Signal<Never, NoError>
                        if let contactDataManager = strongSelf.context.sharedContext.contactDataManager {
                            deleteContactFromDevice = contactDataManager.deleteContactWithAppSpecificReference(peerId: peer.id)
                        } else {
                            deleteContactFromDevice = .complete()
                        }
                        
                        var deleteSignal = strongSelf.context.engine.contacts.deleteContactPeerInteractively(peerId: peer.id)
                        |> then(deleteContactFromDevice)
                        
                        let progressSignal = Signal<Never, NoError> { subscriber in
                            guard let strongSelf = self else {
                                return EmptyDisposable
                            }
                            let presentationData = strongSelf.context.sharedContext.currentPresentationData.with { $0 }
                            let statusController = OverlayStatusController(theme: presentationData.theme, type: .loading(cancelled: nil))
                            strongSelf.controller?.present(statusController, in: .window(.root))
                            return ActionDisposable { [weak statusController] in
                                Queue.mainQueue().async() {
                                    statusController?.dismiss()
                                }
                            }
                        }
                        |> runOn(Queue.mainQueue())
                        |> delay(0.15, queue: Queue.mainQueue())
                        let progressDisposable = progressSignal.start()
                        
                        deleteSignal = deleteSignal
                        |> afterDisposed {
                            Queue.mainQueue().async {
                                progressDisposable.dispose()
                            }
                        }
                        
                        strongSelf.activeActionDisposable.set((deleteSignal
                        |> deliverOnMainQueue).start(completed: { [weak self] in
                            if let strongSelf = self, let peer = strongSelf.data?.peer {
                                let presentationData = strongSelf.context.sharedContext.currentPresentationData.with { $0 }
                                let controller = UndoOverlayController(presentationData: presentationData, content: .info(text: presentationData.strings.Conversation_DeletedFromContacts(peer.displayTitle(strings: strongSelf.presentationData.strings, displayOrder: strongSelf.presentationData.nameDisplayOrder)).string), elevatedLayout: false, animateInAsReplacement: false, action: { _ in return false })
                                controller.keepOnParentDismissal = true
                                strongSelf.controller?.present(controller, in: .window(.root))
                                
                                strongSelf.controller?.dismiss()
                            }
                        }))
                        
                        deleteSendMessageIntents(peerId: strongSelf.peerId)
                    })
                })
            ]),
            ActionSheetItemGroup(items: [ActionSheetButtonItem(title: self.presentationData.strings.Common_Cancel, action: { dismissAction() })])
        ])
        self.view.endEditing(true)
        self.controller?.present(actionSheet, in: .window(.root))
    }
    
    private func openChat() {
        if let navigationController = self.controller?.navigationController as? NavigationController {
            self.context.sharedContext.navigateToChatController(NavigateToChatControllerParams(navigationController: navigationController, context: self.context, chatLocation: .peer(self.peerId), keepStack: self.nearbyPeerDistance != nil ? .always : .default, peerNearbyData: self.nearbyPeerDistance.flatMap({ ChatPeerNearbyData(distance: $0) }), completion: { [weak self] _ in
                if let strongSelf = self, strongSelf.nearbyPeerDistance != nil {
                    var viewControllers = navigationController.viewControllers
                    viewControllers = viewControllers.filter { controller in
                        if controller is PeerInfoScreen {
                            return false
                        }
                        return true
                    }
                    navigationController.setViewControllers(viewControllers, animated: false)
                }
            }))
        }
    }
    
    private func openAddContact() {
        let _ = (getUserPeer(postbox: self.context.account.postbox, peerId: self.peerId)
        |> deliverOnMainQueue).start(next: { [weak self] peer, _ in
            guard let strongSelf = self, let peer = peer else {
                return
            }
            openAddPersonContactImpl(context: strongSelf.context, peerId: peer.id, pushController: { c in
                self?.controller?.push(c)
            }, present: { c, a in
                self?.controller?.present(c, in: .window(.root), with: a)
            })
        })
    }
    
    private func updateBlocked(block: Bool) {
        let _ = (getUserPeer(postbox: self.context.account.postbox, peerId: self.peerId)
        |> take(1)
        |> deliverOnMainQueue).start(next: { [weak self] peer, _ in
            guard let strongSelf = self, let peer = peer else {
                return
            }
            
            let presentationData = strongSelf.presentationData
            if let peer = peer as? TelegramUser, let _ = peer.botInfo {
                strongSelf.activeActionDisposable.set(strongSelf.context.engine.privacy.requestUpdatePeerIsBlocked(peerId: peer.id, isBlocked: block).start())
                if !block {
                    let _ = enqueueMessages(account: strongSelf.context.account, peerId: peer.id, messages: [.message(text: "/start", attributes: [], mediaReference: nil, replyToMessageId: nil, localGroupingKey: nil, correlationId: nil)]).start()
                    if let navigationController = strongSelf.controller?.navigationController as? NavigationController {
                        strongSelf.context.sharedContext.navigateToChatController(NavigateToChatControllerParams(navigationController: navigationController, context: strongSelf.context, chatLocation: .peer(peer.id)))
                    }
                }
            } else {
                if block {
                    let presentationData = strongSelf.presentationData
                    let actionSheet = ActionSheetController(presentationData: presentationData)
                    let dismissAction: () -> Void = { [weak actionSheet] in
                        actionSheet?.dismissAnimated()
                    }
                    let reportSpam = false
                    let deleteChat = false
                    actionSheet.setItemGroups([
                        ActionSheetItemGroup(items: [
                            ActionSheetTextItem(title: presentationData.strings.UserInfo_BlockConfirmationTitle(peer.compactDisplayTitle).string),
                            ActionSheetButtonItem(title: presentationData.strings.UserInfo_BlockActionTitle(peer.compactDisplayTitle).string, color: .destructive, action: {
                                dismissAction()
                                guard let strongSelf = self else {
                                    return
                                }
                                
                                strongSelf.activeActionDisposable.set(strongSelf.context.engine.privacy.requestUpdatePeerIsBlocked(peerId: peer.id, isBlocked: true).start())
                                if deleteChat {
                                    let _ = strongSelf.context.engine.peers.removePeerChat(peerId: strongSelf.peerId, reportChatSpam: reportSpam).start()
                                    (strongSelf.controller?.navigationController as? NavigationController)?.popToRoot(animated: true)
                                } else if reportSpam {
                                    let _ = strongSelf.context.engine.peers.reportPeer(peerId: strongSelf.peerId, reason: .spam, message: "").start()
                                }
                                
                                deleteSendMessageIntents(peerId: strongSelf.peerId)
                            })
                        ]),
                        ActionSheetItemGroup(items: [ActionSheetButtonItem(title: presentationData.strings.Common_Cancel, action: { dismissAction() })])
                    ])
                    strongSelf.view.endEditing(true)
                    strongSelf.controller?.present(actionSheet, in: .window(.root))
                } else {
                    let text: String
                    if block {
                        text = presentationData.strings.UserInfo_BlockConfirmation(peer.displayTitle(strings: presentationData.strings, displayOrder: presentationData.nameDisplayOrder)).string
                    } else {
                        text = presentationData.strings.UserInfo_UnblockConfirmation(peer.displayTitle(strings: presentationData.strings, displayOrder: presentationData.nameDisplayOrder)).string
                    }
                    strongSelf.controller?.present(textAlertController(context: strongSelf.context, title: nil, text: text, actions: [TextAlertAction(type: .defaultAction, title: presentationData.strings.Common_No, action: {}), TextAlertAction(type: .genericAction, title: presentationData.strings.Common_Yes, action: {
                        guard let strongSelf = self else {
                            return
                        }
                        strongSelf.activeActionDisposable.set(strongSelf.context.engine.privacy.requestUpdatePeerIsBlocked(peerId: peer.id, isBlocked: block).start())
                    })]), in: .window(.root))
                }
            }
        })
    }
    
    private func openStats() {
        guard let controller = self.controller, let data = self.data, let peer = data.peer, let cachedData = data.cachedData else {
            return
        }
        self.view.endEditing(true)
        
        let statsController: ViewController
        if let channel = peer as? TelegramChannel, case .group = channel.info {
            statsController = groupStatsController(context: self.context, peerId: peer.id, cachedPeerData: cachedData)
        } else {
            statsController = channelStatsController(context: self.context, peerId: peer.id, cachedPeerData: cachedData)
        }
        controller.push(statsController)
    }
    
    private func openVoiceChatOptions(defaultJoinAsPeerId: PeerId?, gesture: ContextGesture? = nil, contextController: ContextControllerProtocol? = nil) {
        let context = self.context
        let peerId = self.peerId
        let defaultJoinAsPeerId = defaultJoinAsPeerId ?? self.context.account.peerId
        let currentAccountPeer = self.context.account.postbox.loadedPeerWithId(self.context.account.peerId)
        |> map { peer in
            return [FoundPeer(peer: peer, subscribers: nil)]
        }
        let _ = (combineLatest(queue: Queue.mainQueue(), currentAccountPeer, self.displayAsPeersPromise.get() |> take(1))
        |> map { currentAccountPeer, availablePeers -> [FoundPeer] in
            var result = currentAccountPeer
            result.append(contentsOf: availablePeers)
            return result
        }).start(next: { [weak self] peers in
            guard let strongSelf = self else {
                return
            }
            
            var items: [ContextMenuItem] = []
            
            if peers.count > 1 {
                var selectedPeer: FoundPeer?
                for peer in peers {
                    if peer.peer.id == defaultJoinAsPeerId {
                        selectedPeer = peer
                    }
                }
                if let peer = selectedPeer {
                    let avatarSize = CGSize(width: 28.0, height: 28.0)
                    items.append(.action(ContextMenuActionItem(text: strongSelf.presentationData.strings.VoiceChat_DisplayAs, textLayout: .secondLineWithValue(peer.peer.displayTitle(strings: strongSelf.presentationData.strings, displayOrder: strongSelf.presentationData.nameDisplayOrder)), icon: { _ in nil }, iconSource: ContextMenuActionItemIconSource(size: avatarSize, signal: peerAvatarCompleteImage(account: strongSelf.context.account, peer: peer.peer, size: avatarSize)), action: { c, f in
                        guard let strongSelf = self else {
                            return
                        }
                        
                        strongSelf.openVoiceChatDisplayAsPeerSelection(completion: { joinAsPeerId in
                            let _ = context.engine.calls.updateGroupCallJoinAsPeer(peerId: peerId, joinAs: joinAsPeerId).start()
                            self?.openVoiceChatOptions(defaultJoinAsPeerId: joinAsPeerId, gesture: nil, contextController: c)
                        }, gesture: gesture, contextController: c, result: f, backAction: { [weak self] c in
                            self?.openVoiceChatOptions(defaultJoinAsPeerId: defaultJoinAsPeerId, gesture: nil, contextController: c)
                        })
                        
                    })))
                    items.append(.separator)
                }
            }
            
            items.append(.action(ContextMenuActionItem(text: strongSelf.presentationData.strings.ChannelInfo_CreateVoiceChat, icon: { theme in return generateTintedImage(image: UIImage(bundleImageName: "Chat/Context Menu/VoiceChat"), color: theme.contextMenu.primaryColor) }, action: { _, f in
                f(.dismissWithoutContent)
                
                self?.createAndJoinGroupCall(peerId: peerId, joinAsPeerId: defaultJoinAsPeerId)
            })))
            
            items.append(.action(ContextMenuActionItem(text: strongSelf.presentationData.strings.ChannelInfo_ScheduleVoiceChat, icon: { theme in return generateTintedImage(image: UIImage(bundleImageName: "Chat/Context Menu/Schedule"), color: theme.contextMenu.primaryColor) }, action: { _, f in
                f(.dismissWithoutContent)
                
                self?.scheduleGroupCall()
            })))
            
            if let contextController = contextController {
                contextController.setItems(.single(items))
            } else {
                strongSelf.state = strongSelf.state.withHighlightedButton(.voiceChat)
                if let (layout, navigationHeight) = strongSelf.validLayout {
                    strongSelf.containerLayoutUpdated(layout: layout, navigationHeight: navigationHeight, transition: .immediate, additive: false)
                }
                
                if let sourceNode = strongSelf.headerNode.buttonNodes[.voiceChat]?.referenceNode, let controller = strongSelf.controller {
                    let contextController = ContextController(account: strongSelf.context.account, presentationData: strongSelf.presentationData, source: .reference(PeerInfoContextReferenceContentSource(controller: controller, sourceNode: sourceNode)), items: .single(items), reactionItems: [], gesture: gesture)
                    contextController.dismissed = { [weak self] in
                        if let strongSelf = self {
                            strongSelf.state = strongSelf.state.withHighlightedButton(nil)
                            if let (layout, navigationHeight) = strongSelf.validLayout {
                                strongSelf.containerLayoutUpdated(layout: layout, navigationHeight: navigationHeight, transition: .immediate, additive: false)
                            }
                        }
                    }
                    controller.presentInGlobalOverlay(contextController)
                }
            }
        })
    }
    
    private func openVoiceChatDisplayAsPeerSelection(completion: @escaping (PeerId) -> Void, gesture: ContextGesture? = nil, contextController: ContextControllerProtocol? = nil, result: ((ContextMenuActionResult) -> Void)? = nil, backAction: ((ContextControllerProtocol) -> Void)? = nil) {
        let dismissOnSelection = contextController == nil
        let currentAccountPeer = self.context.account.postbox.loadedPeerWithId(context.account.peerId)
        |> map { peer in
            return [FoundPeer(peer: peer, subscribers: nil)]
        }
        let _ = (combineLatest(queue: Queue.mainQueue(), currentAccountPeer, self.displayAsPeersPromise.get() |> take(1))
        |> map { currentAccountPeer, availablePeers -> [FoundPeer] in
            var result = currentAccountPeer
            result.append(contentsOf: availablePeers)
            return result
        }).start(next: { [weak self] peers in
            guard let strongSelf = self else {
                return
            }
            if peers.count == 1, let peer = peers.first {
                result?(.dismissWithoutContent)
                completion(peer.peer.id)
            } else {
                var items: [ContextMenuItem] = []
                
                var isGroup = false
                for peer in peers {
                    if peer.peer is TelegramGroup {
                        isGroup = true
                        break
                    } else if let peer = peer.peer as? TelegramChannel, case .group = peer.info {
                        isGroup = true
                        break
                    }
                }
                
                items.append(.custom(VoiceChatInfoContextItem(text: isGroup ? strongSelf.presentationData.strings.VoiceChat_DisplayAsInfoGroup : strongSelf.presentationData.strings.VoiceChat_DisplayAsInfo, icon: { theme in
                    return generateTintedImage(image: UIImage(bundleImageName: "Call/Context Menu/Accounts"), color: theme.actionSheet.primaryTextColor)
                }), true))
                
                for peer in peers {
                    var subtitle: String?
                    if peer.peer.id.namespace == Namespaces.Peer.CloudUser {
                        subtitle = strongSelf.presentationData.strings.VoiceChat_PersonalAccount
                    } else if let subscribers = peer.subscribers {
                        if let peer = peer.peer as? TelegramChannel, case .broadcast = peer.info {
                            subtitle = strongSelf.presentationData.strings.Conversation_StatusSubscribers(subscribers)
                        } else {
                            subtitle = strongSelf.presentationData.strings.Conversation_StatusMembers(subscribers)
                        }
                    }

                    let avatarSize = CGSize(width: 28.0, height: 28.0)
                    let avatarSignal = peerAvatarCompleteImage(account: strongSelf.context.account, peer: peer.peer, size: avatarSize)
                    items.append(.action(ContextMenuActionItem(text: peer.peer.displayTitle(strings: strongSelf.presentationData.strings, displayOrder: strongSelf.presentationData.nameDisplayOrder), textLayout: subtitle.flatMap { .secondLineWithValue($0) } ?? .singleLine, icon: { _ in nil }, iconSource: ContextMenuActionItemIconSource(size: avatarSize, signal: avatarSignal), action: { _, f in
                        if dismissOnSelection {
                            f(.dismissWithoutContent)
                        }
                        completion(peer.peer.id)
                    })))
                    
                    if peer.peer.id.namespace == Namespaces.Peer.CloudUser {
                        items.append(.separator)
                    }
                }
                if backAction != nil {
                    items.append(.separator)
                    items.append(.action(ContextMenuActionItem(text: strongSelf.presentationData.strings.Common_Back, icon: { theme in
                        return generateTintedImage(image: UIImage(bundleImageName: "Chat/Context Menu/Back"), color: theme.actionSheet.primaryTextColor)
                    }, action: { (c, _) in
                        if let backAction = backAction {
                            backAction(c)
                        }
                    })))
                }
                
                if let contextController = contextController {
                    contextController.setItems(.single(items))
                } else {
                    strongSelf.state = strongSelf.state.withHighlightedButton(.voiceChat)
                    if let (layout, navigationHeight) = strongSelf.validLayout {
                        strongSelf.containerLayoutUpdated(layout: layout, navigationHeight: navigationHeight, transition: .immediate, additive: false)
                    }
                    
                    if let sourceNode = strongSelf.headerNode.buttonNodes[.voiceChat]?.referenceNode, let controller = strongSelf.controller {
                        let contextController = ContextController(account: strongSelf.context.account, presentationData: strongSelf.presentationData, source: .reference(PeerInfoContextReferenceContentSource(controller: controller, sourceNode: sourceNode)), items: .single(items), reactionItems: [], gesture: gesture)
                        contextController.dismissed = { [weak self] in
                            if let strongSelf = self {
                                strongSelf.state = strongSelf.state.withHighlightedButton(nil)
                                if let (layout, navigationHeight) = strongSelf.validLayout {
                                    strongSelf.containerLayoutUpdated(layout: layout, navigationHeight: navigationHeight, transition: .immediate, additive: false)
                                }
                            }
                        }
                        controller.presentInGlobalOverlay(contextController)
                    }
                }
            }
        })
    }
    
    private func openReport(user: Bool, contextController: ContextControllerProtocol?, backAction: ((ContextControllerProtocol) -> Void)?) {
        guard let controller = self.controller else {
            return
        }
        self.view.endEditing(true)
        
        let options: [PeerReportOption]
        if user {
            options = [.spam, .fake, .violence, .pornography, .childAbuse]
        } else {
            options = [.spam, .fake, .violence, .pornography, .childAbuse, .copyright, .other]
        }
        
        presentPeerReportOptions(context: self.context, parent: controller, contextController: contextController, backAction: backAction, subject: .peer(self.peerId), options: options, passthrough: true, completion: { [weak self] reason, _ in
            if let reason = reason {
                DispatchQueue.main.async {
                    self?.openChatForReporting(reason)
                }
            }
        })
    }
    
    private func openEncryptionKey() {
        guard let data = self.data, let peer = data.peer, let encryptionKeyFingerprint = data.encryptionKeyFingerprint else {
            return
        }
        self.controller?.push(SecretChatKeyController(context: self.context, fingerprint: encryptionKeyFingerprint, peer: peer))
    }
    
    private func openShareBot() {
        let _ = (getUserPeer(postbox: self.context.account.postbox, peerId: self.peerId)
        |> deliverOnMainQueue).start(next: { [weak self] peer, _ in
            guard let strongSelf = self else {
                return
            }
            if let peer = peer as? TelegramUser, let username = peer.username {
                let shareController = ShareController(context: strongSelf.context, subject: .url("https://t.me/\(username)"))
                shareController.completed = { [weak self] peerIds in
                    if let strongSelf = self {
                        let _ = (strongSelf.context.account.postbox.transaction { transaction -> [Peer] in
                            var peers: [Peer] = []
                            for peerId in peerIds {
                                if let peer = transaction.getPeer(peerId) {
                                    peers.append(peer)
                                }
                            }
                            return peers
                        } |> deliverOnMainQueue).start(next: { [weak self] peers in
                            if let strongSelf = self {
                                let presentationData = strongSelf.context.sharedContext.currentPresentationData.with { $0 }
                                
                                let text: String
                                var savedMessages = false
                                if peerIds.count == 1, let peerId = peerIds.first, peerId == strongSelf.context.account.peerId {
                                    text = presentationData.strings.UserInfo_LinkForwardTooltip_SavedMessages_One
                                    savedMessages = true
                                } else {
                                    if peers.count == 1, let peer = peers.first {
                                        let peerName = peer.id == strongSelf.context.account.peerId ? presentationData.strings.DialogList_SavedMessages : peer.displayTitle(strings: presentationData.strings, displayOrder: presentationData.nameDisplayOrder)
                                        text = presentationData.strings.UserInfo_LinkForwardTooltip_Chat_One(peerName).string
                                    } else if peers.count == 2, let firstPeer = peers.first, let secondPeer = peers.last {
                                        let firstPeerName = firstPeer.id == strongSelf.context.account.peerId ? presentationData.strings.DialogList_SavedMessages : firstPeer.displayTitle(strings: presentationData.strings, displayOrder: presentationData.nameDisplayOrder)
                                        let secondPeerName = secondPeer.id == strongSelf.context.account.peerId ? presentationData.strings.DialogList_SavedMessages : secondPeer.displayTitle(strings: presentationData.strings, displayOrder: presentationData.nameDisplayOrder)
                                        text = presentationData.strings.UserInfo_LinkForwardTooltip_TwoChats_One(firstPeerName, secondPeerName).string
                                    } else if let peer = peers.first {
                                        let peerName = peer.displayTitle(strings: presentationData.strings, displayOrder: presentationData.nameDisplayOrder)
                                        text = presentationData.strings.UserInfo_LinkForwardTooltip_ManyChats_One(peerName, "\(peers.count - 1)").string
                                    } else {
                                        text = ""
                                    }
                                }
                                
                                strongSelf.controller?.present(UndoOverlayController(presentationData: presentationData, content: .forward(savedMessages: savedMessages, text: text), elevatedLayout: false, animateInAsReplacement: true, action: { _ in return false }), in: .window(.root))
                            }
                        })
                    }
                }
                shareController.actionCompleted = { [weak self] in
                    if let strongSelf = self {
                        let presentationData = strongSelf.context.sharedContext.currentPresentationData.with { $0 }
                        strongSelf.controller?.present(UndoOverlayController(presentationData: presentationData, content: .linkCopied(text: presentationData.strings.Conversation_LinkCopied), elevatedLayout: false, animateInAsReplacement: false, action: { _ in return false }), in: .window(.root))
                    }
                }
                strongSelf.view.endEditing(true)
                strongSelf.controller?.present(shareController, in: .window(.root))
            }
        })
    }
    
    private func openAddBotToGroup() {
        guard let controller = self.controller else {
            return
        }
        context.sharedContext.openResolvedUrl(.groupBotStart(peerId: peerId, payload: ""), context: self.context, urlContext: .generic, navigationController: controller.navigationController as? NavigationController, openPeer: { id, navigation in
        }, sendFile: nil,
        sendSticker: nil,
        requestMessageActionUrlAuth: nil,
        joinVoiceChat: nil,
        present: { [weak controller] c, a in
            controller?.present(c, in: .window(.root), with: a)
        }, dismissInput: { [weak controller] in
            controller?.view.endEditing(true)
        }, contentContext: nil)
    }
    
    private func performBotCommand(command: PeerInfoBotCommand) {
        let _ = (self.context.account.postbox.loadedPeerWithId(peerId)
        |> deliverOnMainQueue).start(next: { [weak self] peer in
            guard let strongSelf = self else {
                return
            }
            let text: String
            switch command {
            case .settings:
                text = "/settings"
            case .privacy:
                text = "/privacy"
            case .help:
                text = "/help"
            }
            let _ = enqueueMessages(account: strongSelf.context.account, peerId: peer.id, messages: [.message(text: text, attributes: [], mediaReference: nil, replyToMessageId: nil, localGroupingKey: nil, correlationId: nil)]).start()
            
            if let navigationController = strongSelf.controller?.navigationController as? NavigationController {
                strongSelf.context.sharedContext.navigateToChatController(NavigateToChatControllerParams(navigationController: navigationController, context: strongSelf.context, chatLocation: .peer(strongSelf.peerId)))
            }
        })
    }
    
    private func editingOpenPublicLinkSetup() {
        self.controller?.push(channelVisibilityController(context: self.context, peerId: self.peerId, mode: .generic, upgradedToSupergroup: { _, f in f() }))
    }
    
    private func editingOpenInviteLinksSetup() {
        
        self.controller?.push(inviteLinkListController(context: self.context, peerId: self.peerId, admin: nil))
    }
    
    private func editingOpenDiscussionGroupSetup() {
        guard let data = self.data, let peer = data.peer else {
            return
        }
        self.controller?.push(channelDiscussionGroupSetupController(context: self.context, peerId: peer.id))
    }
    
    private func editingToggleMessageSignatures(value: Bool) {
        self.toggleShouldChannelMessagesSignaturesDisposable.set(self.context.engine.peers.toggleShouldChannelMessagesSignatures(peerId: self.peerId, enabled: value).start())
    }
    
    private func openParticipantsSection(section: PeerInfoParticipantsSection) {
        guard let data = self.data, let peer = data.peer else {
            return
        }
        switch section {
        case .members:
            self.controller?.push(channelMembersController(context: self.context, peerId: self.peerId))
        case .admins:
            if peer is TelegramGroup {
                self.controller?.push(channelAdminsController(context: self.context, peerId: self.peerId))
            } else if peer is TelegramChannel {
                self.controller?.push(channelAdminsController(context: self.context, peerId: self.peerId))
            }
        case .banned:
            self.controller?.push(channelBlacklistController(context: self.context, peerId: self.peerId))
        }
    }
    
    private func editingOpenPreHistorySetup() {
        guard let data = self.data, let peer = data.peer else {
            return
        }
        var upgradedToSupergroupImpl: (() -> Void)?
        let controller = groupPreHistorySetupController(context: self.context, peerId: peer.id, upgradedToSupergroup: { _, f in
            upgradedToSupergroupImpl?()
            f()
        })
        self.controller?.push(controller)
        
        upgradedToSupergroupImpl = { [weak controller] in
            if let controller = controller, let navigationController = controller.navigationController as? NavigationController {
                rebuildControllerStackAfterSupergroupUpgrade(controller: controller, navigationController: navigationController)
            }
        }
    }
    
    private func editingOpenAutoremoveMesages() {
        guard let data = self.data, let peer = data.peer else {
            return
        }
        
        let controller = peerAutoremoveSetupScreen(context: self.context, peerId: peer.id)
        self.controller?.push(controller)
    }
    
    private func openPermissions() {
        guard let data = self.data, let peer = data.peer else {
            return
        }
        self.controller?.push(channelPermissionsController(context: self.context, peerId: peer.id))
    }
    
    private func editingOpenStickerPackSetup() {
        guard let data = self.data, let peer = data.peer, let cachedData = data.cachedData as? CachedChannelData else {
            return
        }
        self.controller?.push(groupStickerPackSetupController(context: self.context, peerId: peer.id, currentPackInfo: cachedData.stickerPack))
    }
    
    private func openLocation() {
        guard let data = self.data, let peer = data.peer, let cachedData = data.cachedData as? CachedChannelData, let location = cachedData.peerGeoLocation else {
            return
        }
        let context = self.context
        let presentationData = self.presentationData
        let map = TelegramMediaMap(latitude: location.latitude, longitude: location.longitude, heading: nil, accuracyRadius: nil, geoPlace: nil, venue: MapVenue(title: peer.displayTitle(strings: presentationData.strings, displayOrder: presentationData.nameDisplayOrder), address: location.address, provider: nil, id: nil, type: nil), liveBroadcastingTimeout: nil, liveProximityNotificationRadius: nil)
        
        let controllerParams = LocationViewParams(sendLiveLocation: { _ in
        }, stopLiveLocation: { _ in
        }, openUrl: { url in
            context.sharedContext.applicationBindings.openUrl(url)
        }, openPeer: { _ in
        }, showAll: false)
        
        let message = Message(stableId: 0, stableVersion: 0, id: MessageId(peerId: peer.id, namespace: 0, id: 0), globallyUniqueId: nil, groupingKey: nil, groupInfo: nil, threadId: nil, timestamp: 0, flags: [], tags: [], globalTags: [], localTags: [], forwardInfo: nil, author: peer, text: "", attributes: [], media: [map], peers: SimpleDictionary(), associatedMessages: SimpleDictionary(), associatedMessageIds: [])
        
        let controller = LocationViewController(context: context, subject: message, params: controllerParams)
        self.controller?.push(controller)
    }
    
    private func editingOpenSetupLocation() {
        guard let data = self.data, let peer = data.peer else {
            return
        }
        
        let controller = LocationPickerController(context: self.context, mode: .pick, completion: { [weak self] location, address in
            guard let strongSelf = self else {
                return
            }
            let addressSignal: Signal<String, NoError>
            if let address = address {
                addressSignal = .single(address)
            } else {
                addressSignal = reverseGeocodeLocation(latitude: location.latitude, longitude: location.longitude)
                |> map { placemark in
                    if let placemark = placemark {
                        return placemark.fullAddress
                    } else {
                        return "\(location.latitude), \(location.longitude)"
                    }
                }
            }
            
            let context = strongSelf.context
            let _ = (addressSignal
            |> mapToSignal { address -> Signal<Bool, NoError> in
                return updateChannelGeoLocation(postbox: context.account.postbox, network: context.account.network, channelId: peer.id, coordinate: (location.latitude, location.longitude), address: address)
            }
            |> deliverOnMainQueue).start()
        })
        self.controller?.push(controller)
    }
    
    private func openPeerInfo(peer: Peer, isMember: Bool) {
        var mode: PeerInfoControllerMode = .generic
        if isMember {
            mode = .group(self.peerId)
        }
        if let infoController = self.context.sharedContext.makePeerInfoController(context: self.context, updatedPresentationData: nil, peer: peer, mode: mode, avatarInitiallyExpanded: false, fromChat: false) {
            (self.controller?.navigationController as? NavigationController)?.pushViewController(infoController)
        }
    }
    
    private func performMemberAction(member: PeerInfoMember, action: PeerInfoMemberAction) {
        guard let data = self.data, let peer = data.peer else {
            return
        }
        switch action {
        case .promote:
            if case let .channelMember(channelMember) = member {
                self.controller?.push(channelAdminController(context: self.context, peerId: peer.id, adminId: member.id, initialParticipant: channelMember.participant, updated: { _ in
                }, upgradedToSupergroup: { _, f in f() }, transferedOwnership: { _ in }))
            }
        case .restrict:
            if case let .channelMember(channelMember) = member {
                self.controller?.push(channelBannedMemberController(context: self.context, peerId: peer.id, memberId: member.id, initialParticipant: channelMember.participant, updated: { _ in
                }, upgradedToSupergroup: { _, f in f() }))
            }
        case .remove:
            data.members?.membersContext.removeMember(memberId: member.id)
        }
    }
    
    private func openPeerInfoContextMenu(subject: PeerInfoContextSubject, sourceNode: ASDisplayNode) {
        guard let data = self.data, let peer = data.peer, let controller = self.controller else {
            return
        }
        let context = self.context
        switch subject {
        case .bio:
            var text: String?
            if let cachedData = data.cachedData as? CachedUserData {
                text = cachedData.about
            } else if let cachedData = data.cachedData as? CachedGroupData {
                text = cachedData.about
            } else if let cachedData = data.cachedData as? CachedChannelData {
                text = cachedData.about
            }
            if let text = text, !text.isEmpty {
                let contextMenuController = ContextMenuController(actions: [ContextMenuAction(content: .text(title: self.presentationData.strings.Conversation_ContextMenuCopy, accessibilityLabel: self.presentationData.strings.Conversation_ContextMenuCopy), action: { [weak self] in
                    UIPasteboard.general.string = text
                    
                    let presentationData = context.sharedContext.currentPresentationData.with { $0 }
                    self?.controller?.present(UndoOverlayController(presentationData: presentationData, content: .copy(text: presentationData.strings.Conversation_TextCopied), elevatedLayout: false, animateInAsReplacement: false, action: { _ in return false }), in: .window(.root))
                })])
                controller.present(contextMenuController, in: .window(.root), with: ContextMenuControllerPresentationArguments(sourceNodeAndRect: { [weak self, weak sourceNode] in
                    if let controller = self?.controller, let sourceNode = sourceNode {
                        return (sourceNode, sourceNode.bounds.insetBy(dx: 0.0, dy: -2.0), controller.displayNode, controller.view.bounds)
                    } else {
                        return nil
                    }
                }))
            }
        case let .phone(phone):
            let contextMenuController = ContextMenuController(actions: [ContextMenuAction(content: .text(title: self.presentationData.strings.Conversation_ContextMenuCopy, accessibilityLabel: self.presentationData.strings.Conversation_ContextMenuCopy), action: { [weak self] in
                UIPasteboard.general.string = phone
                
                let presentationData = context.sharedContext.currentPresentationData.with { $0 }
                self?.controller?.present(UndoOverlayController(presentationData: presentationData, content: .copy(text: presentationData.strings.Conversation_PhoneCopied), elevatedLayout: false, animateInAsReplacement: false, action: { _ in return false }), in: .window(.root))
            })])
            controller.present(contextMenuController, in: .window(.root), with: ContextMenuControllerPresentationArguments(sourceNodeAndRect: { [weak self, weak sourceNode] in
                if let controller = self?.controller, let sourceNode = sourceNode {
                    return (sourceNode, sourceNode.bounds.insetBy(dx: 0.0, dy: -2.0), controller.displayNode, controller.view.bounds)
                } else {
                    return nil
                }
            }))
        case .link:
            if let addressName = peer.addressName {
                let text: String
                let content: UndoOverlayContent
                if peer is TelegramChannel {
                    text = "https://t.me/\(addressName)"
                    content = .linkCopied(text: self.presentationData.strings.Conversation_LinkCopied)
                } else {
                    text = "@" + addressName
                    content = .copy(text: self.presentationData.strings.Conversation_UsernameCopied)
                }
                let contextMenuController = ContextMenuController(actions: [ContextMenuAction(content: .text(title: self.presentationData.strings.Conversation_ContextMenuCopy, accessibilityLabel: self.presentationData.strings.Conversation_ContextMenuCopy), action: { [weak self] in
                    UIPasteboard.general.string = text
                    
                    let presentationData = context.sharedContext.currentPresentationData.with { $0 }
                    self?.controller?.present(UndoOverlayController(presentationData: presentationData, content: content, elevatedLayout: false, animateInAsReplacement: false, action: { _ in return false }), in: .window(.root))
                })])
                controller.present(contextMenuController, in: .window(.root), with: ContextMenuControllerPresentationArguments(sourceNodeAndRect: { [weak self, weak sourceNode] in
                    if let controller = self?.controller, let sourceNode = sourceNode {
                        return (sourceNode, sourceNode.bounds.insetBy(dx: 0.0, dy: -2.0), controller.displayNode, controller.view.bounds)
                    } else {
                        return nil
                    }
                }))
            }
        }
    }
    
    private func performBioLinkAction(action: TextLinkItemActionType, item: TextLinkItem) {
        guard let data = self.data, let peer = data.peer, let controller = self.controller else {
            return
        }
        self.context.sharedContext.handleTextLinkAction(context: self.context, peerId: peer.id, navigateDisposable: self.resolveUrlDisposable, controller: controller, action: action, itemLink: item)
    }
    
    private func requestLayout() {
        self.headerNode.requestUpdateLayout?()
    }
    
    private func openDeletePeer() {
        let peerId = self.peerId
        let _ = (self.context.account.postbox.transaction { transaction -> Peer? in
            return transaction.getPeer(peerId)
        }
        |> deliverOnMainQueue).start(next: { [weak self] peer in
            guard let strongSelf = self, let peer = peer else {
                return
            }
            var isGroup = false
            if let channel = peer as? TelegramChannel {
                if case .group = channel.info {
                    isGroup = true
                }
            } else if peer is TelegramGroup {
                isGroup = true
            }
            let presentationData = strongSelf.presentationData
            let actionSheet = ActionSheetController(presentationData: presentationData)
            let dismissAction: () -> Void = { [weak actionSheet] in
                actionSheet?.dismissAnimated()
            }
            actionSheet.setItemGroups([
                ActionSheetItemGroup(items: [
                    ActionSheetTextItem(title: isGroup ? presentationData.strings.ChannelInfo_DeleteGroupConfirmation : presentationData.strings.ChannelInfo_DeleteChannelConfirmation),
                    ActionSheetButtonItem(title: isGroup ? presentationData.strings.ChannelInfo_DeleteGroup : presentationData.strings.ChannelInfo_DeleteChannel, color: .destructive, action: {
                        dismissAction()
                        self?.deletePeerChat(peer: peer, globally: true)
                    }),
                ]),
            ActionSheetItemGroup(items: [ActionSheetButtonItem(title: presentationData.strings.Common_Cancel, action: { dismissAction() })])
            ])
            strongSelf.view.endEditing(true)
            strongSelf.controller?.present(actionSheet, in: .window(.root))
        })
    }
    
    private func openLeavePeer() {
        let peerId = self.peerId
        let _ = (self.context.account.postbox.transaction { transaction -> Peer? in
            return transaction.getPeer(peerId)
        }
        |> deliverOnMainQueue).start(next: { [weak self] peer in
            guard let strongSelf = self, let peer = peer else {
                return
            }
            var isGroup = false
            if let channel = peer as? TelegramChannel {
                if case .group = channel.info {
                    isGroup = true
                }
            } else if peer is TelegramGroup {
                isGroup = true
            }
            let presentationData = strongSelf.presentationData
            let actionSheet = ActionSheetController(presentationData: presentationData)
            let dismissAction: () -> Void = { [weak actionSheet] in
                actionSheet?.dismissAnimated()
            }
            actionSheet.setItemGroups([
                ActionSheetItemGroup(items: [
                    ActionSheetButtonItem(title: isGroup ? presentationData.strings.Group_LeaveGroup : presentationData.strings.Channel_LeaveChannel, color: .destructive, action: {
                        dismissAction()
                        self?.deletePeerChat(peer: peer, globally: false)
                    }),
                ]),
            ActionSheetItemGroup(items: [ActionSheetButtonItem(title: presentationData.strings.Common_Cancel, action: { dismissAction() })])
            ])
            strongSelf.view.endEditing(true)
            strongSelf.controller?.present(actionSheet, in: .window(.root))
        })
    }
    
    private func deletePeerChat(peer: Peer, globally: Bool) {
        guard let controller = self.controller, let navigationController = controller.navigationController as? NavigationController else {
            return
        }
        guard let tabController = navigationController.viewControllers.first as? TabBarController else {
            return
        }
        for childController in tabController.controllers {
            if let chatListController = childController as? ChatListController {
                chatListController.maybeAskForPeerChatRemoval(peer: RenderedPeer(peer: peer), joined: false, deleteGloballyIfPossible: globally, completion: { [weak navigationController] deleted in
                    if deleted {
                        navigationController?.popToRoot(animated: true)
                    }
                }, removed: {
                })
                break
            }
        }
    }
    
    private func deleteAvatar(_ item: PeerInfoAvatarListItem, remove: Bool = true) {
        if self.data?.peer?.id == self.context.account.peerId {
            if case let .image(reference, _, _, _) = item {
                if let reference = reference {
                    if remove {
                        let _ = self.context.engine.accountData.removeAccountPhoto(reference: reference).start()
                    }
                    let dismiss = self.headerNode.avatarListNode.listContainerNode.deleteItem(item)
                    if dismiss {
                        if self.headerNode.isAvatarExpanded {
                            self.headerNode.updateIsAvatarExpanded(false, transition: .immediate)
                            self.updateNavigationExpansionPresentation(isExpanded: false, animated: true)
                        }
                        if let (layout, navigationHeight) = self.validLayout {
                            self.scrollNode.view.setContentOffset(CGPoint(), animated: false)
                            self.containerLayoutUpdated(layout: layout, navigationHeight: navigationHeight, transition: .immediate, additive: false)
                        }
                    }
                }
            }
        }
    }
    
    private func updateProfilePhoto(_ image: UIImage) {
        guard let data = image.jpegData(compressionQuality: 0.6) else {
            return
        }
        
        if self.headerNode.isAvatarExpanded {
            self.headerNode.ignoreCollapse = true
            self.headerNode.updateIsAvatarExpanded(false, transition: .immediate)
            self.updateNavigationExpansionPresentation(isExpanded: false, animated: true)
        }
        self.scrollNode.view.setContentOffset(CGPoint(), animated: false)
        
        let resource = LocalFileMediaResource(fileId: Int64.random(in: Int64.min ... Int64.max))
        self.context.account.postbox.mediaBox.storeResourceData(resource.id, data: data)
        let representation = TelegramMediaImageRepresentation(dimensions: PixelDimensions(width: 640, height: 640), resource: resource, progressiveSizes: [], immediateThumbnailData: nil)
        
        self.state = self.state.withUpdatingAvatar(.image(representation))
        if let (layout, navigationHeight) = self.validLayout {
            self.containerLayoutUpdated(layout: layout, navigationHeight: navigationHeight, transition: .immediate, additive: false)
        }
        self.headerNode.ignoreCollapse = false
        
        let postbox = self.context.account.postbox
        let signal = self.isSettings ? self.context.engine.accountData.updateAccountPhoto(resource: resource, videoResource: nil, videoStartTimestamp: nil, mapResourceToAvatarSizes: { resource, representations in
            return mapResourceToAvatarSizes(postbox: postbox, resource: resource, representations: representations)
        }) : self.context.engine.peers.updatePeerPhoto(peerId: self.peerId, photo: self.context.engine.peers.uploadedPeerPhoto(resource: resource), mapResourceToAvatarSizes: { resource, representations in
            return mapResourceToAvatarSizes(postbox: postbox, resource: resource, representations: representations)
        })
        self.updateAvatarDisposable.set((signal
        |> deliverOnMainQueue).start(next: { [weak self] result in
            guard let strongSelf = self else {
                return
            }
            switch result {
                case .complete:
                    strongSelf.state = strongSelf.state.withUpdatingAvatar(nil).withAvatarUploadProgress(nil)
                case let .progress(value):
                    strongSelf.state = strongSelf.state.withAvatarUploadProgress(CGFloat(value))
            }
            if let (layout, navigationHeight) = strongSelf.validLayout {
                strongSelf.containerLayoutUpdated(layout: layout, navigationHeight: navigationHeight, transition: .immediate, additive: false)
            }
        }))
    }
              
    private func updateProfileVideo(_ image: UIImage, asset: Any?, adjustments: TGVideoEditAdjustments?) {
        guard let data = image.jpegData(compressionQuality: 0.6) else {
            return
        }
        
        if self.headerNode.isAvatarExpanded {
            self.headerNode.ignoreCollapse = true
            self.headerNode.updateIsAvatarExpanded(false, transition: .immediate)
            self.updateNavigationExpansionPresentation(isExpanded: false, animated: true)
        }
        self.scrollNode.view.setContentOffset(CGPoint(), animated: false)
        
        let photoResource = LocalFileMediaResource(fileId: Int64.random(in: Int64.min ... Int64.max))
        self.context.account.postbox.mediaBox.storeResourceData(photoResource.id, data: data)
        let representation = TelegramMediaImageRepresentation(dimensions: PixelDimensions(width: 640, height: 640), resource: photoResource, progressiveSizes: [], immediateThumbnailData: nil)
        
        self.state = self.state.withUpdatingAvatar(.image(representation))
        if let (layout, navigationHeight) = self.validLayout {
            self.containerLayoutUpdated(layout: layout, navigationHeight: navigationHeight, transition: .immediate, additive: false)
        }
        self.headerNode.ignoreCollapse = false
        
        var videoStartTimestamp: Double? = nil
        if let adjustments = adjustments, adjustments.videoStartValue > 0.0 {
            videoStartTimestamp = adjustments.videoStartValue - adjustments.trimStartValue
        }
        
        let account = self.context.account
        let context = self.context
        let signal = Signal<TelegramMediaResource, UploadPeerPhotoError> { [weak self] subscriber in
            let entityRenderer: LegacyPaintEntityRenderer? = adjustments.flatMap { adjustments in
                if let paintingData = adjustments.paintingData, paintingData.hasAnimation {
                    return LegacyPaintEntityRenderer(account: account, adjustments: adjustments)
                } else {
                    return nil
                }
            }
            let uploadInterface = LegacyLiveUploadInterface(context: context)
            let signal: SSignal
            if let asset = asset as? AVAsset {
                signal = TGMediaVideoConverter.convert(asset, adjustments: adjustments, watcher: uploadInterface, entityRenderer: entityRenderer)!
            } else if let url = asset as? URL, let data = try? Data(contentsOf: url, options: [.mappedRead]), let image = UIImage(data: data), let entityRenderer = entityRenderer {
                let durationSignal: SSignal = SSignal(generator: { subscriber in
                    let disposable = (entityRenderer.duration()).start(next: { duration in
                        subscriber.putNext(duration)
                        subscriber.putCompletion()
                    })
                    
                    return SBlockDisposable(block: {
                        disposable.dispose()
                    })
                })
                signal = durationSignal.map(toSignal: { duration -> SSignal in
                    if let duration = duration as? Double {
                        return TGMediaVideoConverter.renderUIImage(image, duration: duration, adjustments: adjustments, watcher: nil, entityRenderer: entityRenderer)!
                    } else {
                        return SSignal.single(nil)
                    }
                })
               
            } else {
                signal = SSignal.complete()
            }
            
            let signalDisposable = signal.start(next: { next in
                if let result = next as? TGMediaVideoConversionResult {
                    if let image = result.coverImage, let data = image.jpegData(compressionQuality: 0.7) {
                        account.postbox.mediaBox.storeResourceData(photoResource.id, data: data)
                    }
                    
                    if let timestamp = videoStartTimestamp {
                        videoStartTimestamp = max(0.0, min(timestamp, result.duration - 0.05))
                    }
                    
                    var value = stat()
                    if stat(result.fileURL.path, &value) == 0 {
                        if let data = try? Data(contentsOf: result.fileURL) {
                            let resource: TelegramMediaResource
                            if let liveUploadData = result.liveUploadData as? LegacyLiveUploadInterfaceResult {
                                resource = LocalFileMediaResource(fileId: liveUploadData.id)
                            } else {
                                resource = LocalFileMediaResource(fileId: Int64.random(in: Int64.min ... Int64.max))
                            }
                            account.postbox.mediaBox.storeResourceData(resource.id, data: data, synchronous: true)
                            subscriber.putNext(resource)
                        }
                    }
                    subscriber.putCompletion()
                } else if let strongSelf = self, let progress = next as? NSNumber {
                    Queue.mainQueue().async {
                        strongSelf.state = strongSelf.state.withAvatarUploadProgress(CGFloat(progress.floatValue * 0.25))
                        if let (layout, navigationHeight) = strongSelf.validLayout {
                            strongSelf.containerLayoutUpdated(layout: layout, navigationHeight: navigationHeight, transition: .immediate, additive: false)
                        }
                    }
                }
            }, error: { _ in
            }, completed: nil)
            
            let disposable = ActionDisposable {
                signalDisposable?.dispose()
            }
            
            return ActionDisposable {
                disposable.dispose()
            }
        }
        
        let peerId = self.peerId
        let isSettings = self.isSettings
        self.updateAvatarDisposable.set((signal
        |> mapToSignal { videoResource -> Signal<UpdatePeerPhotoStatus, UploadPeerPhotoError> in
            if isSettings {
                return context.engine.accountData.updateAccountPhoto(resource: photoResource, videoResource: videoResource, videoStartTimestamp: videoStartTimestamp, mapResourceToAvatarSizes: { resource, representations in
                    return mapResourceToAvatarSizes(postbox: account.postbox, resource: resource, representations: representations)
                })
            } else {
                return context.engine.peers.updatePeerPhoto(peerId: peerId, photo: context.engine.peers.uploadedPeerPhoto(resource: photoResource), video: context.engine.peers.uploadedPeerVideo(resource: videoResource) |> map(Optional.init), videoStartTimestamp: videoStartTimestamp, mapResourceToAvatarSizes: { resource, representations in
                    return mapResourceToAvatarSizes(postbox: account.postbox, resource: resource, representations: representations)
                })
            }
        }
        |> deliverOnMainQueue).start(next: { [weak self] result in
            guard let strongSelf = self else {
                return
            }
            switch result {
                case .complete:
                    strongSelf.state = strongSelf.state.withUpdatingAvatar(nil).withAvatarUploadProgress(nil)
                case let .progress(value):
                    strongSelf.state = strongSelf.state.withAvatarUploadProgress(CGFloat(0.25 + value * 0.75))
            }
            if let (layout, navigationHeight) = strongSelf.validLayout {
                strongSelf.containerLayoutUpdated(layout: layout, navigationHeight: navigationHeight, transition: .immediate, additive: false)
            }
        }))
    }
    
    private func openAvatarForEditing(fromGallery: Bool = false, completion: @escaping () -> Void = {}) {
        guard let peer = self.data?.peer, canEditPeerInfo(context: self.context, peer: peer) else {
            return
        }
        
        var currentIsVideo = false
        let item = self.headerNode.avatarListNode.listContainerNode.currentItemNode?.item
        if let item = item, case let .image(image) = item {
            currentIsVideo = !image.2.isEmpty
        }
        
        let peerId = self.peerId
        let _ = (self.context.account.postbox.transaction { transaction -> (Peer?, SearchBotsConfiguration) in
            return (transaction.getPeer(peerId), currentSearchBotsConfiguration(transaction: transaction))
        }
        |> deliverOnMainQueue).start(next: { [weak self] peer, searchBotsConfiguration in
            guard let strongSelf = self, let peer = peer else {
                return
            }
            
            let presentationData = strongSelf.presentationData
            
            let legacyController = LegacyController(presentation: .custom, theme: presentationData.theme)
            legacyController.statusBar.statusBarStyle = .Ignore
            
            let emptyController = LegacyEmptyController(context: legacyController.context)!
            let navigationController = makeLegacyNavigationController(rootController: emptyController)
            navigationController.setNavigationBarHidden(true, animated: false)
            navigationController.navigationBar.transform = CGAffineTransform(translationX: -1000.0, y: 0.0)
            
            legacyController.bind(controller: navigationController)
            
            strongSelf.view.endEditing(true)
            strongSelf.controller?.present(legacyController, in: .window(.root))
            
            var hasPhotos = false
            if !peer.profileImageRepresentations.isEmpty {
                hasPhotos = true
            }
            
            let paintStickersContext = LegacyPaintStickersContext(context: strongSelf.context)
            paintStickersContext.presentStickersController = { completion in
                let controller = DrawingStickersScreen(context: strongSelf.context, selectSticker: { fileReference, node, rect in
                    let coder = PostboxEncoder()
                    coder.encodeRootObject(fileReference.media)
                    completion?(coder.makeData(), fileReference.media.isAnimatedSticker, node.view, rect)
                    return true
                })
                strongSelf.controller?.present(controller, in: .window(.root))
                return controller
            }
            
            let mixin = TGMediaAvatarMenuMixin(context: legacyController.context, parentController: emptyController, hasSearchButton: true, hasDeleteButton: hasPhotos && !fromGallery, hasViewButton: false, personalPhoto: strongSelf.isSettings, isVideo: currentIsVideo, saveEditedPhotos: false, saveCapturedMedia: false, signup: false)!
            mixin.stickersContext = paintStickersContext
            let _ = strongSelf.currentAvatarMixin.swap(mixin)
            mixin.requestSearchController = { [weak self] assetsController in
                guard let strongSelf = self else {
                    return
                }
                let controller = WebSearchController(context: strongSelf.context, peer: peer, chatLocation: nil, configuration: searchBotsConfiguration, mode: .avatar(initialQuery: strongSelf.isSettings ? nil : peer.displayTitle(strings: presentationData.strings, displayOrder: presentationData.nameDisplayOrder), completion: { [weak self] result in
                    assetsController?.dismiss()
                    self?.updateProfilePhoto(result)
                }))
                controller.navigationPresentation = .modal
                strongSelf.controller?.push(controller)
                
                if fromGallery {
                    completion()
                }
            }
            mixin.didFinishWithImage = { [weak self] image in
                if let image = image {
                    completion()
                    self?.updateProfilePhoto(image)
                }
            }
            mixin.didFinishWithVideo = { [weak self] image, asset, adjustments in
                if let image = image, let asset = asset {
                    completion()
                    self?.updateProfileVideo(image, asset: asset, adjustments: adjustments)
                }
            }
            mixin.didFinishWithDelete = {
                guard let strongSelf = self else {
                    return
                }
                
                let proceed = {
                    if let item = item {
                        strongSelf.deleteAvatar(item, remove: false)
                    }
                    
                    let _ = strongSelf.currentAvatarMixin.swap(nil)
                    if let _ = peer.smallProfileImage {
                        strongSelf.state = strongSelf.state.withUpdatingAvatar(nil)
                        if let (layout, navigationHeight) = strongSelf.validLayout {
                            strongSelf.containerLayoutUpdated(layout: layout, navigationHeight: navigationHeight, transition: .immediate, additive: false)
                        }
                    }
                    let postbox = strongSelf.context.account.postbox
                    strongSelf.updateAvatarDisposable.set((strongSelf.context.engine.peers.updatePeerPhoto(peerId: strongSelf.peerId, photo: nil, mapResourceToAvatarSizes: { resource, representations in
                        return mapResourceToAvatarSizes(postbox: postbox, resource: resource, representations: representations)
                    })
                    |> deliverOnMainQueue).start(next: { result in
                        guard let strongSelf = self else {
                            return
                        }
                        switch result {
                        case .complete:
                            strongSelf.state = strongSelf.state.withUpdatingAvatar(nil)
                            if let (layout, navigationHeight) = strongSelf.validLayout {
                                strongSelf.containerLayoutUpdated(layout: layout, navigationHeight: navigationHeight, transition: .immediate, additive: false)
                            }
                        case .progress:
                            break
                        }
                    }))
                }
                
                let actionSheet = ActionSheetController(presentationData: presentationData)
                let items: [ActionSheetItem] = [
                    ActionSheetButtonItem(title: presentationData.strings.Settings_RemoveConfirmation, color: .destructive, action: { [weak actionSheet] in
                        actionSheet?.dismissAnimated()
                        proceed()
                    })
                ]
                
                actionSheet.setItemGroups([
                    ActionSheetItemGroup(items: items),
                    ActionSheetItemGroup(items: [
                        ActionSheetButtonItem(title: presentationData.strings.Common_Cancel, color: .accent, font: .bold, action: { [weak actionSheet] in
                            actionSheet?.dismissAnimated()
                        })
                    ])
                ])
                strongSelf.controller?.present(actionSheet, in: .window(.root))
            }
            mixin.didDismiss = { [weak legacyController] in
                guard let strongSelf = self else {
                    return
                }
                let _ = strongSelf.currentAvatarMixin.swap(nil)
                legacyController?.dismiss()
            }
            let menuController = mixin.present()
            if let menuController = menuController {
                menuController.customRemoveFromParentViewController = { [weak legacyController] in
                    legacyController?.dismiss()
                }
            }
        })
    }
    
    private func openAddMember() {
        guard let data = self.data, let groupPeer = data.peer, let controller = self.controller else {
            return
        }
        
        presentAddMembers(context: self.context, parentController: controller, groupPeer: groupPeer, selectAddMemberDisposable: self.selectAddMemberDisposable, addMemberDisposable: self.addMemberDisposable)
    }
    
    fileprivate func openSettings(section: PeerInfoSettingsSection) {
        switch section {
            case .avatar:
                self.openAvatarForEditing()
            case .edit:
                self.headerNode.navigationButtonContainer.performAction?(.edit)
            case .proxy:
                self.controller?.push(proxySettingsController(context: self.context))
            case .savedMessages:
                if let controller = self.controller, let navigationController = controller.navigationController as? NavigationController {
                    self.context.sharedContext.navigateToChatController(NavigateToChatControllerParams(navigationController: navigationController, context: self.context, chatLocation: .peer(self.context.account.peerId)))
                }
            case .recentCalls:
                self.controller?.push(CallListController(context: context, mode: .navigation))
            case .devices:
                let _ = (self.activeSessionsContextAndCount.get()
                |> take(1)
                |> deliverOnMainQueue).start(next: { [weak self] activeSessionsContextAndCount in
                    if let strongSelf = self, let activeSessionsContextAndCount = activeSessionsContextAndCount {
                        let (activeSessionsContext, _, webSessionsContext) = activeSessionsContextAndCount
                        strongSelf.controller?.push(recentSessionsController(context: strongSelf.context, activeSessionsContext: activeSessionsContext, webSessionsContext: webSessionsContext, websitesOnly: false))
                    }
                })
            case .chatFolders:
                self.controller?.push(chatListFilterPresetListController(context: self.context, mode: .default))
            case .notificationsAndSounds:
                if let settings = self.data?.globalSettings {
                    self.controller?.push(notificationsAndSoundsController(context: self.context, exceptionsList: settings.notificationExceptions))
                }
            case .privacyAndSecurity:
                if let settings = self.data?.globalSettings {
                    let _ = (combineLatest(self.blockedPeers.get(), self.hasTwoStepAuth.get())
                    |> take(1)
                    |> deliverOnMainQueue).start(next: { [weak self] blockedPeersContext, hasTwoStepAuth in
                        if let strongSelf = self {
                            strongSelf.controller?.push(privacyAndSecurityController(context: strongSelf.context, initialSettings: settings.privacySettings, updatedSettings: { [weak self] settings in
                                self?.privacySettings.set(.single(settings))
                            }, updatedBlockedPeers: { [weak self] blockedPeersContext in
                                self?.blockedPeers.set(.single(blockedPeersContext))
                            }, updatedHasTwoStepAuth: { [weak self] hasTwoStepAuthValue in
                                self?.hasTwoStepAuth.set(.single(hasTwoStepAuthValue))
                            }, focusOnItemTag: nil, activeSessionsContext: settings.activeSessionsContext, webSessionsContext: settings.webSessionsContext, blockedPeersContext: blockedPeersContext, hasTwoStepAuth: hasTwoStepAuth))
                        }
                    })
                }
            case .dataAndStorage:
                self.controller?.push(dataAndStorageController(context: self.context))
            case .appearance:
                self.controller?.push(themeSettingsController(context: self.context))
            case .language:
                self.controller?.push(LocalizationListController(context: self.context))
            case .stickers:
                if let settings = self.data?.globalSettings {
                    self.controller?.push(installedStickerPacksController(context: self.context, mode: .general, archivedPacks: settings.archivedStickerPacks, updatedPacks: { [weak self] packs in
                        self?.archivedPacks.set(.single(packs))
                    }))
                }
            case .passport:
                self.controller?.push(SecureIdAuthController(context: self.context, mode: .list))
            case .watch:
                self.controller?.push(watchSettingsController(context: self.context))
            case .support:
                let supportPeer = Promise<PeerId?>()
                supportPeer.set(context.engine.peers.supportPeerId())
                
                self.controller?.present(textAlertController(context: self.context, title: nil, text: self.presentationData.strings.Settings_FAQ_Intro, actions: [
                TextAlertAction(type: .genericAction, title: presentationData.strings.Settings_FAQ_Button, action: { [weak self] in
                    self?.openFaq()
                }), TextAlertAction(type: .defaultAction, title: presentationData.strings.Common_OK, action: { [weak self] in
                    self?.supportPeerDisposable.set((supportPeer.get() |> take(1) |> deliverOnMainQueue).start(next: { [weak self] peerId in
                        if let strongSelf = self, let peerId = peerId {
                            strongSelf.controller?.push(strongSelf.context.sharedContext.makeChatController(context: strongSelf.context, chatLocation: .peer(peerId), subject: nil, botStart: nil, mode: .standard(previewing: false)))
                        }
                    }))
                })]), in: .window(.root))
            case .faq:
                self.openFaq()
            case .tips:
                self.openTips()
            case .phoneNumber:
                if let user = self.data?.peer as? TelegramUser, let phoneNumber = user.phone {
                    self.controller?.push(ChangePhoneNumberIntroController(context: self.context, phoneNumber: phoneNumber))
                }
            case .username:
                self.controller?.push(usernameSetupController(context: self.context))
            case .addAccount:
                self.context.sharedContext.beginNewAuth(testingEnvironment: self.context.account.testingEnvironment)
            case .logout:
                if let user = self.data?.peer as? TelegramUser, let phoneNumber = user.phone, let accounts = self.data?.globalSettings?.accountsAndPeers {
                    if let controller = self.controller, let navigationController = controller.navigationController as? NavigationController {
                        self.controller?.push(logoutOptionsController(context: self.context, navigationController: navigationController, canAddAccounts: accounts.count + 1 < maximumNumberOfAccounts, phoneNumber: phoneNumber))
                    }
                }
            case .rememberPassword:
                let context = self.context
                let controller = TwoFactorDataInputScreen(sharedContext: self.context.sharedContext, engine: .authorized(self.context.engine), mode: .rememberPassword, stateUpdated: { _ in
                }, presentation: .modalInLargeLayout)
                controller.twoStepAuthSettingsController = { configuration in
                    return twoStepVerificationUnlockSettingsController(context: context, mode: .access(intro: false, data: .single(TwoStepVerificationUnlockSettingsControllerData.access(configuration: TwoStepVerificationAccessConfiguration(configuration: configuration, password: nil)))))
                }
                controller.passwordRemembered = {
                    let _ = dismissServerProvidedSuggestion(account: context.account, suggestion: .validatePassword).start()
                }
                self.controller?.push(controller)
        }
    }
    
    private func openFaq(anchor: String? = nil) {
        let presentationData = self.presentationData
        let progressSignal = Signal<Never, NoError> { [weak self] subscriber in
            let controller = OverlayStatusController(theme: presentationData.theme, type: .loading(cancelled: nil))
            self?.controller?.present(controller, in: .window(.root))
            return ActionDisposable { [weak controller] in
                Queue.mainQueue().async() {
                    controller?.dismiss()
                }
            }
        }
        |> runOn(Queue.mainQueue())
        |> delay(0.15, queue: Queue.mainQueue())
        let progressDisposable = progressSignal.start()
        
        let _ = (self.cachedFaq.get()
        |> take(1)
        |> deliverOnMainQueue).start(next: { [weak self] resolvedUrl in
            progressDisposable.dispose()

            if let strongSelf = self, let resolvedUrl = resolvedUrl {
                var resolvedUrl = resolvedUrl
                if case let .instantView(webPage, _) = resolvedUrl, let customAnchor = anchor {
                    resolvedUrl = .instantView(webPage, customAnchor)
                }
                strongSelf.context.sharedContext.openResolvedUrl(resolvedUrl, context: strongSelf.context, urlContext: .generic, navigationController: strongSelf.controller?.navigationController as? NavigationController, openPeer: { peer, navigation in
                }, sendFile: nil, sendSticker: nil, requestMessageActionUrlAuth: nil, joinVoiceChat: nil, present: { [weak self] controller, arguments in
                    self?.controller?.push(controller)
                }, dismissInput: {}, contentContext: nil)
            }
        })
    }
    
    private func openTips() {
        let controller = OverlayStatusController(theme: self.presentationData.theme, type: .loading(cancelled: nil))
        self.controller?.present(controller, in: .window(.root))
        
        let context = self.context
        let navigationController = self.controller?.navigationController as? NavigationController
        self.tipsPeerDisposable.set((self.context.engine.peers.resolvePeerByName(name: self.presentationData.strings.Settings_TipsUsername) |> deliverOnMainQueue).start(next: { [weak controller] peer in
            controller?.dismiss()
            if let peer = peer, let navigationController = navigationController {
                context.sharedContext.navigateToChatController(NavigateToChatControllerParams(navigationController: navigationController, context: context, chatLocation: .peer(peer.id)))
            }
        }))
    }
        
    fileprivate func switchToAccount(id: AccountRecordId) {
        self.accountsAndPeers.set(.never())
        self.context.sharedContext.switchToAccount(id: id, fromSettingsController: nil, withChatListController: nil)
    }
    
    private func logoutAccount(id: AccountRecordId) {
        let controller = ActionSheetController(presentationData: self.presentationData)
        let dismissAction: () -> Void = { [weak controller] in
            controller?.dismissAnimated()
        }
        
        var items: [ActionSheetItem] = []
        items.append(ActionSheetTextItem(title: self.presentationData.strings.Settings_LogoutConfirmationText.trimmingCharacters(in: .whitespacesAndNewlines)))
        items.append(ActionSheetButtonItem(title: self.presentationData.strings.Settings_Logout, color: .destructive, action: { [weak self] in
            dismissAction()
            if let strongSelf = self {
                let _ = logoutFromAccount(id: id, accountManager: strongSelf.context.sharedContext.accountManager, alreadyLoggedOutRemotely: false).start()
            }
        }))
        controller.setItemGroups([
            ActionSheetItemGroup(items: items),
            ActionSheetItemGroup(items: [ActionSheetButtonItem(title: presentationData.strings.Common_Cancel, action: { dismissAction() })])
        ])
        self.controller?.present(controller, in: .window(.root), with: ViewControllerPresentationArguments(presentationAnimation: .modalSheet))
    }
    
    private func accountContextMenuItems(context: AccountContext, logout: @escaping () -> Void) -> Signal<[ContextMenuItem], NoError> {
        let strings = context.sharedContext.currentPresentationData.with({ $0 }).strings
        return context.account.postbox.transaction { transaction -> [ContextMenuItem] in
            var items: [ContextMenuItem] = []
            
            if !transaction.getUnreadChatListPeerIds(groupId: .root, filterPredicate: nil).isEmpty {
                items.append(.action(ContextMenuActionItem(text: strings.ChatList_Context_MarkAllAsRead, icon: { theme in generateTintedImage(image: UIImage(bundleImageName: "Chat/Context Menu/MarkAsRead"), color: theme.contextMenu.primaryColor) }, action: { _, f in
                    let _ = (context.account.postbox.transaction { transaction in
                        markAllChatsAsReadInteractively(transaction: transaction, viewTracker: context.account.viewTracker, groupId: .root, filterPredicate: nil)
                    }
                    |> deliverOnMainQueue).start(completed: {
                        f(.default)
                    })
                })))
            }
            
            items.append(.action(ContextMenuActionItem(text: strings.Settings_Context_Logout, textColor: .destructive, icon: { theme in generateTintedImage(image: UIImage(bundleImageName: "Chat/Context Menu/Logout"), color: theme.contextMenu.destructiveColor) }, action: { _, f in
                logout()
                f(.default)
            })))
            
            return items
        }
    }
    
    private func accountContextMenu(id: AccountRecordId, node: ASDisplayNode, gesture: ContextGesture?) {
        var selectedAccount: Account?
        let _ = (self.accountsAndPeers.get()
        |> take(1)
        |> deliverOnMainQueue).start(next: { accountsAndPeers in
            for (account, _, _) in accountsAndPeers {
                if account.account.id == id {
                    selectedAccount = account.account
                    break
                }
            }
        })
        if let selectedAccount = selectedAccount {
            let accountContext = self.context.sharedContext.makeTempAccountContext(account: selectedAccount)
            let chatListController = accountContext.sharedContext.makeChatListController(context: accountContext, groupId: .root, controlsHistoryPreload: false, hideNetworkActivityStatus: true, previewing: true, enableDebugActions: false)
                    
            let contextController = ContextController(account: accountContext.account, presentationData: self.presentationData, source: .controller(ContextControllerContentSourceImpl(controller: chatListController, sourceNode: node)), items: accountContextMenuItems(context: accountContext, logout: { [weak self] in
                self?.logoutAccount(id: id)
            }), reactionItems: [], gesture: gesture)
            self.controller?.presentInGlobalOverlay(contextController)
        } else {
            gesture?.cancel()
        }
    }
    
    private func updateBio(_ bio: String) {
        self.state = self.state.withUpdatingBio(bio)
        if let (layout, navigationHeight) = self.validLayout {
            self.containerLayoutUpdated(layout: layout, navigationHeight: navigationHeight, transition: .animated(duration: 0.2, curve: .easeInOut), additive: false)
        }
    }
    
    private func deleteMessages(messageIds: Set<MessageId>?) {
        if let messageIds = messageIds ?? self.state.selectedMessageIds, !messageIds.isEmpty {
            self.activeActionDisposable.set((self.context.sharedContext.chatAvailableMessageActions(postbox: self.context.account.postbox, accountPeerId: self.context.account.peerId, messageIds: messageIds)
            |> deliverOnMainQueue).start(next: { [weak self] actions in
                if let strongSelf = self, let peer = strongSelf.data?.peer, !actions.options.isEmpty {
                    let actionSheet = ActionSheetController(presentationData: strongSelf.presentationData)
                    var items: [ActionSheetItem] = []
                    var personalPeerName: String?
                    var isChannel = false
                    if let user = peer as? TelegramUser {
                        personalPeerName = user.compactDisplayTitle
                    } else if let channel = peer as? TelegramChannel, case .broadcast = channel.info {
                        isChannel = true
                    }
                    
                    if actions.options.contains(.deleteGlobally) {
                        let globalTitle: String
                        if isChannel {
                            globalTitle = strongSelf.presentationData.strings.Conversation_DeleteMessagesForMe
                        } else if let personalPeerName = personalPeerName {
                            globalTitle = strongSelf.presentationData.strings.Conversation_DeleteMessagesFor(personalPeerName).string
                        } else {
                            globalTitle = strongSelf.presentationData.strings.Conversation_DeleteMessagesForEveryone
                        }
                        items.append(ActionSheetButtonItem(title: globalTitle, color: .destructive, action: { [weak actionSheet] in
                            actionSheet?.dismissAnimated()
                            if let strongSelf = self {
                                strongSelf.headerNode.navigationButtonContainer.performAction?(.selectionDone)
                                let _ = strongSelf.context.engine.messages.deleteMessagesInteractively(messageIds: Array(messageIds), type: .forEveryone).start()
                            }
                        }))
                    }
                    if actions.options.contains(.deleteLocally) {
                        var localOptionText = strongSelf.presentationData.strings.Conversation_DeleteMessagesForMe
                        if strongSelf.context.account.peerId == strongSelf.peerId {
                            if messageIds.count == 1 {
                                localOptionText = strongSelf.presentationData.strings.Conversation_Moderate_Delete
                            } else {
                                localOptionText = strongSelf.presentationData.strings.Conversation_DeleteManyMessages
                            }
                        }
                        items.append(ActionSheetButtonItem(title: localOptionText, color: .destructive, action: { [weak actionSheet] in
                            actionSheet?.dismissAnimated()
                            if let strongSelf = self {
                                strongSelf.headerNode.navigationButtonContainer.performAction?(.selectionDone)
                                let _ = strongSelf.context.engine.messages.deleteMessagesInteractively(messageIds: Array(messageIds), type: .forLocalPeer).start()
                            }
                        }))
                    }
                    actionSheet.setItemGroups([ActionSheetItemGroup(items: items), ActionSheetItemGroup(items: [
                        ActionSheetButtonItem(title: strongSelf.presentationData.strings.Common_Cancel, color: .accent, font: .bold, action: { [weak actionSheet] in
                            actionSheet?.dismissAnimated()
                        })
                    ])])
                    strongSelf.view.endEditing(true)
                    strongSelf.controller?.present(actionSheet, in: .window(.root))
                }
            }))
        }
    }
    
    func forwardMessages(messageIds: Set<MessageId>?) {
        if let messageIds = messageIds ?? self.state.selectedMessageIds, !messageIds.isEmpty {
            let peerSelectionController = self.context.sharedContext.makePeerSelectionController(PeerSelectionControllerParams(context: self.context, filter: [.onlyWriteable, .excludeDisabled], multipleSelection: true))
<<<<<<< HEAD
            peerSelectionController.multiplePeersSelected = { [weak self, weak peerSelectionController] peers, peerMap, messageText, mode in
=======
            peerSelectionController.multiplePeersSelected = { [weak self, weak peerSelectionController] peers, peerMap, messageText, mode, forwardOptions in
>>>>>>> 4ca4bb2f
                guard let strongSelf = self, let strongController = peerSelectionController else {
                    return
                }
                strongController.dismiss()

                var result: [EnqueueMessage] = []
                if messageText.string.count > 0 {
                    let inputText = convertMarkdownToAttributes(messageText)
                    for text in breakChatInputText(trimChatInputText(inputText)) {
                        if text.length != 0 {
                            var attributes: [MessageAttribute] = []
                            let entities = generateTextEntities(text.string, enabledTypes: .all, currentEntities: generateChatInputTextEntities(text))
                            if !entities.isEmpty {
                                attributes.append(TextEntitiesMessageAttribute(entities: entities))
                            }
                            result.append(.message(text: text.string, attributes: attributes, mediaReference: nil, replyToMessageId: nil, localGroupingKey: nil, correlationId: nil))
                        }
                    }
                }
                
                var attributes: [MessageAttribute] = []
                attributes.append(ForwardOptionsMessageAttribute(hideNames: forwardOptions?.hideNames == true, hideCaptions: forwardOptions?.hideCaptions == true))
                
                result.append(contentsOf: messageIds.map { messageId -> EnqueueMessage in
                    return .forward(source: messageId, grouping: .auto, attributes: attributes, correlationId: nil)
                })
                
                var displayPeers: [Peer] = []
                for peer in peers {
                    let _ = (enqueueMessages(account: strongSelf.context.account, peerId: peer.id, messages: result)
                    |> deliverOnMainQueue).start(next: { messageIds in
                        if let strongSelf = self {
                            let signals: [Signal<Bool, NoError>] = messageIds.compactMap({ id -> Signal<Bool, NoError>? in
                                guard let id = id else {
                                    return nil
                                }
                                return strongSelf.context.account.pendingMessageManager.pendingMessageStatus(id)
                                |> mapToSignal { status, _ -> Signal<Bool, NoError> in
                                    if status != nil {
                                        return .never()
                                    } else {
                                        return .single(true)
                                    }
                                }
                                |> take(1)
                            })
                            if strongSelf.shareStatusDisposable == nil {
                                strongSelf.shareStatusDisposable = MetaDisposable()
                            }
                            strongSelf.shareStatusDisposable?.set((combineLatest(signals)
                            |> deliverOnMainQueue).start())
                        }
                    })
                    
                    if let secretPeer = peer as? TelegramSecretChat {
                        if let peer = peerMap[secretPeer.regularPeerId] {
                            displayPeers.append(peer)
                        }
                    } else {
                        displayPeers.append(peer)
                    }
                }
                    
                let presentationData = strongSelf.context.sharedContext.currentPresentationData.with { $0 }
                let text: String
                var savedMessages = false
                if displayPeers.count == 1, let peerId = displayPeers.first?.id, peerId == strongSelf.context.account.peerId {
                    text = messageIds.count == 1 ? presentationData.strings.Conversation_ForwardTooltip_SavedMessages_One : presentationData.strings.Conversation_ForwardTooltip_SavedMessages_Many
                    savedMessages = true
                } else {
                    if displayPeers.count == 1, let peer = displayPeers.first {
                        let peerName = peer.id == strongSelf.context.account.peerId ? presentationData.strings.DialogList_SavedMessages : peer.displayTitle(strings: presentationData.strings, displayOrder: presentationData.nameDisplayOrder)
                        text = messageIds.count == 1 ? presentationData.strings.Conversation_ForwardTooltip_Chat_One(peerName).string : presentationData.strings.Conversation_ForwardTooltip_Chat_Many(peerName).string
                    } else if displayPeers.count == 2, let firstPeer = displayPeers.first, let secondPeer = displayPeers.last {
                        let firstPeerName = firstPeer.id == strongSelf.context.account.peerId ? presentationData.strings.DialogList_SavedMessages : firstPeer.displayTitle(strings: presentationData.strings, displayOrder: presentationData.nameDisplayOrder)
                        let secondPeerName = secondPeer.id == strongSelf.context.account.peerId ? presentationData.strings.DialogList_SavedMessages : secondPeer.displayTitle(strings: presentationData.strings, displayOrder: presentationData.nameDisplayOrder)
                        text = messageIds.count == 1 ? presentationData.strings.Conversation_ForwardTooltip_TwoChats_One(firstPeerName, secondPeerName).string : presentationData.strings.Conversation_ForwardTooltip_TwoChats_Many(firstPeerName, secondPeerName).string
                    } else if let peer = displayPeers.first {
                        let peerName = peer.displayTitle(strings: presentationData.strings, displayOrder: presentationData.nameDisplayOrder)
                        text = messageIds.count == 1 ? presentationData.strings.Conversation_ForwardTooltip_ManyChats_One(peerName, "\(displayPeers.count - 1)").string : presentationData.strings.Conversation_ForwardTooltip_ManyChats_Many(peerName, "\(displayPeers.count - 1)").string
                    } else {
                        text = ""
                    }
                }

                strongSelf.controller?.present(UndoOverlayController(presentationData: presentationData, content: .forward(savedMessages: savedMessages, text: text), elevatedLayout: false, animateInAsReplacement: true, action: { _ in return false }), in: .current)
            }
            peerSelectionController.peerSelected = { [weak self, weak peerSelectionController] peer in
                let peerId = peer.id
                
                if let strongSelf = self, let _ = peerSelectionController {
                    if peerId == strongSelf.context.account.peerId {
                        let presentationData = strongSelf.context.sharedContext.currentPresentationData.with { $0 }
                        strongSelf.controller?.present(UndoOverlayController(presentationData: presentationData, content: .forward(savedMessages: true, text: messageIds.count == 1 ? presentationData.strings.Conversation_ForwardTooltip_SavedMessages_One : presentationData.strings.Conversation_ForwardTooltip_SavedMessages_Many), elevatedLayout: false, animateInAsReplacement: true, action: { _ in return false }), in: .window(.root))
                        
                        strongSelf.headerNode.navigationButtonContainer.performAction?(.selectionDone)
                        
                        let _ = (enqueueMessages(account: strongSelf.context.account, peerId: peerId, messages: messageIds.map { id -> EnqueueMessage in
                            return .forward(source: id, grouping: .auto, attributes: [], correlationId: nil)
                        })
                        |> deliverOnMainQueue).start(next: { [weak self] messageIds in
                            if let strongSelf = self {
                                let signals: [Signal<Bool, NoError>] = messageIds.compactMap({ id -> Signal<Bool, NoError>? in
                                    guard let id = id else {
                                        return nil
                                    }
                                    return strongSelf.context.account.pendingMessageManager.pendingMessageStatus(id)
                                        |> mapToSignal { status, _ -> Signal<Bool, NoError> in
                                            if status != nil {
                                                return .never()
                                            } else {
                                                return .single(true)
                                            }
                                        }
                                        |> take(1)
                                })
                                strongSelf.activeActionDisposable.set((combineLatest(signals)
                                |> deliverOnMainQueue).start())
                            }
                        })
                        if let peerSelectionController = peerSelectionController {
                            peerSelectionController.dismiss()
                        }
                    } else {
                        let _ = (ChatInterfaceState.update(engine: strongSelf.context.engine, peerId: peerId, threadId: nil, { currentState in
                            return currentState.withUpdatedForwardMessageIds(Array(messageIds))
                        })
                        |> deliverOnMainQueue).start(completed: {
                            if let strongSelf = self {
                                strongSelf.headerNode.navigationButtonContainer.performAction?(.selectionDone)
                                
                                let ready = Promise<Bool>()
                                strongSelf.activeActionDisposable.set((ready.get() |> filter { $0 } |> take(1) |> deliverOnMainQueue).start(next: { _ in
                                    if let peerSelectionController = peerSelectionController {
                                        peerSelectionController.dismiss()
                                    }
                                }))
                                
                                (strongSelf.controller?.navigationController as? NavigationController)?.replaceTopController(ChatControllerImpl(context: strongSelf.context, chatLocation: .peer(peerId)), animated: false, ready: ready)
                            }
                        })
                    }
                }
            }
            self.controller?.push(peerSelectionController)
        }
    }
    
    private func activateSearch() {
        guard let (layout, navigationBarHeight) = self.validLayout, self.searchDisplayController == nil else {
            return
        }
        
        if self.isSettings {
            if let settings = self.data?.globalSettings {
                self.searchDisplayController = SearchDisplayController(presentationData: self.presentationData, mode: .list, placeholder: self.presentationData.strings.Settings_Search, hasBackground: true, hasSeparator: true, contentNode: SettingsSearchContainerNode(context: self.context, openResult: { [weak self] result in
                    if let strongSelf = self, let navigationController = strongSelf.controller?.navigationController as? NavigationController {
                        result.present(strongSelf.context, navigationController, { [weak self] mode, controller in
                            if let strongSelf = self {
                                switch mode {
                                    case .push:
                                        if let controller = controller {
                                            strongSelf.controller?.push(controller)
                                        }
                                    case .modal:
                                        if let controller = controller {
                                            strongSelf.controller?.present(controller, in: .window(.root), with: ViewControllerPresentationArguments(presentationAnimation: .modalSheet, completion: { [weak self] in
                                                self?.deactivateSearch()
                                            }))
                                        }
                                    case .immediate:
                                        if let controller = controller {
                                            strongSelf.controller?.present(controller, in: .window(.root), with: nil)
                                        }
                                    case .dismiss:
                                        strongSelf.deactivateSearch()
                                }
                            }
                        })
                    }
                }, resolvedFaqUrl: self.cachedFaq.get(), exceptionsList: .single(settings.notificationExceptions), archivedStickerPacks: .single(settings.archivedStickerPacks), privacySettings: .single(settings.privacySettings), hasTwoStepAuth: self.hasTwoStepAuth.get(), activeSessionsContext: self.activeSessionsContextAndCount.get() |> map { $0?.0 }, webSessionsContext: self.activeSessionsContextAndCount.get() |> map { $0?.2 }), cancel: { [weak self] in
                    self?.deactivateSearch()
                })
            }
        } else if let currentPaneKey = self.paneContainerNode.currentPaneKey, case .members = currentPaneKey {
            self.searchDisplayController = SearchDisplayController(presentationData: self.presentationData, mode: .list, placeholder: self.presentationData.strings.Common_Search, hasBackground: true, hasSeparator: true, contentNode: ChannelMembersSearchContainerNode(context: self.context, forceTheme: nil, peerId: self.peerId, mode: .searchMembers, filters: [], searchContext: self.groupMembersSearchContext, openPeer: { [weak self] peer, participant in
                self?.openPeer(peerId: peer.id, navigation: .info)
            }, updateActivity: { _ in
            }, pushController: { [weak self] c in
                self?.controller?.push(c)
            }), cancel: { [weak self] in
                self?.deactivateSearch()
            })
        } else {
            var tagMask: MessageTags = .file
            if let currentPaneKey = self.paneContainerNode.currentPaneKey {
                switch currentPaneKey {
                case .links:
                    tagMask = .webPage
                case .music:
                    tagMask = .music
                default:
                    break
                }
            }
            
            self.searchDisplayController = SearchDisplayController(presentationData: self.presentationData, mode: .list, placeholder: self.presentationData.strings.Common_Search, hasBackground: true, contentNode: ChatHistorySearchContainerNode(context: self.context, peerId: self.peerId, tagMask: tagMask, interfaceInteraction: self.chatInterfaceInteraction), cancel: { [weak self] in
                self?.deactivateSearch()
            })
        }
        
        let transition: ContainedViewLayoutTransition = .animated(duration: 0.2, curve: .easeInOut)
        if let navigationBar = self.controller?.navigationBar {
            transition.updateAlpha(node: navigationBar, alpha: 0.0)
        }
        
        self.searchDisplayController?.containerLayoutUpdated(layout, navigationBarHeight: navigationBarHeight + 10.0, transition: .immediate)
        self.searchDisplayController?.activate(insertSubnode: { [weak self] subnode, isSearchBar in
            if let strongSelf = self, let navigationBar = strongSelf.controller?.navigationBar {
                strongSelf.insertSubnode(subnode, belowSubnode: navigationBar)
            }
        }, placeholder: nil)
        
        self.containerLayoutUpdated(layout: layout, navigationHeight: navigationBarHeight, transition: .immediate)
    }
    
    private func deactivateSearch() {
        guard let searchDisplayController = self.searchDisplayController else {
            return
        }
        self.searchDisplayController = nil
        searchDisplayController.deactivate(placeholder: nil)
        
        let transition: ContainedViewLayoutTransition = .animated(duration: 0.35, curve: .easeInOut)
        if let navigationBar = self.controller?.navigationBar {
            transition.updateAlpha(node: navigationBar, alpha: 1.0)
        }
    }
    
    func updatePresentationData(_ presentationData: PresentationData) {
        self.presentationData = presentationData
        
        self.backgroundColor = self.presentationData.theme.list.blocksBackgroundColor
        
        self.updateNavigationExpansionPresentation(isExpanded: self.headerNode.isAvatarExpanded, animated: false)
        
        if let (layout, navigationHeight) = self.validLayout {
            self.containerLayoutUpdated(layout: layout, navigationHeight: navigationHeight, transition: .immediate)
        }
    }
    
    func containerLayoutUpdated(layout: ContainerViewLayout, navigationHeight: CGFloat, transition: ContainedViewLayoutTransition, additive: Bool = false) {
        self.validLayout = (layout, navigationHeight)
        
        if self.headerNode.isAvatarExpanded && layout.size.width > layout.size.height {
            self.headerNode.updateIsAvatarExpanded(false, transition: transition)
            self.updateNavigationExpansionPresentation(isExpanded: false, animated: true)
        }
        
        if let searchDisplayController = self.searchDisplayController {
            searchDisplayController.containerLayoutUpdated(layout, navigationBarHeight: navigationHeight + 10.0, transition: transition)
            if !searchDisplayController.isDeactivating {
                //vanillaInsets.top += (layout.statusBarHeight ?? 0.0) - navigationBarHeightDelta
            }
        }
        
        self.ignoreScrolling = true
        
        transition.updateFrame(node: self.scrollNode, frame: CGRect(origin: CGPoint(), size: layout.size))
        
        let sectionSpacing: CGFloat = 24.0
        
        var contentHeight: CGFloat = 0.0
        
        let headerHeight = self.headerNode.update(width: layout.size.width, containerHeight: layout.size.height, containerInset: layout.safeInsets.left, statusBarHeight: layout.statusBarHeight ?? 0.0, navigationHeight: navigationHeight, isModalOverlay: layout.isModalOverlay, isMediaOnly: self.isMediaOnly, contentOffset: self.isMediaOnly ? 212.0 : self.scrollNode.view.contentOffset.y, presentationData: self.presentationData, peer: self.data?.peer, cachedData: self.data?.cachedData, notificationSettings: self.data?.notificationSettings, statusData: self.data?.status, isSecretChat: self.peerId.namespace == Namespaces.Peer.SecretChat, isContact: self.data?.isContact ?? false, isSettings: self.isSettings, state: self.state, transition: transition, additive: additive)
        let headerFrame = CGRect(origin: CGPoint(x: 0.0, y: contentHeight), size: CGSize(width: layout.size.width, height: headerHeight))
        if additive {
            transition.updateFrameAdditive(node: self.headerNode, frame: headerFrame)
        } else {
            transition.updateFrame(node: self.headerNode, frame: headerFrame)
        }
        if self.isMediaOnly {
            contentHeight += navigationHeight
        }
        
        var validRegularSections: [AnyHashable] = []
        if !self.isMediaOnly {
            let items = self.isSettings ? settingsItems(data: self.data, context: self.context, presentationData: self.presentationData, interaction: self.interaction, isExpanded: self.headerNode.isAvatarExpanded) : infoItems(data: self.data, context: self.context, presentationData: self.presentationData, interaction: self.interaction, nearbyPeerDistance: self.nearbyPeerDistance, callMessages: self.callMessages)
            
            contentHeight += headerHeight
            if !self.isSettings {
                contentHeight += sectionSpacing
            } else if let (section, _) = items.first, let sectionValue = section.base as? SettingsSection, sectionValue != .edit && !self.state.isEditing {
                contentHeight += sectionSpacing
            }
                        
            for (sectionId, sectionItems) in items {
                validRegularSections.append(sectionId)
                
                let sectionNode: PeerInfoScreenItemSectionContainerNode
                if let current = self.regularSections[sectionId] {
                    sectionNode = current
                } else {
                    sectionNode = PeerInfoScreenItemSectionContainerNode()
                    self.regularSections[sectionId] = sectionNode
                    self.scrollNode.addSubnode(sectionNode)
                }
                
                let sectionHeight = sectionNode.update(width: layout.size.width, safeInsets: layout.safeInsets, presentationData: self.presentationData, items: sectionItems, transition: transition)
                let sectionFrame = CGRect(origin: CGPoint(x: 0.0, y: contentHeight), size: CGSize(width: layout.size.width, height: sectionHeight))
                if additive {
                    transition.updateFrameAdditive(node: sectionNode, frame: sectionFrame)
                } else {
                    transition.updateFrame(node: sectionNode, frame: sectionFrame)
                }
                
                transition.updateAlpha(node: sectionNode, alpha: self.state.isEditing ? 0.0 : 1.0)
                if !sectionHeight.isZero && !self.state.isEditing {
                    contentHeight += sectionHeight
                    contentHeight += sectionSpacing
                }
            }
            var removeRegularSections: [AnyHashable] = []
            for (sectionId, _) in self.regularSections {
                if !validRegularSections.contains(sectionId) {
                    removeRegularSections.append(sectionId)
                }
            }
            for sectionId in removeRegularSections {
                if let sectionNode = self.regularSections.removeValue(forKey: sectionId) {
                    transition.updateAlpha(node: sectionNode, alpha: 0.0, completion: { [weak sectionNode] _ in
                        sectionNode?.removeFromSupernode()
                    })
                }
            }
            
            var validEditingSections: [AnyHashable] = []
            let editItems = self.isSettings ? settingsEditingItems(data: self.data, state: self.state, context: self.context, presentationData: self.presentationData, interaction: self.interaction) : editingItems(data: self.data, context: self.context, presentationData: self.presentationData, interaction: self.interaction)

            for (sectionId, sectionItems) in editItems {
                validEditingSections.append(sectionId)
                
                var wasAdded = false
                let sectionNode: PeerInfoScreenItemSectionContainerNode
                if let current = self.editingSections[sectionId] {
                    sectionNode = current
                } else {
                    wasAdded = true
                    sectionNode = PeerInfoScreenItemSectionContainerNode()
                    self.editingSections[sectionId] = sectionNode
                    self.scrollNode.addSubnode(sectionNode)
                }
                                
                let sectionHeight = sectionNode.update(width: layout.size.width, safeInsets: layout.safeInsets, presentationData: self.presentationData, items: sectionItems, transition: transition)
                let sectionFrame = CGRect(origin: CGPoint(x: 0.0, y: contentHeight), size: CGSize(width: layout.size.width, height: sectionHeight))
                
                if wasAdded {
                    sectionNode.frame = sectionFrame
                    sectionNode.alpha = self.state.isEditing ? 1.0 : 0.0
                } else {
                    if additive {
                        transition.updateFrameAdditive(node: sectionNode, frame: sectionFrame)
                    } else {
                        transition.updateFrame(node: sectionNode, frame: sectionFrame)
                    }
                    transition.updateAlpha(node: sectionNode, alpha: self.state.isEditing ? 1.0 : 0.0)
                }
                if !sectionHeight.isZero && self.state.isEditing {
                    contentHeight += sectionHeight
                    contentHeight += sectionSpacing
                }
            }
            var removeEditingSections: [AnyHashable] = []
            for (sectionId, _) in self.editingSections {
                if !validEditingSections.contains(sectionId) {
                    removeEditingSections.append(sectionId)
                }
            }
            for sectionId in removeEditingSections {
                if let sectionNode = self.editingSections.removeValue(forKey: sectionId) {
                    sectionNode.removeFromSupernode()
                }
            }
        }
        
        let paneContainerSize = CGSize(width: layout.size.width, height: layout.size.height - navigationHeight)
        var restoreContentOffset: CGPoint?
        if additive {
            restoreContentOffset = self.scrollNode.view.contentOffset
        }
        
        let paneContainerFrame = CGRect(origin: CGPoint(x: 0.0, y: contentHeight), size: paneContainerSize)
        if self.state.isEditing || (self.data?.availablePanes ?? []).isEmpty {
            transition.updateAlpha(node: self.paneContainerNode, alpha: 0.0)
        } else {
            contentHeight += layout.size.height - navigationHeight
            transition.updateAlpha(node: self.paneContainerNode, alpha: 1.0)
        }
        
        if let selectedMessageIds = self.state.selectedMessageIds {
            var wasAdded = false
            let selectionPanelNode: PeerInfoSelectionPanelNode
            if let current = self.paneContainerNode.selectionPanelNode {
                selectionPanelNode = current
            } else {
                wasAdded = true
                selectionPanelNode = PeerInfoSelectionPanelNode(context: self.context, presentationData: self.presentationData, peerId: self.peerId, deleteMessages: { [weak self] in
                    guard let strongSelf = self else {
                        return
                    }
                    strongSelf.deleteMessages(messageIds: nil)
                }, shareMessages: { [weak self] in
                    guard let strongSelf = self, let messageIds = strongSelf.state.selectedMessageIds, !messageIds.isEmpty else {
                        return
                    }
                    let _ = (strongSelf.context.account.postbox.transaction { transaction -> [Message] in
                        var messages: [Message] = []
                        for id in messageIds {
                            if let message = transaction.getMessage(id) {
                                messages.append(message)
                            }
                        }
                        return messages
                    }
                    |> deliverOnMainQueue).start(next: { messages in
                        if let strongSelf = self, !messages.isEmpty {
                            strongSelf.headerNode.navigationButtonContainer.performAction?(.selectionDone)
                            
                            let shareController = ShareController(context: strongSelf.context, subject: .messages(messages.sorted(by: { lhs, rhs in
                                return lhs.index < rhs.index
                            })), externalShare: true, immediateExternalShare: true)
                            strongSelf.view.endEditing(true)
                            strongSelf.controller?.present(shareController, in: .window(.root))
                        }
                    })
                }, forwardMessages: { [weak self] in
                    guard let strongSelf = self else {
                        return
                    }
                    strongSelf.forwardMessages(messageIds: nil)
                }, reportMessages: { [weak self] in
                    guard let strongSelf = self, let messageIds = strongSelf.state.selectedMessageIds, !messageIds.isEmpty else {
                        return
                    }
                    strongSelf.view.endEditing(true)
                    strongSelf.controller?.present(peerReportOptionsController(context: strongSelf.context, subject: .messages(Array(messageIds).sorted()), passthrough: false, present: { c, a in
                        self?.controller?.present(c, in: .window(.root), with: a)
                    }, push: { c in
                        self?.controller?.push(c)
                    }, completion: { _, _ in }), in: .window(.root))
                })
                self.paneContainerNode.selectionPanelNode = selectionPanelNode
                self.paneContainerNode.addSubnode(selectionPanelNode)
            }
            selectionPanelNode.selectionPanel.selectedMessages = selectedMessageIds
            let panelHeight = selectionPanelNode.update(layout: layout, presentationData: self.presentationData, transition: wasAdded ? .immediate : transition)
            let panelFrame = CGRect(origin: CGPoint(x: 0.0, y: paneContainerSize.height - panelHeight), size: CGSize(width: layout.size.width, height: panelHeight))
            if wasAdded {
                selectionPanelNode.frame = panelFrame
                transition.animatePositionAdditive(node: selectionPanelNode, offset: CGPoint(x: 0.0, y: panelHeight))
            } else {
                transition.updateFrame(node: selectionPanelNode, frame: panelFrame)
            }
        } else if let selectionPanelNode = self.paneContainerNode.selectionPanelNode {
            self.paneContainerNode.selectionPanelNode = nil
            transition.updateFrame(node: selectionPanelNode, frame: CGRect(origin: CGPoint(x: 0.0, y: layout.size.height), size: selectionPanelNode.bounds.size), completion: { [weak selectionPanelNode] _ in
                selectionPanelNode?.removeFromSupernode()
            })
        }
        
        if self.isSettings {
            contentHeight = max(contentHeight, layout.size.height + 140.0 + (self.headerNode.twoLineInfo ? 17.0 : 0.0) - layout.intrinsicInsets.bottom)
        }
        self.scrollNode.view.contentSize = CGSize(width: layout.size.width, height: contentHeight)
        if self.isSettings {
            self.scrollNode.view.contentInset = UIEdgeInsets(top: 0.0, left: 0.0, bottom: layout.intrinsicInsets.bottom, right: 0.0)
        }
        if let restoreContentOffset = restoreContentOffset {
            self.scrollNode.view.contentOffset = restoreContentOffset
        }
        
        if additive {
            transition.updateFrameAdditive(node: self.paneContainerNode, frame: paneContainerFrame)
        } else {
            transition.updateFrame(node: self.paneContainerNode, frame: paneContainerFrame)
        }
        
        self.ignoreScrolling = false
        self.updateNavigation(transition: transition, additive: additive)
        
        if !self.didSetReady && self.data != nil {
            self.didSetReady = true
            let avatarReady = self.headerNode.avatarListNode.isReady.get()
            let combinedSignal = combineLatest(queue: .mainQueue(),
                avatarReady,
                self.paneContainerNode.isReady.get()
            )
            |> map { lhs, rhs in
                return lhs && rhs
            }
            self._ready.set(combinedSignal
            |> filter { $0 }
            |> take(1))
        }
    }
    
    private func updateNavigation(transition: ContainedViewLayoutTransition, additive: Bool) {
        let offsetY = self.scrollNode.view.contentOffset.y
        
        if self.state.isEditing || offsetY <= 50.0 || self.paneContainerNode.alpha.isZero {
            if !self.scrollNode.view.bounces {
                self.scrollNode.view.bounces = true
                self.scrollNode.view.alwaysBounceVertical = true
            }
        } else {
            if self.scrollNode.view.bounces {
                self.scrollNode.view.bounces = false
                self.scrollNode.view.alwaysBounceVertical = false
            }
        }
                
        if let (layout, navigationHeight) = self.validLayout {
            if !additive {
                let _ = self.headerNode.update(width: layout.size.width, containerHeight: layout.size.height, containerInset: layout.safeInsets.left, statusBarHeight: layout.statusBarHeight ?? 0.0, navigationHeight: navigationHeight, isModalOverlay: layout.isModalOverlay, isMediaOnly: self.isMediaOnly, contentOffset: self.isMediaOnly ? 212.0 : offsetY, presentationData: self.presentationData, peer: self.data?.peer, cachedData: self.data?.cachedData, notificationSettings: self.data?.notificationSettings, statusData: self.data?.status, isSecretChat: self.peerId.namespace == Namespaces.Peer.SecretChat, isContact: self.data?.isContact ?? false, isSettings: self.isSettings, state: self.state, transition: transition, additive: additive)
            }
            
            let paneAreaExpansionDistance: CGFloat = 32.0
            let effectiveAreaExpansionFraction: CGFloat
            if self.state.isEditing {
                effectiveAreaExpansionFraction = 0.0
            } else if self.isSettings {
                var paneAreaExpansionDelta = (self.headerNode.frame.maxY - navigationHeight) - self.scrollNode.view.contentOffset.y
                paneAreaExpansionDelta = max(0.0, min(paneAreaExpansionDelta, paneAreaExpansionDistance))
                effectiveAreaExpansionFraction = 1.0 - paneAreaExpansionDelta / paneAreaExpansionDistance
            } else {
                var paneAreaExpansionDelta = (self.paneContainerNode.frame.minY - navigationHeight) - self.scrollNode.view.contentOffset.y
                paneAreaExpansionDelta = max(0.0, min(paneAreaExpansionDelta, paneAreaExpansionDistance))
                effectiveAreaExpansionFraction = 1.0 - paneAreaExpansionDelta / paneAreaExpansionDistance
            }
            
            if !self.isSettings {
                transition.updateAlpha(node: self.headerNode.separatorNode, alpha: 1.0 - effectiveAreaExpansionFraction)
            }
            
            let visibleHeight = self.scrollNode.view.contentOffset.y + self.scrollNode.view.bounds.height - self.paneContainerNode.frame.minY
            
            var bottomInset = layout.intrinsicInsets.bottom
            if let selectionPanelNode = self.paneContainerNode.selectionPanelNode {
                bottomInset = max(bottomInset, selectionPanelNode.bounds.height)
            }
                        
            let navigationBarHeight: CGFloat = !self.isSettings && layout.isModalOverlay ? 56.0 : 44.0
            self.paneContainerNode.update(size: self.paneContainerNode.bounds.size, sideInset: layout.safeInsets.left, bottomInset: bottomInset, visibleHeight: visibleHeight, expansionFraction: effectiveAreaExpansionFraction, presentationData: self.presentationData, data: self.data, transition: transition)
          
            transition.updateFrame(node: self.headerNode.navigationButtonContainer, frame: CGRect(origin: CGPoint(x: layout.safeInsets.left, y: layout.statusBarHeight ?? 0.0), size: CGSize(width: layout.size.width - layout.safeInsets.left * 2.0, height: navigationBarHeight)))
            self.headerNode.navigationButtonContainer.isWhite = self.headerNode.isAvatarExpanded
            
            var navigationButtons: [PeerInfoHeaderNavigationButtonSpec] = []
            if self.state.isEditing {
                navigationButtons.append(PeerInfoHeaderNavigationButtonSpec(key: .done, isForExpandedView: false))
            } else {
                if self.isSettings {
                    navigationButtons.append(PeerInfoHeaderNavigationButtonSpec(key: .edit, isForExpandedView: false))
                    navigationButtons.append(PeerInfoHeaderNavigationButtonSpec(key: .search, isForExpandedView: true))
                } else if peerInfoCanEdit(peer: self.data?.peer, cachedData: self.data?.cachedData, isContact: self.data?.isContact) {
                    navigationButtons.append(PeerInfoHeaderNavigationButtonSpec(key: .edit, isForExpandedView: false))
                }
                if self.state.selectedMessageIds == nil {
                    if let currentPaneKey = self.paneContainerNode.currentPaneKey {
                        switch currentPaneKey {
                        case .files, .music, .links, .members:
                            navigationButtons.append(PeerInfoHeaderNavigationButtonSpec(key: .search, isForExpandedView: true))
                        default:
                            break
                        }
                        switch currentPaneKey {
                        case .media, .files, .music, .links, .voice:
                            //navigationButtons.append(PeerInfoHeaderNavigationButtonSpec(key: .select, isForExpandedView: true))
                            break
                        default:
                            break
                        }
                    }
                } else {
                    navigationButtons.append(PeerInfoHeaderNavigationButtonSpec(key: .selectionDone, isForExpandedView: true))
                }
            }
            self.headerNode.navigationButtonContainer.update(size: CGSize(width: layout.size.width - layout.safeInsets.left * 2.0, height: navigationBarHeight), presentationData: self.presentationData, buttons: navigationButtons, expandFraction: effectiveAreaExpansionFraction, transition: transition)
        }
    }
    
    func scrollViewWillBeginDragging(_ scrollView: UIScrollView) {
        self.canAddVelocity = true
        self.canOpenAvatarByDragging = self.headerNode.isAvatarExpanded
        self.paneContainerNode.currentPane?.node.cancelPreviewGestures()
    }
    
    private var previousVelocityM1: CGFloat = 0.0
    private var previousVelocity: CGFloat = 0.0
    private var canAddVelocity: Bool = false
    
    private var canOpenAvatarByDragging = false
    
    func scrollViewDidScroll(_ scrollView: UIScrollView) {
        if self.ignoreScrolling {
            return
        }
        
        if !self.state.isEditing {
            if self.canAddVelocity {
                self.previousVelocityM1 = self.previousVelocity
                if let value = (scrollView.value(forKey: (["_", "verticalVelocity"] as [String]).joined()) as? NSNumber)?.doubleValue {
                    self.previousVelocity = CGFloat(value)
                }
            }
            
            let offsetY = self.scrollNode.view.contentOffset.y
            var shouldBeExpanded: Bool?
            
            var isLandscape = false
            if let (layout, _) = self.validLayout, layout.size.width > layout.size.height {
                isLandscape = true
            }
            if offsetY <= -32.0 && scrollView.isDragging && scrollView.isTracking {
                if let peer = self.data?.peer, peer.smallProfileImage != nil && self.state.updatingAvatar == nil && !isLandscape {
                    shouldBeExpanded = true
                    
                    if self.canOpenAvatarByDragging && self.headerNode.isAvatarExpanded && offsetY <= -32.0 {
                        if self.hapticFeedback == nil {
                            self.hapticFeedback = HapticFeedback()
                        }
                        self.hapticFeedback?.impact()
                        
                        self.canOpenAvatarByDragging = false
                        let contentOffset = scrollView.contentOffset.y
                        scrollView.panGestureRecognizer.isEnabled = false
                        self.headerNode.initiateAvatarExpansion(gallery: true, first: false)
                        scrollView.panGestureRecognizer.isEnabled = true
                        scrollView.contentOffset = CGPoint(x: 0.0, y: contentOffset)
                        UIView.animate(withDuration: 0.1) {
                            scrollView.contentOffset = CGPoint()
                        }
                    }
                }
            } else if offsetY >= 1.0 {
                shouldBeExpanded = false
                self.canOpenAvatarByDragging = false
            }
            if let shouldBeExpanded = shouldBeExpanded, shouldBeExpanded != self.headerNode.isAvatarExpanded {
                let transition: ContainedViewLayoutTransition = .animated(duration: 0.35, curve: .spring)
                
                if self.hapticFeedback == nil {
                    self.hapticFeedback = HapticFeedback()
                }
                if shouldBeExpanded {
                    self.hapticFeedback?.impact()
                } else {
                    self.hapticFeedback?.tap()
                }
                
                self.headerNode.updateIsAvatarExpanded(shouldBeExpanded, transition: transition)
                self.updateNavigationExpansionPresentation(isExpanded: shouldBeExpanded, animated: true)
                
                if let (layout, navigationHeight) = self.validLayout {
                    self.containerLayoutUpdated(layout: layout, navigationHeight: navigationHeight, transition: transition, additive: true)
                }
            }
        }
        
        self.updateNavigation(transition: .immediate, additive: false)
    }
    
    func scrollViewDidEndDecelerating(_ scrollView: UIScrollView) {
        guard let (_, navigationHeight) = self.validLayout else {
            return
        }
        
        let paneAreaExpansionFinalPoint: CGFloat = self.paneContainerNode.frame.minY - navigationHeight
        if abs(scrollView.contentOffset.y - paneAreaExpansionFinalPoint) < .ulpOfOne {
            self.paneContainerNode.currentPane?.node.transferVelocity(self.previousVelocityM1)
        }
    }
    
    fileprivate func resetHeaderExpansion() {
        if self.headerNode.isAvatarExpanded {
            self.headerNode.ignoreCollapse = true
            self.headerNode.updateIsAvatarExpanded(false, transition: .immediate)
            self.updateNavigationExpansionPresentation(isExpanded: false, animated: true)
            if let (layout, navigationHeight) = self.validLayout {
                self.containerLayoutUpdated(layout: layout, navigationHeight: navigationHeight, transition: .immediate, additive: false)
            }
            self.headerNode.ignoreCollapse = false
        }
    }
    
    private func updateNavigationExpansionPresentation(isExpanded: Bool, animated: Bool) {
        if let controller = self.controller {
            controller.setStatusBarStyle(isExpanded ? .White : self.presentationData.theme.rootController.statusBarStyle.style, animated: animated)
            
            if animated {
                UIView.transition(with: controller.controllerNode.headerNode.navigationButtonContainer.view, duration: 0.3, options: [.transitionCrossDissolve], animations: {
                }, completion: nil)
            }
            
            let baseNavigationBarPresentationData = NavigationBarPresentationData(presentationData: self.presentationData)
            let navigationBarPresentationData = NavigationBarPresentationData(
                theme: NavigationBarTheme(
                    buttonColor: isExpanded ? .white : baseNavigationBarPresentationData.theme.buttonColor,
                    disabledButtonColor: baseNavigationBarPresentationData.theme.disabledButtonColor,
                    primaryTextColor: baseNavigationBarPresentationData.theme.primaryTextColor,
                    backgroundColor: .clear,
                    enableBackgroundBlur: false,
                    separatorColor: .clear,
                    badgeBackgroundColor: baseNavigationBarPresentationData.theme.badgeBackgroundColor,
                    badgeStrokeColor: baseNavigationBarPresentationData.theme.badgeStrokeColor,
                    badgeTextColor: baseNavigationBarPresentationData.theme.badgeTextColor
            ), strings: baseNavigationBarPresentationData.strings)
            
            controller.setNavigationBarPresentationData(navigationBarPresentationData, animated: animated)
        }
    }
    
    func scrollViewWillEndDragging(_ scrollView: UIScrollView, withVelocity velocity: CGPoint, targetContentOffset: UnsafeMutablePointer<CGPoint>) {
        guard let (_, navigationHeight) = self.validLayout else {
            return
        }
        if self.state.isEditing {
            if self.isSettings {
                if targetContentOffset.pointee.y < navigationHeight {
                    if targetContentOffset.pointee.y < navigationHeight / 2.0 {
                        targetContentOffset.pointee.y = 0.0
                    } else {
                        targetContentOffset.pointee.y = navigationHeight
                    }
                }
            }
        } else {
            var height: CGFloat = self.isSettings ? 140.0 : 212.0
            if self.headerNode.twoLineInfo {
                height += 17.0
            }
            if targetContentOffset.pointee.y < height {
                if targetContentOffset.pointee.y < height / 2.0 {
                    targetContentOffset.pointee.y = 0.0
                    self.canAddVelocity = false
                    self.previousVelocity = 0.0
                    self.previousVelocityM1 = 0.0
                } else {
                    targetContentOffset.pointee.y = height
                    self.canAddVelocity = false
                    self.previousVelocity = 0.0
                    self.previousVelocityM1 = 0.0
                }
            }
            if !self.isSettings {
                let paneAreaExpansionDistance: CGFloat = 32.0
                let paneAreaExpansionFinalPoint: CGFloat = self.paneContainerNode.frame.minY - navigationHeight
                if targetContentOffset.pointee.y > paneAreaExpansionFinalPoint - paneAreaExpansionDistance && targetContentOffset.pointee.y < paneAreaExpansionFinalPoint {
                    targetContentOffset.pointee.y = paneAreaExpansionFinalPoint
                    self.canAddVelocity = false
                    self.previousVelocity = 0.0
                    self.previousVelocityM1 = 0.0
                }
            }
        }
    }
    
    override func hitTest(_ point: CGPoint, with event: UIEvent?) -> UIView? {
        guard let result = super.hitTest(point, with: event) else {
            return nil
        }
        var currentParent: UIView? = result
        while true {
            if currentParent == nil || currentParent === self.view {
                break
            }
            if let scrollView = currentParent as? UIScrollView {
                if scrollView === self.scrollNode.view {
                    break
                }
                if scrollView.isDecelerating && scrollView.contentOffset.y < -scrollView.contentInset.top {
                    return self.scrollNode.view
                }
            } else if let listView = currentParent as? ListViewBackingView, let listNode = listView.target {
                if listNode.scroller.isDecelerating && listNode.scroller.contentOffset.y < listNode.scroller.contentInset.top {
                    return self.scrollNode.view
                }
            }
            currentParent = currentParent?.superview
        }
        return result
    }
}

public final class PeerInfoScreenImpl: ViewController, PeerInfoScreen {
    private let context: AccountContext
    private let peerId: PeerId
    private let avatarInitiallyExpanded: Bool
    private let isOpenedFromChat: Bool
    private let nearbyPeerDistance: Int32?
    private let callMessages: [Message]
    private let isSettings: Bool
    private let ignoreGroupInCommon: PeerId?
    
    fileprivate var presentationData: PresentationData
    private var presentationDataDisposable: Disposable?
    
    private let accountsAndPeers = Promise<((AccountContext, Peer)?, [(AccountContext, Peer, Int32)])>()
    private var accountsAndPeersValue: ((AccountContext, Peer)?, [(AccountContext, Peer, Int32)])?
    private var accountsAndPeersDisposable: Disposable?
    
    private let activeSessionsContextAndCount = Promise<(ActiveSessionsContext, Int, WebSessionsContext)?>(nil)

    private var tabBarItemDisposable: Disposable?
    
    fileprivate var controllerNode: PeerInfoScreenNode {
        return self.displayNode as! PeerInfoScreenNode
    }
    
    private let _ready = Promise<Bool>()
    override public var ready: Promise<Bool> {
        return self._ready
    }
    
    private var validLayout: (layout: ContainerViewLayout, navigationHeight: CGFloat)?
    
    public init(context: AccountContext, updatedPresentationData: (initial: PresentationData, signal: Signal<PresentationData, NoError>)?, peerId: PeerId, avatarInitiallyExpanded: Bool, isOpenedFromChat: Bool, nearbyPeerDistance: Int32?, callMessages: [Message], isSettings: Bool = false, ignoreGroupInCommon: PeerId? = nil) {
        self.context = context
        self.peerId = peerId
        self.avatarInitiallyExpanded = avatarInitiallyExpanded
        self.isOpenedFromChat = isOpenedFromChat
        self.nearbyPeerDistance = nearbyPeerDistance
        self.callMessages = callMessages
        self.isSettings = isSettings
        self.ignoreGroupInCommon = ignoreGroupInCommon
        
        self.presentationData = updatedPresentationData?.0 ?? context.sharedContext.currentPresentationData.with { $0 }
        
        let baseNavigationBarPresentationData = NavigationBarPresentationData(presentationData: self.presentationData)
        super.init(navigationBarPresentationData: NavigationBarPresentationData(
            theme: NavigationBarTheme(
                buttonColor: avatarInitiallyExpanded ? .white : baseNavigationBarPresentationData.theme.buttonColor,
                disabledButtonColor: baseNavigationBarPresentationData.theme.disabledButtonColor,
                primaryTextColor: baseNavigationBarPresentationData.theme.primaryTextColor,
                backgroundColor: .clear,
                enableBackgroundBlur: false,
                separatorColor: .clear,
                badgeBackgroundColor: baseNavigationBarPresentationData.theme.badgeBackgroundColor,
                badgeStrokeColor: baseNavigationBarPresentationData.theme.badgeStrokeColor,
                badgeTextColor: baseNavigationBarPresentationData.theme.badgeTextColor
        ), strings: baseNavigationBarPresentationData.strings))
                
        if isSettings {
            let activeSessionsContextAndCountSignal = deferred { () -> Signal<(ActiveSessionsContext, Int, WebSessionsContext)?, NoError> in
                let activeSessionsContext = context.engine.privacy.activeSessions()
                let webSessionsContext = context.engine.privacy.webSessions()
                let otherSessionCount = activeSessionsContext.state
                |> map { state -> Int in
                    return state.sessions.filter({ !$0.isCurrent }).count
                }
                |> distinctUntilChanged
                return otherSessionCount
                |> map { value in
                    return (activeSessionsContext, value, webSessionsContext)
                }
            }
            self.activeSessionsContextAndCount.set(activeSessionsContextAndCountSignal)
            
            self.accountsAndPeers.set(activeAccountsAndPeers(context: context))
            self.accountsAndPeersDisposable = (self.accountsAndPeers.get()
            |> deliverOnMainQueue).start(next: { [weak self] value in
                self?.accountsAndPeersValue = value
            })
            
            self.tabBarItemContextActionType = .always
            
            let notificationsFromAllAccounts = self.context.sharedContext.accountManager.sharedData(keys: [ApplicationSpecificSharedDataKeys.inAppNotificationSettings])
            |> map { sharedData -> Bool in
                let settings = sharedData.entries[ApplicationSpecificSharedDataKeys.inAppNotificationSettings] as? InAppNotificationSettings ?? InAppNotificationSettings.defaultSettings
                return settings.displayNotificationsFromAllAccounts
            }
            |> distinctUntilChanged
            
            let accountTabBarAvatarBadge: Signal<Int32, NoError> = combineLatest(notificationsFromAllAccounts, self.accountsAndPeers.get())
            |> map { notificationsFromAllAccounts, primaryAndOther -> Int32 in
                if !notificationsFromAllAccounts {
                    return 0
                }
                let (primary, other) = primaryAndOther
                if let _ = primary, !other.isEmpty {
                    return other.reduce(into: 0, { (result, next) in
                        result += next.2
                    })
                } else {
                    return 0
                }
            }
            |> distinctUntilChanged
            
            let accountTabBarAvatar: Signal<(UIImage, UIImage)?, NoError> = combineLatest(self.accountsAndPeers.get(), context.sharedContext.presentationData)
            |> map { primaryAndOther, presentationData -> (Account, Peer, PresentationTheme)? in
                if let primary = primaryAndOther.0, !primaryAndOther.1.isEmpty {
                    return (primary.0.account, primary.1, presentationData.theme)
                } else {
                    return nil
                }
            }
            |> distinctUntilChanged(isEqual: { $0?.0 === $1?.0 && arePeersEqual($0?.1, $1?.1) && $0?.2 === $1?.2 })
            |> mapToSignal { primary -> Signal<(UIImage, UIImage)?, NoError> in
                if let primary = primary {
                    let size = CGSize(width: 31.0, height: 31.0)
                    let inset: CGFloat = 3.0
                    if let signal = peerAvatarImage(account: primary.0, peerReference: PeerReference(primary.1), authorOfMessage: nil, representation: primary.1.profileImageRepresentations.first, displayDimensions: size, inset: 3.0, emptyColor: nil, synchronousLoad: false) {
                        return signal
                        |> map { imageVersions -> (UIImage, UIImage)? in
                            let image = imageVersions?.0
                            if let image = image, let selectedImage = generateImage(size, rotatedContext: { size, context in
                                context.clear(CGRect(origin: CGPoint(), size: size))
                                context.translateBy(x: size.width / 2.0, y: size.height / 2.0)
                                context.scaleBy(x: 1.0, y: -1.0)
                                context.translateBy(x: -size.width / 2.0, y: -size.height / 2.0)
                                context.draw(image.cgImage!, in: CGRect(x: 0.0, y: 0.0, width: size.width, height: size.height))
                                context.setLineWidth(1.0)
                                context.setStrokeColor(primary.2.rootController.tabBar.selectedIconColor.cgColor)
                                context.strokeEllipse(in: CGRect(x: 1.5, y: 1.5, width: 28.0, height: 28.0))
                            }) {
                                return (image.withRenderingMode(.alwaysOriginal), selectedImage.withRenderingMode(.alwaysOriginal))
                            } else {
                                return nil
                            }
                        }
                    } else {
                        return Signal { subscriber in
                            let avatarFont = avatarPlaceholderFont(size: 13.0)
                            var displayLetters = primary.1.displayLetters
                            if displayLetters.count == 2 && displayLetters[0].isSingleEmoji && displayLetters[1].isSingleEmoji {
                                displayLetters = [displayLetters[0]]
                            }
                            let image = generateImage(size, rotatedContext: { size, context in
                                context.clear(CGRect(origin: CGPoint(), size: size))
                                context.translateBy(x: inset, y: inset)
                                
                                drawPeerAvatarLetters(context: context, size: CGSize(width: size.width - inset * 2.0, height: size.height - inset * 2.0), font: avatarFont, letters: displayLetters, peerId: primary.1.id)
                            })?.withRenderingMode(.alwaysOriginal)
                            
                            subscriber.putNext(image.flatMap { ($0, $0) })
                            subscriber.putCompletion()
                            return EmptyDisposable
                        }
                        |> runOn(.concurrentDefaultQueue())
                    }
                } else {
                    return .single(nil)
                }
            }
            |> distinctUntilChanged(isEqual: { lhs, rhs in
                if let lhs = lhs, let rhs = rhs {
                    if lhs.0 !== rhs.0 || lhs.1 !== rhs.1 {
                        return false
                    } else {
                        return true
                    }
                } else if (lhs == nil) != (rhs == nil) {
                    return false
                }
                return true
            })
            
            let notificationsAuthorizationStatus = Promise<AccessType>(.allowed)
            if #available(iOSApplicationExtension 10.0, iOS 10.0, *) {
                notificationsAuthorizationStatus.set(
                    .single(.allowed)
                    |> then(DeviceAccess.authorizationStatus(applicationInForeground: context.sharedContext.applicationBindings.applicationInForeground, subject: .notifications)
                    )
                )
            }
            
            let notificationsWarningSuppressed = Promise<Bool>(true)
            if #available(iOSApplicationExtension 10.0, iOS 10.0, *) {
                notificationsWarningSuppressed.set(
                    .single(true)
                    |> then(context.sharedContext.accountManager.noticeEntry(key: ApplicationSpecificNotice.permissionWarningKey(permission: .notifications)!)
                        |> map { noticeView -> Bool in
                            let timestamp = noticeView.value.flatMap({ ApplicationSpecificNotice.getTimestampValue($0) })
                            if let timestamp = timestamp, timestamp > 0 {
                                return true
                            } else {
                                return false
                            }
                        }
                    )
                )
            }
            
            let icon: UIImage?
            if useSpecialTabBarIcons() {
                icon = UIImage(bundleImageName: "Chat List/Tabs/Holiday/IconSettings")
            } else {
                icon = UIImage(bundleImageName: "Chat List/Tabs/IconSettings")
            }
            
            let tabBarItem: Signal<(String, UIImage?, UIImage?, String?), NoError> = combineLatest(queue: .mainQueue(), self.context.sharedContext.presentationData, notificationsAuthorizationStatus.get(), notificationsWarningSuppressed.get(), getServerProvidedSuggestions(account: self.context.account), accountTabBarAvatar, accountTabBarAvatarBadge)
            |> map { presentationData, notificationsAuthorizationStatus, notificationsWarningSuppressed, suggestions, accountTabBarAvatar, accountTabBarAvatarBadge -> (String, UIImage?, UIImage?, String?) in
                let notificationsWarning = shouldDisplayNotificationsPermissionWarning(status: notificationsAuthorizationStatus, suppressed:  notificationsWarningSuppressed)
                let phoneNumberWarning = suggestions.contains(.validatePhoneNumber)
                let passwordWarning = suggestions.contains(.validatePassword)
                var otherAccountsBadge: String?
                if accountTabBarAvatarBadge > 0 {
                    otherAccountsBadge = compactNumericCountString(Int(accountTabBarAvatarBadge), decimalSeparator: presentationData.dateTimeFormat.decimalSeparator)
                }
                return (presentationData.strings.Settings_Title, accountTabBarAvatar?.0 ?? icon, accountTabBarAvatar?.1 ?? icon, notificationsWarning || phoneNumberWarning || passwordWarning ? "!" : otherAccountsBadge)
            }
            
            self.tabBarItemDisposable = (tabBarItem |> deliverOnMainQueue).start(next: { [weak self] title, image, selectedImage, badgeValue in
                if let strongSelf = self {
                    strongSelf.tabBarItem.title = title
                    strongSelf.tabBarItem.image = image
                    strongSelf.tabBarItem.selectedImage = selectedImage
                    strongSelf.tabBarItem.badgeValue = badgeValue
                }
            })
            
            self.navigationItem.backBarButtonItem = UIBarButtonItem(title: self.presentationData.strings.Common_Back, style: .plain, target: nil, action: nil)
        }
                
        self.navigationBar?.makeCustomTransitionNode = { [weak self] other, isInteractive in
            guard let strongSelf = self else {
                return nil
            }
            if strongSelf.navigationItem.leftBarButtonItem != nil {
                return nil
            }
            if other.item?.leftBarButtonItem != nil {
                return nil
            }
            if strongSelf.controllerNode.scrollNode.view.contentOffset.y > .ulpOfOne {
                return nil
            }
            if isInteractive && strongSelf.controllerNode.headerNode.isAvatarExpanded {
                return nil
            }
            if other.contentNode != nil {
                return nil
            }
            if let allowsCustomTransition = other.allowsCustomTransition, !allowsCustomTransition() {
                return nil
            }
            if let tag = other.userInfo as? PeerInfoNavigationSourceTag, tag.peerId == peerId {
                return PeerInfoNavigationTransitionNode(screenNode: strongSelf.controllerNode, presentationData: strongSelf.presentationData, headerNode: strongSelf.controllerNode.headerNode)
            }
            return nil
        }
        
        self.setStatusBarStyle(avatarInitiallyExpanded ? .White : self.presentationData.theme.rootController.statusBarStyle.style, animated: false)
        
        self.scrollToTop = { [weak self] in
            self?.controllerNode.scrollToTop()
        }
        
        self.presentationDataDisposable = ((updatedPresentationData?.signal ?? context.sharedContext.presentationData)
        |> deliverOnMainQueue).start(next: { [weak self] presentationData in
            if let strongSelf = self {
                let previousTheme = strongSelf.presentationData.theme
                let previousStrings = strongSelf.presentationData.strings
                
                strongSelf.presentationData = presentationData
                
                if previousTheme !== presentationData.theme || previousStrings !== presentationData.strings {
                    strongSelf.controllerNode.updatePresentationData(strongSelf.presentationData)
                    
                    if strongSelf.navigationItem.backBarButtonItem != nil {
                        strongSelf.navigationItem.backBarButtonItem = UIBarButtonItem(title: strongSelf.presentationData.strings.Common_Back, style: .plain, target: nil, action: nil)
                    }
                }
            }
        })
    }
    
    required init(coder aDecoder: NSCoder) {
        fatalError("init(coder:) has not been implemented")
    }
    
    deinit {
        self.presentationDataDisposable?.dispose()
        self.accountsAndPeersDisposable?.dispose()
        self.tabBarItemDisposable?.dispose()
    }
    
    override public func loadDisplayNode() {
        self.displayNode = PeerInfoScreenNode(controller: self, context: self.context, peerId: self.peerId, avatarInitiallyExpanded: self.avatarInitiallyExpanded, isOpenedFromChat: self.isOpenedFromChat, nearbyPeerDistance: self.nearbyPeerDistance, callMessages: self.callMessages, isSettings: self.isSettings, ignoreGroupInCommon: self.ignoreGroupInCommon)
        self.controllerNode.accountsAndPeers.set(self.accountsAndPeers.get() |> map { $0.1 })
        self.controllerNode.activeSessionsContextAndCount.set(self.activeSessionsContextAndCount.get())
        self._ready.set(self.controllerNode.ready.get())
        
        super.displayNodeDidLoad()
    }
    
    public override func didMove(toParent viewController: UIViewController?) {
        super.didMove(toParent: viewController)
        
        if self.isSettings && viewController == nil {
            Queue.mainQueue().after(0.1) {
                self.controllerNode.resetHeaderExpansion()
            }
        }
    }
    
    private func dismissAllTooltips() {
        self.window?.forEachController({ controller in
            if let controller = controller as? UndoOverlayController, !controller.keepOnParentDismissal {
                controller.dismissWithCommitAction()
            }
        })
        self.forEachController({ controller in
            if let controller = controller as? UndoOverlayController, !controller.keepOnParentDismissal {
                controller.dismissWithCommitAction()
            }
            return true
        })
    }
    
    override public func viewWillDisappear(_ animated: Bool) {
        super.viewWillDisappear(animated)
        
        self.dismissAllTooltips()
    }
    
    override public func containerLayoutUpdated(_ layout: ContainerViewLayout, transition: ContainedViewLayoutTransition) {
        super.containerLayoutUpdated(layout, transition: transition)
        
        let navigationHeight = self.isSettings ? (self.navigationBar?.frame.height ?? 0.0) : self.navigationLayout(layout: layout).navigationFrame.maxY
        self.validLayout = (layout, navigationHeight)
        
        self.controllerNode.containerLayoutUpdated(layout: layout, navigationHeight: navigationHeight, transition: transition)
    }
    
    override public func tabBarItemContextAction(sourceNode: ContextExtractedContentContainingNode, gesture: ContextGesture) {
        guard let (maybePrimary, other) = self.accountsAndPeersValue, let primary = maybePrimary else {
            return
        }
        
        let strings = self.presentationData.strings
        
        var items: [ContextMenuItem] = []
        if other.count + 1 < maximumNumberOfAccounts {
            items.append(.action(ContextMenuActionItem(text: strings.Settings_AddAccount, icon: { theme in
                return generateTintedImage(image: UIImage(bundleImageName: "Chat/Context Menu/Add"), color: theme.contextMenu.primaryColor)
            }, action: { [weak self] _, f in
                guard let strongSelf = self else {
                    return
                }
                strongSelf.controllerNode.openSettings(section: .addAccount)
                f(.dismissWithoutContent)
            })))
        }
        
        let avatarSize = CGSize(width: 28.0, height: 28.0)
        
        items.append(.action(ContextMenuActionItem(text: primary.1.displayTitle(strings: strings, displayOrder: presentationData.nameDisplayOrder), icon: { _ in nil }, iconSource: ContextMenuActionItemIconSource(size: avatarSize, signal: peerAvatarCompleteImage(account: primary.0.account, peer: primary.1, size: avatarSize)), action: { _, f in
            f(.default)
        })))
        
        if !other.isEmpty {
            items.append(.separator)
        }
        
        for account in other {
            let id = account.0.account.id
            items.append(.action(ContextMenuActionItem(text: account.1.displayTitle(strings: strings, displayOrder: presentationData.nameDisplayOrder), badge: account.2 != 0 ? ContextMenuActionBadge(value: "\(account.2)", color: .accent) : nil, icon: { _ in nil }, iconSource: ContextMenuActionItemIconSource(size: avatarSize, signal: peerAvatarCompleteImage(account: account.0.account, peer: account.1, size: avatarSize)), action: { [weak self] _, f in
                guard let strongSelf = self else {
                    return
                }
                strongSelf.controllerNode.switchToAccount(id: id)
                f(.dismissWithoutContent)
            })))
        }
        
        let controller = ContextController(account: primary.0.account, presentationData: self.presentationData, source: .extracted(SettingsTabBarContextExtractedContentSource(controller: self, sourceNode: sourceNode)), items: .single(items), reactionItems: [], recognizer: nil, gesture: gesture)
        self.context.sharedContext.mainWindow?.presentInGlobalOverlay(controller)
    }
}

private final class SettingsTabBarContextExtractedContentSource: ContextExtractedContentSource {
    let keepInPlace: Bool = true
    let ignoreContentTouches: Bool = true
    let blurBackground: Bool = true
    
    private let controller: ViewController
    private let sourceNode: ContextExtractedContentContainingNode
    
    init(controller: ViewController, sourceNode: ContextExtractedContentContainingNode) {
        self.controller = controller
        self.sourceNode = sourceNode
    }
    
    func takeView() -> ContextControllerTakeViewInfo? {
        return ContextControllerTakeViewInfo(contentContainingNode: self.sourceNode, contentAreaInScreenSpace: UIScreen.main.bounds)
    }
    
    func putBack() -> ContextControllerPutBackViewInfo? {
        return ContextControllerPutBackViewInfo(contentAreaInScreenSpace: UIScreen.main.bounds)
    }
}

private func getUserPeer(postbox: Postbox, peerId: PeerId) -> Signal<(Peer?, CachedPeerData?), NoError> {
    return postbox.transaction { transaction -> (Peer?, CachedPeerData?) in
        guard let peer = transaction.getPeer(peerId) else {
            return (nil, nil)
        }
        var resultPeer: Peer?
        if let peer = peer as? TelegramSecretChat {
            resultPeer = transaction.getPeer(peer.regularPeerId)
        } else {
            resultPeer = peer
        }
        return (resultPeer, resultPeer.flatMap({ transaction.getPeerCachedData(peerId: $0.id) }))
    }
}

final class PeerInfoNavigationSourceTag {
    let peerId: PeerId
    
    init(peerId: PeerId) {
        self.peerId = peerId
    }
}

private final class PeerInfoNavigationTransitionNode: ASDisplayNode, CustomNavigationTransitionNode {
    private let screenNode: PeerInfoScreenNode
    private let presentationData: PresentationData

    private var topNavigationBar: NavigationBar?
    private var bottomNavigationBar: NavigationBar?
    private var reverseFraction: Bool = false
    
    private let headerNode: PeerInfoHeaderNode
    
    private var previousBackButtonArrow: ASDisplayNode?
    private var previousBackButton: ASDisplayNode?
    private var currentBackButtonArrow: ASDisplayNode?
    private var previousBackButtonBadge: ASDisplayNode?
    private var currentBackButton: ASDisplayNode?
    
    private var previousTitleNode: (ASDisplayNode, ASDisplayNode)?
    private var previousStatusNode: (ASDisplayNode, ASDisplayNode)?
    
    private var didSetup: Bool = false
    
    init(screenNode: PeerInfoScreenNode, presentationData: PresentationData, headerNode: PeerInfoHeaderNode) {
        self.screenNode = screenNode
        self.presentationData = presentationData
        self.headerNode = headerNode
        
        super.init()
        
        self.addSubnode(headerNode)
    }
    
    func setup(topNavigationBar: NavigationBar, bottomNavigationBar: NavigationBar) {
        if let _ = bottomNavigationBar.userInfo as? PeerInfoNavigationSourceTag {
            self.topNavigationBar = topNavigationBar
            self.bottomNavigationBar = bottomNavigationBar
        } else {
            self.topNavigationBar = bottomNavigationBar
            self.bottomNavigationBar = topNavigationBar
            self.reverseFraction = true
        }
        
        topNavigationBar.isHidden = true
        bottomNavigationBar.isHidden = true
        
        if let topNavigationBar = self.topNavigationBar, let bottomNavigationBar = self.bottomNavigationBar {
            self.addSubnode(bottomNavigationBar.additionalContentNode)

            if let previousBackButtonArrow = bottomNavigationBar.makeTransitionBackArrowNode(accentColor: self.presentationData.theme.rootController.navigationBar.accentTextColor) {
                self.previousBackButtonArrow = previousBackButtonArrow
                self.addSubnode(previousBackButtonArrow)
            }
            if let previousBackButton = bottomNavigationBar.makeTransitionBackButtonNode(accentColor: self.presentationData.theme.rootController.navigationBar.accentTextColor) {
                self.previousBackButton = previousBackButton
                self.addSubnode(previousBackButton)
            }
            if self.screenNode.headerNode.isAvatarExpanded, let currentBackButtonArrow = topNavigationBar.makeTransitionBackArrowNode(accentColor: self.screenNode.headerNode.isAvatarExpanded ? .white : self.presentationData.theme.rootController.navigationBar.accentTextColor) {
                self.currentBackButtonArrow = currentBackButtonArrow
                self.addSubnode(currentBackButtonArrow)
            }
            if let previousBackButtonBadge = bottomNavigationBar.makeTransitionBadgeNode() {
                self.previousBackButtonBadge = previousBackButtonBadge
                self.addSubnode(previousBackButtonBadge)
            }
            if let currentBackButton = topNavigationBar.makeTransitionBackButtonNode(accentColor: self.screenNode.headerNode.isAvatarExpanded ? .white : self.presentationData.theme.rootController.navigationBar.accentTextColor) {
                self.currentBackButton = currentBackButton
                self.addSubnode(currentBackButton)
            }
            if let previousTitleView = bottomNavigationBar.titleView as? ChatTitleView {
                let previousTitleNode = previousTitleView.titleNode.makeCopy()
                let previousTitleContainerNode = ASDisplayNode()
                previousTitleContainerNode.addSubnode(previousTitleNode)
                previousTitleNode.frame = previousTitleNode.frame.offsetBy(dx: -previousTitleNode.frame.width / 2.0, dy: -previousTitleNode.frame.height / 2.0)
                self.previousTitleNode = (previousTitleContainerNode, previousTitleNode)
                self.addSubnode(previousTitleContainerNode)
                
                let previousStatusNode = previousTitleView.activityNode.makeCopy()
                let previousStatusContainerNode = ASDisplayNode()
                previousStatusContainerNode.addSubnode(previousStatusNode)
                previousStatusNode.frame = previousStatusNode.frame.offsetBy(dx: -previousStatusNode.frame.width / 2.0, dy: -previousStatusNode.frame.height / 2.0)
                self.previousStatusNode = (previousStatusContainerNode, previousStatusNode)
                self.addSubnode(previousStatusContainerNode)
            }
        }
    }
    
    func update(containerSize: CGSize, fraction: CGFloat, transition: ContainedViewLayoutTransition) {
        guard let topNavigationBar = self.topNavigationBar, let bottomNavigationBar = self.bottomNavigationBar else {
            return
        }
        
        let fraction = self.reverseFraction ? (1.0 - fraction) : fraction
        
        if let previousBackButtonArrow = self.previousBackButtonArrow {
            let previousBackButtonArrowFrame = bottomNavigationBar.backButtonArrow.view.convert(bottomNavigationBar.backButtonArrow.view.bounds, to: bottomNavigationBar.view)
            previousBackButtonArrow.frame = previousBackButtonArrowFrame
        }
        
        if let previousBackButton = self.previousBackButton {
            let previousBackButtonFrame = bottomNavigationBar.backButtonNode.view.convert(bottomNavigationBar.backButtonNode.view.bounds, to: bottomNavigationBar.view)
            previousBackButton.frame = previousBackButtonFrame
            transition.updateAlpha(node: previousBackButton, alpha: fraction)
        }
        
        if let currentBackButtonArrow = self.currentBackButtonArrow {
            let currentBackButtonArrowFrame = topNavigationBar.backButtonArrow.view.convert(topNavigationBar.backButtonArrow.view.bounds, to: topNavigationBar.view)
            currentBackButtonArrow.frame = currentBackButtonArrowFrame
            
            transition.updateAlpha(node: currentBackButtonArrow, alpha: 1.0 - fraction)
            if let previousBackButtonArrow = self.previousBackButtonArrow {
                transition.updateAlpha(node: previousBackButtonArrow, alpha: fraction)
            }
        }
        
        if let previousBackButtonBadge = self.previousBackButtonBadge {
            let previousBackButtonBadgeFrame = bottomNavigationBar.badgeNode.view.convert(bottomNavigationBar.badgeNode.view.bounds, to: bottomNavigationBar.view)
            previousBackButtonBadge.frame = previousBackButtonBadgeFrame
            
            transition.updateAlpha(node: previousBackButtonBadge, alpha: fraction)
        }
        
        if let currentBackButton = self.currentBackButton {
            transition.updateAlpha(node: currentBackButton, alpha: (1.0 - fraction))
        }
        
        if let previousTitleView = bottomNavigationBar.titleView as? ChatTitleView, let _ = (bottomNavigationBar.rightButtonNode.singleCustomNode as? ChatAvatarNavigationNode)?.avatarNode, let (previousTitleContainerNode, previousTitleNode) = self.previousTitleNode, let (previousStatusContainerNode, previousStatusNode) = self.previousStatusNode {
            let previousTitleFrame = previousTitleView.titleNode.view.convert(previousTitleView.titleNode.bounds, to: bottomNavigationBar.view)
            let previousStatusFrame = previousTitleView.activityNode.view.convert(previousTitleView.activityNode.bounds, to: bottomNavigationBar.view)
            
            self.headerNode.navigationTransition = PeerInfoHeaderNavigationTransition(sourceNavigationBar: bottomNavigationBar, sourceTitleView: previousTitleView, sourceTitleFrame: previousTitleFrame, sourceSubtitleFrame: previousStatusFrame, fraction: fraction)
            var topHeight = topNavigationBar.backgroundNode.bounds.height
            if let (layout, _) = self.screenNode.validLayout {
                topHeight = self.headerNode.update(width: layout.size.width, containerHeight: layout.size.height, containerInset: layout.safeInsets.left, statusBarHeight: layout.statusBarHeight ?? 0.0, navigationHeight: topNavigationBar.bounds.height, isModalOverlay: layout.isModalOverlay, isMediaOnly: false, contentOffset: 0.0, presentationData: self.presentationData, peer: self.screenNode.data?.peer, cachedData: self.screenNode.data?.cachedData, notificationSettings: self.screenNode.data?.notificationSettings, statusData: self.screenNode.data?.status, isSecretChat: self.screenNode.peerId.namespace == Namespaces.Peer.SecretChat, isContact: self.screenNode.data?.isContact ?? false, isSettings: self.screenNode.isSettings, state: self.screenNode.state, transition: transition, additive: false)
            }
            
            let titleScale = (fraction * previousTitleNode.bounds.height + (1.0 - fraction) * self.headerNode.titleNodeRawContainer.bounds.height) / previousTitleNode.bounds.height
            let subtitleScale = max(0.01, min(10.0, (fraction * previousStatusNode.bounds.height + (1.0 - fraction) * self.headerNode.subtitleNodeRawContainer.bounds.height) / previousStatusNode.bounds.height))
            
            transition.updateFrame(node: previousTitleContainerNode, frame: CGRect(origin: self.headerNode.titleNodeRawContainer.frame.center, size: CGSize()))
            transition.updateFrame(node: previousTitleNode, frame: CGRect(origin: CGPoint(x: -previousTitleFrame.width / 2.0, y: -previousTitleFrame.height / 2.0), size: previousTitleFrame.size))
            transition.updateFrame(node: previousStatusContainerNode, frame: CGRect(origin: self.headerNode.subtitleNodeRawContainer.frame.center, size: CGSize()))
            transition.updateFrame(node: previousStatusNode, frame: CGRect(origin: CGPoint(x: -previousStatusFrame.size.width / 2.0, y: -previousStatusFrame.size.height / 2.0), size: previousStatusFrame.size))
            
            transition.updateSublayerTransformScale(node: previousTitleContainerNode, scale: titleScale)
            transition.updateSublayerTransformScale(node: previousStatusContainerNode, scale: subtitleScale)
            
            transition.updateAlpha(node: self.headerNode.titleNode, alpha: (1.0 - fraction))
            transition.updateAlpha(node: previousTitleNode, alpha: fraction)
            transition.updateAlpha(node: self.headerNode.subtitleNode, alpha: (1.0 - fraction))
            transition.updateAlpha(node: previousStatusNode, alpha: fraction)
            
            transition.updateAlpha(node: self.headerNode.navigationButtonContainer, alpha: (1.0 - fraction))

            if case .animated = transition, (bottomNavigationBar.additionalContentNode.alpha.isZero || bottomNavigationBar.additionalContentNode.alpha == 1.0) {
                bottomNavigationBar.additionalContentNode.alpha = fraction
                if fraction.isZero {
                    bottomNavigationBar.additionalContentNode.layer.animateAlpha(from: 1.0, to: 0.0, duration: 0.15)
                } else {
                    transition.updateAlpha(node: bottomNavigationBar.additionalContentNode, alpha: fraction)
                }
            } else {
                transition.updateAlpha(node: bottomNavigationBar.additionalContentNode, alpha: fraction)
            }

            let bottomHeight = bottomNavigationBar.backgroundNode.bounds.height

            transition.updateSublayerTransformOffset(layer: bottomNavigationBar.additionalContentNode.layer, offset: CGPoint(x: 0.0, y: (1.0 - fraction) * (topHeight - bottomHeight)))
        }
    }
    
    func restore() {
        guard let topNavigationBar = self.topNavigationBar, let bottomNavigationBar = self.bottomNavigationBar else {
            return
        }

        topNavigationBar.additionalContentNode.alpha = 1.0
        ContainedViewLayoutTransition.immediate.updateSublayerTransformOffset(layer: topNavigationBar.additionalContentNode.layer, offset: CGPoint())
        topNavigationBar.reattachAdditionalContentNode()

        bottomNavigationBar.additionalContentNode.alpha = 1.0
        ContainedViewLayoutTransition.immediate.updateSublayerTransformOffset(layer: bottomNavigationBar.additionalContentNode.layer, offset: CGPoint())
        bottomNavigationBar.reattachAdditionalContentNode()
        
        topNavigationBar.isHidden = false
        bottomNavigationBar.isHidden = false
        self.headerNode.navigationTransition = nil
        self.screenNode.insertSubnode(self.headerNode, aboveSubnode: self.screenNode.scrollNode)
    }
}

private final class ContextControllerContentSourceImpl: ContextControllerContentSource {
    let controller: ViewController
    weak var sourceNode: ASDisplayNode?
    
    let navigationController: NavigationController? = nil
    
    let passthroughTouches: Bool = false
    
    init(controller: ViewController, sourceNode: ASDisplayNode?) {
        self.controller = controller
        self.sourceNode = sourceNode
    }
    
    func transitionInfo() -> ContextControllerTakeControllerInfo? {
        let sourceNode = self.sourceNode
        return ContextControllerTakeControllerInfo(contentAreaInScreenSpace: CGRect(origin: CGPoint(), size: CGSize(width: 10.0, height: 10.0)), sourceNode: { [weak sourceNode] in
            if let sourceNode = sourceNode {
                return (sourceNode, sourceNode.bounds)
            } else {
                return nil
            }
        })
    }
    
    func animatedIn() {
        self.controller.didAppearInContextPreview()
    }
}

private final class MessageContextExtractedContentSource: ContextExtractedContentSource {
    let keepInPlace: Bool = false
    let ignoreContentTouches: Bool = true
    let blurBackground: Bool = true
    
    private let sourceNode: ContextExtractedContentContainingNode
    
    init(sourceNode: ContextExtractedContentContainingNode) {
        self.sourceNode = sourceNode
    }
    
    func takeView() -> ContextControllerTakeViewInfo? {
        return ContextControllerTakeViewInfo(contentContainingNode: self.sourceNode, contentAreaInScreenSpace: UIScreen.main.bounds)
    }
    
    func putBack() -> ContextControllerPutBackViewInfo? {
        return ContextControllerPutBackViewInfo(contentAreaInScreenSpace: UIScreen.main.bounds)
    }
}

private final class PeerInfoContextReferenceContentSource: ContextReferenceContentSource {
    private let controller: ViewController
    private let sourceNode: ContextReferenceContentNode
    
    init(controller: ViewController, sourceNode: ContextReferenceContentNode) {
        self.controller = controller
        self.sourceNode = sourceNode
    }
    
    func transitionInfo() -> ContextControllerReferenceViewInfo? {
        return ContextControllerReferenceViewInfo(referenceNode: self.sourceNode, contentAreaInScreenSpace: UIScreen.main.bounds)
    }
}

func presentAddMembers(context: AccountContext, parentController: ViewController, groupPeer: Peer, selectAddMemberDisposable: MetaDisposable, addMemberDisposable: MetaDisposable) {
    let members: Promise<[PeerId]> = Promise()
    if groupPeer.id.namespace == Namespaces.Peer.CloudChannel {
        /*var membersDisposable: Disposable?
        let (disposable, _) = context.peerChannelMemberCategoriesContextsManager.recent(postbox: context.account.postbox, network: context.account.network, accountPeerId: context.account.peerId, peerId: peerView.peerId, updated: { listState in
            members.set(.single(listState.list.map {$0.peer.id}))
            membersDisposable?.dispose()
        })
        membersDisposable = disposable*/
        members.set(.single([]))
    } else {
        members.set(.single([]))
    }
    
    let _ = (members.get()
    |> take(1)
    |> deliverOnMainQueue).start(next: { [weak parentController] recentIds in
        var createInviteLinkImpl: (() -> Void)?
        var confirmationImpl: ((PeerId) -> Signal<Bool, NoError>)?
        var options: [ContactListAdditionalOption] = []
        let presentationData = context.sharedContext.currentPresentationData.with { $0 }
        
        var canCreateInviteLink = false
        if let group = groupPeer as? TelegramGroup {
            switch group.role {
            case .creator:
                canCreateInviteLink = true
            case let .admin(rights, _):
                canCreateInviteLink = rights.rights.contains(.canInviteUsers)
            default:
                break
            }
        } else if let channel = groupPeer as? TelegramChannel, (channel.addressName?.isEmpty ?? true) {
            if channel.flags.contains(.isCreator) || (channel.adminRights?.rights.contains(.canInviteUsers) == true) {
                canCreateInviteLink = true
            }
        }
        
        if canCreateInviteLink {
            options.append(ContactListAdditionalOption(title: presentationData.strings.GroupInfo_InviteByLink, icon: .generic(UIImage(bundleImageName: "Contact List/LinkActionIcon")!), action: {
                createInviteLinkImpl?()
            }, clearHighlightAutomatically: true))
        }
        
        let contactsController: ViewController
        if groupPeer.id.namespace == Namespaces.Peer.CloudGroup {
            contactsController = context.sharedContext.makeContactSelectionController(ContactSelectionControllerParams(context: context, autoDismiss: false, title: { $0.GroupInfo_AddParticipantTitle }, options: options, confirmation: { peer in
                if let confirmationImpl = confirmationImpl, case let .peer(peer, _, _) = peer {
                    return confirmationImpl(peer.id)
                } else {
                    return .single(false)
                }
            }))
            contactsController.navigationPresentation = .modal
        } else {
            contactsController = context.sharedContext.makeContactMultiselectionController(ContactMultiselectionControllerParams(context: context, mode: .peerSelection(searchChatList: false, searchGroups: false, searchChannels: false), options: options, filters: [.excludeSelf, .disable(recentIds)]))
            contactsController.navigationPresentation = .modal
        }
        
        confirmationImpl = { [weak contactsController] peerId in
            return context.account.postbox.loadedPeerWithId(peerId)
            |> deliverOnMainQueue
            |> mapToSignal { peer in
                let result = ValuePromise<Bool>()
                let presentationData = context.sharedContext.currentPresentationData.with { $0 }
                if let contactsController = contactsController {
                    let alertController = textAlertController(context: context, title: nil, text: presentationData.strings.GroupInfo_AddParticipantConfirmation(peer.displayTitle(strings: presentationData.strings, displayOrder: presentationData.nameDisplayOrder)).string, actions: [
                        TextAlertAction(type: .genericAction, title: presentationData.strings.Common_No, action: {
                            result.set(false)
                        }),
                        TextAlertAction(type: .defaultAction, title: presentationData.strings.Common_Yes, action: {
                            result.set(true)
                        })
                    ])
                    contactsController.present(alertController, in: .window(.root))
                }
                
                return result.get()
            }
        }
        
        let addMember: (ContactListPeer) -> Signal<Void, NoError> = { memberPeer -> Signal<Void, NoError> in
            if case let .peer(selectedPeer, _, _) = memberPeer {
                let memberId = selectedPeer.id
                if groupPeer.id.namespace == Namespaces.Peer.CloudChannel {
                    return context.peerChannelMemberCategoriesContextsManager.addMember(engine: context.engine, peerId: groupPeer.id, memberId: memberId)
                    |> map { _ -> Void in
                    }
                    |> `catch` { _ -> Signal<Void, NoError> in
                        return .complete()
                    }
                } else {
                    return context.engine.peers.addGroupMember(peerId: groupPeer.id, memberId: memberId)
                    |> deliverOnMainQueue
                    |> `catch` { error -> Signal<Void, NoError> in
                        switch error {
                        case .generic:
                            return .complete()
                        case .privacy:
                            let _ = (context.account.postbox.loadedPeerWithId(memberId)
                            |> deliverOnMainQueue).start(next: { peer in
                                parentController?.present(textAlertController(context: context, title: nil, text: presentationData.strings.Privacy_GroupsAndChannels_InviteToGroupError(peer.compactDisplayTitle, peer.compactDisplayTitle).string, actions: [TextAlertAction(type: .genericAction, title: presentationData.strings.Common_OK, action: {})]), in: .window(.root))
                            })
                            return .complete()
                        case .notMutualContact:
                            let _ = (context.account.postbox.loadedPeerWithId(memberId)
                            |> deliverOnMainQueue).start(next: { peer in
                                let text: String
                                if let peer = peer as? TelegramChannel, case .broadcast = peer.info {
                                    text = presentationData.strings.Channel_AddUserLeftError
                                } else {
                                    text = presentationData.strings.GroupInfo_AddUserLeftError
                                }
                                parentController?.present(textAlertController(context: context, title: nil, text: text, actions: [TextAlertAction(type: .genericAction, title: presentationData.strings.Common_OK, action: {})]), in: .window(.root))
                            })
                            return .complete()
                        case .tooManyChannels:
                            let _ = (context.account.postbox.loadedPeerWithId(memberId)
                            |> deliverOnMainQueue).start(next: { peer in
                                parentController?.present(textAlertController(context: context, title: nil, text: presentationData.strings.Invite_ChannelsTooMuch, actions: [TextAlertAction(type: .genericAction, title: presentationData.strings.Common_OK, action: {})]), in: .window(.root))
                            })
                            return .complete()
                        case .groupFull:
                            let signal = context.engine.peers.convertGroupToSupergroup(peerId: groupPeer.id)
                            |> map(Optional.init)
                            |> `catch` { error -> Signal<PeerId?, NoError> in
                                switch error {
                                case .tooManyChannels:
                                    Queue.mainQueue().async {
                                        parentController?.push(oldChannelsController(context: context, intent: .upgrade))
                                    }
                                default:
                                    break
                                }
                                return .single(nil)
                            }
                            |> mapToSignal { upgradedPeerId -> Signal<PeerId?, NoError> in
                                guard let upgradedPeerId = upgradedPeerId else {
                                    return .single(nil)
                                }
                                return context.peerChannelMemberCategoriesContextsManager.addMember(engine: context.engine, peerId: upgradedPeerId, memberId: memberId)
                                |> `catch` { _ -> Signal<Never, NoError> in
                                    return .complete()
                                }
                                |> mapToSignal { _ -> Signal<PeerId?, NoError> in
                                }
                                |> then(.single(upgradedPeerId))
                            }
                            |> deliverOnMainQueue
                            |> mapToSignal { _ -> Signal<Void, NoError> in
                                return .complete()
                            }
                            return signal
                        }
                    }
                }
            } else {
                return .complete()
            }
        }
        
        let addMembers: ([ContactListPeerId]) -> Signal<Void, AddChannelMemberError> = { members -> Signal<Void, AddChannelMemberError> in
            let memberIds = members.compactMap { contact -> PeerId? in
                switch contact {
                case let .peer(peerId):
                    return peerId
                default:
                    return nil
                }
            }
            return context.account.postbox.multiplePeersView(memberIds)
            |> take(1)
            |> deliverOnMainQueue
            |> castError(AddChannelMemberError.self)
            |> mapToSignal { view -> Signal<Void, AddChannelMemberError> in
                if memberIds.count == 1 {
                    return context.peerChannelMemberCategoriesContextsManager.addMember(engine: context.engine, peerId: groupPeer.id, memberId: memberIds[0])
                    |> map { _ -> Void in
                    }
                } else {
                    return context.peerChannelMemberCategoriesContextsManager.addMembers(engine: context.engine, peerId: groupPeer.id, memberIds: memberIds) |> map { _ in
                    }
                }
            }
        }
        
        createInviteLinkImpl = { [weak contactsController] in
            contactsController?.view.window?.endEditing(true)
            contactsController?.present(InviteLinkInviteController(context: context, peerId: groupPeer.id, parentNavigationController: contactsController?.navigationController as? NavigationController), in: .window(.root))
        }

        parentController?.push(contactsController)
        if let contactsController = contactsController as? ContactSelectionController {
            selectAddMemberDisposable.set((contactsController.result
            |> deliverOnMainQueue).start(next: { [weak contactsController] result in
                guard let (peers, _) = result, let memberPeer = peers.first else {
                    return
                }
                
                contactsController?.displayProgress = true
                addMemberDisposable.set((addMember(memberPeer)
                |> deliverOnMainQueue).start(completed: {
                    contactsController?.dismiss()
                }))
            }))
            contactsController.dismissed = {
                selectAddMemberDisposable.set(nil)
                addMemberDisposable.set(nil)
            }
        }
        if let contactsController = contactsController as? ContactMultiselectionController {
            selectAddMemberDisposable.set((contactsController.result
            |> deliverOnMainQueue).start(next: { [weak contactsController] result in
                var peers: [ContactListPeerId] = []
                if case let .result(peerIdsValue, _) = result {
                    peers = peerIdsValue
                }
                
                contactsController?.displayProgress = true
                addMemberDisposable.set((addMembers(peers)
                |> deliverOnMainQueue).start(error: { error in
                    if peers.count == 1, case .restricted = error {
                        switch peers[0] {
                            case let .peer(peerId):
                                let _ = (context.account.postbox.loadedPeerWithId(peerId)
                                |> deliverOnMainQueue).start(next: { peer in
                                    parentController?.present(textAlertController(context: context, title: nil, text: presentationData.strings.Privacy_GroupsAndChannels_InviteToGroupError(peer.compactDisplayTitle, peer.compactDisplayTitle).string, actions: [TextAlertAction(type: .genericAction, title: presentationData.strings.Common_OK, action: {})]), in: .window(.root))
                                })
                            default:
                                break
                        }
                    } else if peers.count == 1, case .notMutualContact = error {
                        let text: String
                        if let peer = groupPeer as? TelegramChannel, case .broadcast = peer.info {
                            text = presentationData.strings.Channel_AddUserLeftError
                        } else {
                            text = presentationData.strings.GroupInfo_AddUserLeftError
                        }
                        
                        parentController?.present(textAlertController(context: context, title: nil, text: text, actions: [TextAlertAction(type: .genericAction, title: presentationData.strings.Common_OK, action: {})]), in: .window(.root))
                    } else if case .tooMuchJoined = error  {
                        parentController?.present(textAlertController(context: context, title: nil, text: presentationData.strings.Invite_ChannelsTooMuch, actions: [TextAlertAction(type: .genericAction, title: presentationData.strings.Common_OK, action: {})]), in: .window(.root))
                    }
                    
                    contactsController?.dismiss()
                }, completed: {
                    contactsController?.dismiss()
                }))
            }))
            contactsController.dismissed = {
                selectAddMemberDisposable.set(nil)
                addMemberDisposable.set(nil)
            }
        }
    })
}<|MERGE_RESOLUTION|>--- conflicted
+++ resolved
@@ -5671,11 +5671,7 @@
     func forwardMessages(messageIds: Set<MessageId>?) {
         if let messageIds = messageIds ?? self.state.selectedMessageIds, !messageIds.isEmpty {
             let peerSelectionController = self.context.sharedContext.makePeerSelectionController(PeerSelectionControllerParams(context: self.context, filter: [.onlyWriteable, .excludeDisabled], multipleSelection: true))
-<<<<<<< HEAD
-            peerSelectionController.multiplePeersSelected = { [weak self, weak peerSelectionController] peers, peerMap, messageText, mode in
-=======
             peerSelectionController.multiplePeersSelected = { [weak self, weak peerSelectionController] peers, peerMap, messageText, mode, forwardOptions in
->>>>>>> 4ca4bb2f
                 guard let strongSelf = self, let strongController = peerSelectionController else {
                     return
                 }
