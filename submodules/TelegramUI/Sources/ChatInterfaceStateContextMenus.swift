--- conflicted
+++ resolved
@@ -26,12 +26,9 @@
 import ReactionListContextMenuContent
 import TelegramUIPreferences
 import Translate
-<<<<<<< HEAD
 import DebugSettingsUI
-=======
 import ChatPresentationInterfaceState
 import Pasteboard
->>>>>>> 9994bb44
 
 private struct MessageContextMenuData {
     let starStatus: Bool?
