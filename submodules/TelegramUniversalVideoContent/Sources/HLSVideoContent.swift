import Foundation
import UIKit
import AsyncDisplayKit
import Display
import SwiftSignalKit
import Postbox
import TelegramCore
import AVFoundation
import UniversalMediaPlayer
import TelegramAudio
import AccountContext
import PhotoResources
import RangeSet
import TelegramVoip
import ManagedFile
import AppBundle

public struct HLSCodecConfiguration {
    public var isHardwareAv1Supported: Bool
    public var isSoftwareAv1Supported: Bool
    
    public init(isHardwareAv1Supported: Bool, isSoftwareAv1Supported: Bool) {
        self.isHardwareAv1Supported = isHardwareAv1Supported
        self.isSoftwareAv1Supported = isSoftwareAv1Supported
    }
}

public extension HLSCodecConfiguration {
    init(context: AccountContext) {
        var isHardwareAv1Supported = internal_isHardwareAv1Supported
        var isSoftwareAv1Supported = false
<<<<<<< HEAD
        
        var length: Int = 4
        var cpuCount: UInt32 = 0
        sysctlbyname("hw.ncpu", &cpuCount, &length, nil, 0)
        if cpuCount >= 6 {
            isSoftwareAv1Supported = true
        }
=======
>>>>>>> 99746e7b
        
        if let data = context.currentAppConfiguration.with({ $0 }).data, let value = data["ios_enable_hardware_av1"] as? Double {
            isHardwareAv1Supported = value != 0.0
        }
        if let data = context.currentAppConfiguration.with({ $0 }).data, let value = data["ios_enable_software_av1"] as? Double {
            isSoftwareAv1Supported = value != 0.0
        }
        
        if "".isEmpty {
            isSoftwareAv1Supported = false
        }
        
        self.init(isHardwareAv1Supported: isHardwareAv1Supported, isSoftwareAv1Supported: isSoftwareAv1Supported)
    }
}

public final class HLSQualitySet {
    public let qualityFiles: [Int: FileMediaReference]
    public let playlistFiles: [Int: FileMediaReference]
    
    public init?(baseFile: FileMediaReference, codecConfiguration: HLSCodecConfiguration) {
        var qualityFiles: [Int: FileMediaReference] = [:]
        for alternativeRepresentation in baseFile.media.alternativeRepresentations {
            if let alternativeFile = alternativeRepresentation as? TelegramMediaFile {
                for attribute in alternativeFile.attributes {
                    if case let .Video(_, size, _, _, _, videoCodec) = attribute {
                        if let videoCodec, NativeVideoContent.isVideoCodecSupported(videoCodec: videoCodec, isHardwareAv1Supported: codecConfiguration.isHardwareAv1Supported, isSoftwareAv1Supported: codecConfiguration.isSoftwareAv1Supported) {
                            let key = Int(min(size.width, size.height))
                            if let currentFile = qualityFiles[key] {
                                var currentCodec: String?
                                for attribute in currentFile.media.attributes {
                                    if case let .Video(_, _, _, _, _, videoCodec) = attribute {
                                        currentCodec = videoCodec
                                    }
                                }
                                if let currentCodec, (currentCodec == "av1" || currentCodec == "av01") {
                                } else {
                                    qualityFiles[key] = baseFile.withMedia(alternativeFile)
                                }
                            } else {
                                qualityFiles[key] = baseFile.withMedia(alternativeFile)
                            }
                        }
                    }
                }
            }
        }
        
        var playlistFiles: [Int: FileMediaReference] = [:]
        for alternativeRepresentation in baseFile.media.alternativeRepresentations {
            if let alternativeFile = alternativeRepresentation as? TelegramMediaFile {
                if alternativeFile.mimeType == "application/x-mpegurl" {
                    if let fileName = alternativeFile.fileName {
                        if fileName.hasPrefix("mtproto:") {
                            let fileIdString = String(fileName[fileName.index(fileName.startIndex, offsetBy: "mtproto:".count)...])
                            if let fileId = Int64(fileIdString) {
                                for (quality, file) in qualityFiles {
                                    if file.media.fileId.id == fileId {
                                        playlistFiles[quality] = baseFile.withMedia(alternativeFile)
                                        break
                                    }
                                }
                            }
                        }
                    }
                }
            }
        }
        if !playlistFiles.isEmpty && playlistFiles.keys == qualityFiles.keys {
            self.qualityFiles = qualityFiles
            self.playlistFiles = playlistFiles
        } else {
            return nil
        }
    }
}

public final class HLSVideoContent: UniversalVideoContent {
    public static func minimizedHLSQuality(file: FileMediaReference, codecConfiguration: HLSCodecConfiguration) -> (playlist: FileMediaReference, file: FileMediaReference)? {
        guard let qualitySet = HLSQualitySet(baseFile: file, codecConfiguration: codecConfiguration) else {
            return nil
        }
        let sortedQualities = qualitySet.qualityFiles.sorted(by: { $0.key < $1.key })
        for (quality, qualityFile) in sortedQualities {
            if quality >= 600 {
                guard let playlistFile = qualitySet.playlistFiles[quality] else {
                    return nil
                }
                return (playlistFile, qualityFile)
            }
        }
        if let (quality, qualityFile) = sortedQualities.first {
            guard let playlistFile = qualitySet.playlistFiles[quality] else {
                return nil
            }
            return (playlistFile, qualityFile)
        }
        
        return nil
    }
    
    public static func minimizedHLSQualityPreloadData(postbox: Postbox, file: FileMediaReference, userLocation: MediaResourceUserLocation, prefixSeconds: Int, autofetchPlaylist: Bool, codecConfiguration: HLSCodecConfiguration) -> Signal<(FileMediaReference, Range<Int64>)?, NoError> {
        guard let fileSet = minimizedHLSQuality(file: file, codecConfiguration: codecConfiguration) else {
            return .single(nil)
        }
        
        let playlistData: Signal<Range<Int64>?, NoError> = Signal { subscriber in
            var fetchDisposable: Disposable?
            if autofetchPlaylist {
                fetchDisposable = freeMediaFileResourceInteractiveFetched(postbox: postbox, userLocation: userLocation, fileReference: fileSet.playlist, resource: fileSet.playlist.media.resource).start()
            }
            let dataDisposable = postbox.mediaBox.resourceData(fileSet.playlist.media.resource).start(next: { data in
                if !data.complete {
                    return
                }
                guard let data = try? Data(contentsOf: URL(fileURLWithPath: data.path)) else {
                    subscriber.putNext(nil)
                    subscriber.putCompletion()
                    return
                }
                guard let playlistString = String(data: data, encoding: .utf8) else {
                    subscriber.putNext(nil)
                    subscriber.putCompletion()
                    return
                }
                
                var durations: [Int] = []
                var byteRanges: [Range<Int>] = []
                
                let extinfRegex = try! NSRegularExpression(pattern: "EXTINF:(\\d+)", options: [])
                let byteRangeRegex = try! NSRegularExpression(pattern: "EXT-X-BYTERANGE:(\\d+)@(\\d+)", options: [])
                
                let extinfResults = extinfRegex.matches(in: playlistString, range: NSRange(playlistString.startIndex..., in: playlistString))
                for result in extinfResults {
                    if let durationRange = Range(result.range(at: 1), in: playlistString) {
                        if let duration = Int(String(playlistString[durationRange])) {
                            durations.append(duration)
                        }
                    }
                }
                
                let byteRangeResults = byteRangeRegex.matches(in: playlistString, range: NSRange(playlistString.startIndex..., in: playlistString))
                for result in byteRangeResults {
                    if let lengthRange = Range(result.range(at: 1), in: playlistString), let upperBoundRange = Range(result.range(at: 2), in: playlistString) {
                        if let length = Int(String(playlistString[lengthRange])), let lowerBound = Int(String(playlistString[upperBoundRange])) {
                            byteRanges.append(lowerBound ..< (lowerBound + length))
                        }
                    }
                }
                
                if durations.count != byteRanges.count {
                    subscriber.putNext(nil)
                    subscriber.putCompletion()
                    return
                }
                
                var rangeUpperBound: Int64 = 0
                var remainingSeconds = prefixSeconds
                
                for i in 0 ..< durations.count {
                    if remainingSeconds <= 0 {
                        break
                    }
                    let duration = durations[i]
                    let byteRange = byteRanges[i]
                    
                    remainingSeconds -= duration
                    rangeUpperBound = max(rangeUpperBound, Int64(byteRange.upperBound))
                }
                
                if rangeUpperBound != 0 {
                    subscriber.putNext(0 ..< rangeUpperBound)
                    subscriber.putCompletion()
                } else {
                    subscriber.putNext(nil)
                    subscriber.putCompletion()
                }
                
                return
            })
            
            return ActionDisposable {
                fetchDisposable?.dispose()
                dataDisposable.dispose()
            }
        }
        
        return playlistData
        |> map { range -> (FileMediaReference, Range<Int64>)? in
            guard let range else {
                return nil
            }
            return (fileSet.file, range)
        }
    }
    
    public let id: AnyHashable
    public let nativeId: NativeVideoContentId
    let userLocation: MediaResourceUserLocation
    public let fileReference: FileMediaReference
    public let dimensions: CGSize
    public let duration: Double
    let streamVideo: Bool
    let loopVideo: Bool
    let enableSound: Bool
    let baseRate: Double
    let fetchAutomatically: Bool
    let onlyFullSizeThumbnail: Bool
    let useLargeThumbnail: Bool
    let autoFetchFullSizeThumbnail: Bool
    let codecConfiguration: HLSCodecConfiguration
    
    public init(id: NativeVideoContentId, userLocation: MediaResourceUserLocation, fileReference: FileMediaReference, streamVideo: Bool = false, loopVideo: Bool = false, enableSound: Bool = true, baseRate: Double = 1.0, fetchAutomatically: Bool = true, onlyFullSizeThumbnail: Bool = false, useLargeThumbnail: Bool = false, autoFetchFullSizeThumbnail: Bool = false, codecConfiguration: HLSCodecConfiguration) {
        self.id = id
        self.userLocation = userLocation
        self.nativeId = id
        self.fileReference = fileReference
        self.dimensions = self.fileReference.media.dimensions?.cgSize ?? CGSize(width: 480, height: 320)
        self.duration = self.fileReference.media.duration ?? 0.0
        self.streamVideo = streamVideo
        self.loopVideo = loopVideo
        self.enableSound = enableSound
        self.baseRate = baseRate
        self.fetchAutomatically = fetchAutomatically
        self.onlyFullSizeThumbnail = onlyFullSizeThumbnail
        self.useLargeThumbnail = useLargeThumbnail
        self.autoFetchFullSizeThumbnail = autoFetchFullSizeThumbnail
        self.codecConfiguration = codecConfiguration
    }
    
    public func makeContentNode(accountId: AccountRecordId, postbox: Postbox, audioSession: ManagedAudioSession) -> UniversalVideoContentNode & ASDisplayNode {
        return HLSVideoJSNativeContentNode(accountId: accountId, postbox: postbox, audioSessionManager: audioSession, userLocation: self.userLocation, fileReference: self.fileReference, streamVideo: self.streamVideo, loopVideo: self.loopVideo, enableSound: self.enableSound, baseRate: self.baseRate, fetchAutomatically: self.fetchAutomatically, onlyFullSizeThumbnail: self.onlyFullSizeThumbnail, useLargeThumbnail: self.useLargeThumbnail, autoFetchFullSizeThumbnail: self.autoFetchFullSizeThumbnail, codecConfiguration: self.codecConfiguration)
    }
    
    public func isEqual(to other: UniversalVideoContent) -> Bool {
        if let other = other as? NativeVideoContent {
            if case let .message(stableId, _) = self.nativeId {
                if case .message(stableId, _) = other.nativeId {
                    if self.fileReference.media.isInstantVideo {
                        return true
                    }
                }
            }
        }
        return false
    }
}

final class HLSServerSource: SharedHLSServer.Source {
    let id: String
    let postbox: Postbox
    let userLocation: MediaResourceUserLocation
    let playlistFiles: [Int: FileMediaReference]
    let qualityFiles: [Int: FileMediaReference]
    
    private var playlistFetchDisposables: [Int: Disposable] = [:]
    
    init(accountId: Int64, fileId: Int64, postbox: Postbox, userLocation: MediaResourceUserLocation, playlistFiles: [Int: FileMediaReference], qualityFiles: [Int: FileMediaReference]) {
        self.id = "\(UInt64(bitPattern: accountId))_\(fileId)"
        self.postbox = postbox
        self.userLocation = userLocation
        self.playlistFiles = playlistFiles
        self.qualityFiles = qualityFiles
    }
    
    deinit {
        for (_, disposable) in self.playlistFetchDisposables {
            disposable.dispose()
        }
    }
    
    func arbitraryFileData(path: String) -> Signal<(data: Data, contentType: String)?, NoError> {
        return Signal { subscriber in
            if path == "index.html" {
                if let path = getAppBundle().path(forResource: "HLSVideoPlayer", ofType: "html"), let data = try? Data(contentsOf: URL(fileURLWithPath: path)) {
                    subscriber.putNext((data, "text/html"))
                } else {
                    subscriber.putNext(nil)
                }
            } else if path == "hls.js" {
                if let path = getAppBundle().path(forResource: "hls", ofType: "js"), let data = try? Data(contentsOf: URL(fileURLWithPath: path)) {
                    subscriber.putNext((data, "application/javascript"))
                } else {
                    subscriber.putNext(nil)
                }
            } else {
                subscriber.putNext(nil)
            }
            
            subscriber.putCompletion()
            
            return EmptyDisposable
        }
    }
    
    func masterPlaylistData() -> Signal<String, NoError> {
        var playlistString: String = ""
        playlistString.append("#EXTM3U\n")
        
        for (quality, file) in self.qualityFiles.sorted(by: { $0.key > $1.key }) {
            let width = file.media.dimensions?.width ?? 1280
            let height = file.media.dimensions?.height ?? 720
            
            let bandwidth: Int
            if let size = file.media.size, let duration = file.media.duration, duration != 0.0 {
                bandwidth = Int(Double(size) / duration) * 8
            } else {
                bandwidth = 1000000
            }
            
            playlistString.append("#EXT-X-STREAM-INF:BANDWIDTH=\(bandwidth),RESOLUTION=\(width)x\(height)\n")
            playlistString.append("hls_level_\(quality).m3u8\n")
        }
        return .single(playlistString)
    }
    
    func playlistData(quality: Int) -> Signal<String, NoError> {
        guard let playlistFile = self.playlistFiles[quality] else {
            return .never()
        }
        if self.playlistFetchDisposables[quality] == nil {
            self.playlistFetchDisposables[quality] = freeMediaFileResourceInteractiveFetched(postbox: self.postbox, userLocation: self.userLocation, fileReference: playlistFile, resource: playlistFile.media.resource).startStrict()
        }
        
        return self.postbox.mediaBox.resourceData(playlistFile.media.resource)
        |> filter { data in
            return data.complete
        }
        |> map { data -> String in
            guard data.complete else {
                return ""
            }
            guard let data = try? Data(contentsOf: URL(fileURLWithPath: data.path)) else {
                return ""
            }
            guard var playlistString = String(data: data, encoding: .utf8) else {
                return ""
            }
            let partRegex = try! NSRegularExpression(pattern: "mtproto:([\\d]+)", options: [])
            let results = partRegex.matches(in: playlistString, range: NSRange(playlistString.startIndex..., in: playlistString))
            for result in results.reversed() {
                if let range = Range(result.range, in: playlistString) {
                    if let fileIdRange = Range(result.range(at: 1), in: playlistString) {
                        let fileId = String(playlistString[fileIdRange])
                        playlistString.replaceSubrange(range, with: "partfile\(fileId).mp4")
                    }
                }
            }
            return playlistString
        }
    }
    
    func partData(index: Int, quality: Int) -> Signal<Data?, NoError> {
        return .never()
    }
    
    func fileData(id: Int64, range: Range<Int>) -> Signal<(TempBoxFile, Range<Int>, Int)?, NoError> {
        guard let (quality, file) = self.qualityFiles.first(where: { $0.value.media.fileId.id == id }) else {
            return .single(nil)
        }
        let _ = quality
        guard let size = file.media.size else {
            return .single(nil)
        }
        
        let postbox = self.postbox
        let userLocation = self.userLocation
        
        let mappedRange: Range<Int64> = Int64(range.lowerBound) ..< Int64(range.upperBound)
        
        let queue = postbox.mediaBox.dataQueue
        let fetchFromRemote: Signal<(TempBoxFile, Range<Int>, Int)?, NoError> = Signal { subscriber in
            let partialFile = TempBox.shared.tempFile(fileName: "data")
            
            if let cachedData = postbox.mediaBox.internal_resourceData(id: file.media.resource.id, size: size, in: Int64(range.lowerBound) ..< Int64(range.upperBound)) {
                #if DEBUG
                print("Fetched \(quality)p part from cache")
                #endif
                
                let outputFile = ManagedFile(queue: nil, path: partialFile.path, mode: .readwrite)
                if let outputFile {
                    let blockSize = 128 * 1024
                    var tempBuffer = Data(count: blockSize)
                    var blockOffset = 0
                    while blockOffset < cachedData.length {
                        let currentBlockSize = min(cachedData.length - blockOffset, blockSize)
                        
                        tempBuffer.withUnsafeMutableBytes { bytes -> Void in
                            let _ = cachedData.file.read(bytes.baseAddress!, currentBlockSize)
                            let _ = outputFile.write(bytes.baseAddress!, count: currentBlockSize)
                        }
                        
                        blockOffset += blockSize
                    }
                    outputFile._unsafeClose()
                    subscriber.putNext((partialFile, 0 ..< cachedData.length, Int(size)))
                    subscriber.putCompletion()
                } else {
                    #if DEBUG
                    print("Error writing cached file to disk")
                    #endif
                }
                
                return EmptyDisposable
            }
            
            guard let fetchResource = postbox.mediaBox.fetchResource else {
                return EmptyDisposable
            }
            
            let location = MediaResourceStorageLocation(userLocation: userLocation, reference: file.resourceReference(file.media.resource))
            let params = MediaResourceFetchParameters(
                tag: TelegramMediaResourceFetchTag(statsCategory: .video, userContentType: .video),
                info: TelegramCloudMediaResourceFetchInfo(reference: file.resourceReference(file.media.resource), preferBackgroundReferenceRevalidation: true, continueInBackground: true),
                location: location,
                contentType: .video,
                isRandomAccessAllowed: true
            )
            
            let completeFile = TempBox.shared.tempFile(fileName: "data")
            let metaFile = TempBox.shared.tempFile(fileName: "data")
            
            guard let fileContext = MediaBoxFileContextV2Impl(
                queue: queue,
                manager: postbox.mediaBox.dataFileManager,
                storageBox: nil,
                resourceId: file.media.resource.id.stringRepresentation.data(using: .utf8)!,
                path: completeFile.path,
                partialPath: partialFile.path,
                metaPath: metaFile.path
            ) else {
                return EmptyDisposable
            }
            
            let fetchDisposable = fileContext.fetched(
                range: mappedRange,
                priority: .default,
                fetch: { intervals in
                    return fetchResource(file.media.resource, intervals, params)
                },
                error: { _ in
                },
                completed: {
                }
            )
            
            #if DEBUG
            let startTime = CFAbsoluteTimeGetCurrent()
            #endif
            
            let dataDisposable = fileContext.data(
                range: mappedRange,
                waitUntilAfterInitialFetch: true,
                next: { result in
                    if result.complete {
                        #if DEBUG
                        let fetchTime = CFAbsoluteTimeGetCurrent() - startTime
                        print("Fetching \(quality)p part took \(fetchTime * 1000.0) ms")
                        #endif
                        subscriber.putNext((partialFile, Int(result.offset) ..< Int(result.offset + result.size), Int(size)))
                        subscriber.putCompletion()
                    }
                }
            )
            
            return ActionDisposable {
                queue.async {
                    fetchDisposable.dispose()
                    dataDisposable.dispose()
                    fileContext.cancelFullRangeFetches()
                    
                    TempBox.shared.dispose(completeFile)
                    TempBox.shared.dispose(metaFile)
                }
            }
        }
        |> runOn(queue)
        
        return fetchFromRemote
    }
}<|MERGE_RESOLUTION|>--- conflicted
+++ resolved
@@ -29,26 +29,12 @@
     init(context: AccountContext) {
         var isHardwareAv1Supported = internal_isHardwareAv1Supported
         var isSoftwareAv1Supported = false
-<<<<<<< HEAD
-        
-        var length: Int = 4
-        var cpuCount: UInt32 = 0
-        sysctlbyname("hw.ncpu", &cpuCount, &length, nil, 0)
-        if cpuCount >= 6 {
-            isSoftwareAv1Supported = true
-        }
-=======
->>>>>>> 99746e7b
         
         if let data = context.currentAppConfiguration.with({ $0 }).data, let value = data["ios_enable_hardware_av1"] as? Double {
             isHardwareAv1Supported = value != 0.0
         }
         if let data = context.currentAppConfiguration.with({ $0 }).data, let value = data["ios_enable_software_av1"] as? Double {
             isSoftwareAv1Supported = value != 0.0
-        }
-        
-        if "".isEmpty {
-            isSoftwareAv1Supported = false
         }
         
         self.init(isHardwareAv1Supported: isHardwareAv1Supported, isSoftwareAv1Supported: isSoftwareAv1Supported)
