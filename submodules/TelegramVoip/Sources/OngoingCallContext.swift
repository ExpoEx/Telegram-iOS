--- conflicted
+++ resolved
@@ -172,16 +172,12 @@
     public static var maxLayer: Int32 {
         return OngoingCallThreadLocalContext.maxLayer()
     }
-    
-<<<<<<< HEAD
+
     public static var version: String {
-        return OngoingCallThreadLocalContext.version()!
-    }
-    
-    public init(account: Account, callSessionManager: CallSessionManager, internalId: CallSessionInternalId, proxyServer: ProxyServerSettings?, initialNetworkType: NetworkType, updatedNetworkType: Signal<NetworkType, NoError>, serializedData: String?, dataSaving: VoiceCallDataSaving, derivedState: VoipDerivedState) {
-=======
+        return OngoingCallThreadLocalContext.version()
+    }
+
     public init(account: Account, callSessionManager: CallSessionManager, internalId: CallSessionInternalId, proxyServer: ProxyServerSettings?, initialNetworkType: NetworkType, updatedNetworkType: Signal<NetworkType, NoError>, serializedData: String?, dataSaving: VoiceCallDataSaving, derivedState: VoipDerivedState, key: Data, isOutgoing: Bool, connections: CallSessionConnectionSet, maxLayer: Int32, allowP2P: Bool, audioSessionActive: Signal<Bool, NoError>, logName: String) {
->>>>>>> d3b6e33a
         let _ = setupLogs
         OngoingCallThreadLocalContext.applyServerConfig(serializedData)
         
