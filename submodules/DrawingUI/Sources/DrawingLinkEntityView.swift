--- conflicted
+++ resolved
@@ -209,11 +209,7 @@
         if !self.linkEntity.name.trimmingCharacters(in: .whitespacesAndNewlines).isEmpty {
             string = self.linkEntity.name.trimmingCharacters(in: .whitespacesAndNewlines).uppercased()
         } else {
-<<<<<<< HEAD
-            string = self.linkEntity.url.uppercased().replacingOccurrences(of: "http://", with: "").replacingOccurrences(of: "https://", with: "")
-=======
             string = self.linkEntity.url.uppercased().replacingOccurrences(of: "http://", with: "").replacingOccurrences(of: "https://", with: "").replacingOccurrences(of: "tonsite://", with: "")
->>>>>>> fa492bd4
         }
         let text = NSMutableAttributedString(string: string)
         let range = NSMakeRange(0, text.length)
