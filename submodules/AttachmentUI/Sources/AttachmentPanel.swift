import Foundation
import UIKit
import AsyncDisplayKit
import Display
import ComponentFlow
import SwiftSignalKit
import Postbox
import TelegramCore
import TelegramPresentationData
import AccountContext
import AttachmentTextInputPanelNode
import ChatPresentationInterfaceState
import ChatSendMessageActionUI
import ChatTextLinkEditUI
import PhotoResources
import AnimatedStickerComponent
import SemanticStatusNode
import MediaResources
import MultilineTextComponent
import ShimmerEffect
import TextFormat
import LegacyMessageInputPanel
import LegacyMessageInputPanelInputView

private let buttonSize = CGSize(width: 88.0, height: 49.0)
private let smallButtonWidth: CGFloat = 69.0
private let iconSize = CGSize(width: 30.0, height: 30.0)
private let sideInset: CGFloat = 3.0

private final class IconComponent: Component {
    public let account: Account
    public let name: String
    public let fileReference: FileMediaReference?
    public let animationName: String?
    public let tintColor: UIColor?
    
    public init(account: Account, name: String, fileReference: FileMediaReference?, animationName: String?, tintColor: UIColor?) {
        self.account = account
        self.name = name
        self.fileReference = fileReference
        self.animationName = animationName
        self.tintColor = tintColor
    }
    
    public static func ==(lhs: IconComponent, rhs: IconComponent) -> Bool {
        if lhs.account !== rhs.account {
            return false
        }
        if lhs.name != rhs.name {
            return false
        }
        if lhs.fileReference?.media != rhs.fileReference?.media {
            return false
        }
        if lhs.animationName != rhs.animationName {
            return false
        }
        if lhs.tintColor != rhs.tintColor {
            return false
        }
        return false
    }
    
    public final class View: UIImageView {
        private var component: IconComponent?
        private var disposable: Disposable?
        
        override init(frame: CGRect) {
            super.init(frame: frame)
        }
        
        required public init?(coder: NSCoder) {
            fatalError("init(coder:) has not been implemented")
        }
        
        deinit {
            self.disposable?.dispose()
        }
        
        func update(component: IconComponent, availableSize: CGSize, transition: Transition) -> CGSize {
            if self.component?.name != component.name || self.component?.fileReference?.media.fileId != component.fileReference?.media.fileId || self.component?.tintColor != component.tintColor {
                if let fileReference = component.fileReference {
                    let previousName = self.component?.name ?? ""
                    if !previousName.isEmpty {
                        self.image = nil
                    }
                    
                    self.disposable = (svgIconImageFile(account: component.account, fileReference: fileReference)
                    |> runOn(Queue.concurrentDefaultQueue())
                    |> deliverOnMainQueue).startStrict(next: { [weak self] transform in
                        let arguments = TransformImageArguments(corners: ImageCorners(), imageSize: availableSize, boundingSize: availableSize, intrinsicInsets: UIEdgeInsets())
                        let drawingContext = transform(arguments)
                        let image = drawingContext?.generateImage()?.withRenderingMode(.alwaysTemplate)
                        if let tintColor = component.tintColor {
                            self?.image = generateTintedImage(image: image, color: tintColor, backgroundColor: nil)
                        } else {
                            self?.image = image
                        }
                    }).strict()
                } else {
                    if let tintColor = component.tintColor {
                        self.image = generateTintedImage(image: UIImage(bundleImageName: component.name), color: tintColor, backgroundColor: nil)
                    } else {
                        self.image = UIImage(bundleImageName: component.name)
                    }
                }
            }
            self.component = component
                        
            return availableSize
        }
    }
    
    public func makeView() -> View {
        return View(frame: CGRect())
    }
    
    public func update(view: View, availableSize: CGSize, state: EmptyComponentState, environment: Environment<Empty>, transition: Transition) -> CGSize {
        return view.update(component: self, availableSize: availableSize, transition: transition)
    }
}


private final class AttachButtonComponent: CombinedComponent {
    let context: AccountContext
    let type: AttachmentButtonType
    let isSelected: Bool
    let strings: PresentationStrings
    let theme: PresentationTheme
    let action: () -> Void
    let longPressAction: () -> Void
    
    init(
        context: AccountContext,
        type: AttachmentButtonType,
        isSelected: Bool,
        strings: PresentationStrings,
        theme: PresentationTheme,
        action: @escaping () -> Void,
        longPressAction: @escaping () -> Void
    ) {
        self.context = context
        self.type = type
        self.isSelected = isSelected
        self.strings = strings
        self.theme = theme
        self.action = action
        self.longPressAction = longPressAction
    }

    static func ==(lhs: AttachButtonComponent, rhs: AttachButtonComponent) -> Bool {
        if lhs.context !== rhs.context {
            return false
        }
        if lhs.type != rhs.type {
            return false
        }
        if lhs.isSelected != rhs.isSelected {
            return false
        }
        if lhs.strings !== rhs.strings {
            return false
        }
        if lhs.theme !== rhs.theme {
            return false
        }
        return true
    }
    
    static var body: Body {
        let icon = Child(IconComponent.self)
        let animatedIcon = Child(AnimatedStickerComponent.self)
        let title = Child(MultilineTextComponent.self)
        let button = Child(Rectangle.self)

        return { context in
            let name: String
            let imageName: String
            var imageFile: TelegramMediaFile?
            var animationFile: TelegramMediaFile?
            var botPeer: EnginePeer?
            
            let component = context.component
            let strings = component.strings
            
            switch component.type {
            case .gallery:
                name = strings.Attachment_Gallery
                imageName = "Chat/Attach Menu/Gallery"
            case .file:
                name = strings.Attachment_File
                imageName = "Chat/Attach Menu/File"
            case .location:
                name = strings.Attachment_Location
                imageName = "Chat/Attach Menu/Location"
            case .contact:
                name = strings.Attachment_Contact
                imageName = "Chat/Attach Menu/Contact"
            case .poll:
                name = strings.Attachment_Poll
                imageName = "Chat/Attach Menu/Poll"
            case .gift:
                name = strings.Attachment_Gift
                imageName = "Chat/Attach Menu/Gift"
            case let .app(bot):
                botPeer = bot.peer
                name = bot.shortName
                imageName = ""
                if let file = bot.icons[.iOSAnimated] {
                    animationFile = file
                } else if let file = bot.icons[.iOSStatic] {
                    imageFile = file
                } else if let file = bot.icons[.default] {
                    imageFile = file
                }
            case .standalone:
                name = ""
                imageName = ""
                imageFile = nil
            }

            let tintColor = component.isSelected ? component.theme.rootController.tabBar.selectedIconColor : component.theme.rootController.tabBar.iconColor
            
            let iconSize = CGSize(width: 30.0, height: 30.0)
            let topInset: CGFloat = 4.0 + UIScreenPixel
            let spacing: CGFloat = 15.0 + UIScreenPixel
            
            let iconFrame = CGRect(origin: CGPoint(x: floorToScreenPixels((context.availableSize.width - iconSize.width) / 2.0), y: topInset), size: iconSize)
            if let animationFile = animationFile {
                let icon = animatedIcon.update(
                    component: AnimatedStickerComponent(
                        account: component.context.account,
                        animation: AnimatedStickerComponent.Animation(
                            source: .file(media: animationFile),
                            scale: UIScreenScale,
                            loop: false
                        ),
                        tintColor: tintColor,
                        isAnimating: component.isSelected,
                        size: CGSize(width: iconSize.width, height: iconSize.height)
                    ),
                    availableSize: iconSize,
                    transition: context.transition
                )
                context.add(icon
                    .position(CGPoint(x: iconFrame.midX, y: iconFrame.midY))
                )
            } else {
                var fileReference: FileMediaReference?
                if let peer = botPeer.flatMap({ PeerReference($0._asPeer())}), let imageFile = imageFile {
                    fileReference = .attachBot(peer: peer, media: imageFile)
                }
                
                let icon = icon.update(
                    component: IconComponent(
                        account: component.context.account,
                        name: imageName,
                        fileReference: fileReference,
                        animationName: nil,
                        tintColor: tintColor
                    ),
                    availableSize: iconSize,
                    transition: context.transition
                )
                context.add(icon
                    .position(CGPoint(x: iconFrame.midX, y: iconFrame.midY))
                )
            }

            let title = title.update(
                component: MultilineTextComponent(
                    text: .plain(NSAttributedString(
                        string: name,
                        font: Font.regular(10.0),
                        textColor: context.component.isSelected ? component.theme.rootController.tabBar.selectedTextColor : component.theme.rootController.tabBar.textColor,
                        paragraphAlignment: .center)),
                    horizontalAlignment: .center,
                    truncationType: .end,
                    maximumNumberOfLines: 1
                ),
                availableSize: context.availableSize,
                transition: .immediate
            )
            
            let button = button.update(
                component: Rectangle(
                    color: .clear,
                    width: context.availableSize.width,
                    height: context.availableSize.height
                ),
                availableSize: context.availableSize,
                transition: .immediate
            )

            let titleFrame = CGRect(origin: CGPoint(x: floorToScreenPixels((context.availableSize.width - title.size.width) / 2.0), y: iconFrame.midY + spacing), size: title.size)
            
            context.add(title
                .position(CGPoint(x: titleFrame.midX, y: titleFrame.midY))
            )
            
            context.add(button
                .position(CGPoint(x: context.availableSize.width / 2.0, y: context.availableSize.height / 2.0))
                .gesture(.tap {
                    component.action()
                })
                .gesture(.longPress({ state in
                    if case .began = state {
                        component.longPressAction()
                    }
                }))
            )
                        
            return context.availableSize
        }
    }
}

private final class LoadingProgressNode: ASDisplayNode {
    var color: UIColor {
        didSet {
            self.foregroundNode.backgroundColor = self.color
        }
    }
    
    private let foregroundNode: ASDisplayNode
    
    init(color: UIColor) {
        self.color = color
        
        self.foregroundNode = ASDisplayNode()
        self.foregroundNode.backgroundColor = color
        
        super.init()
        
        self.addSubnode(self.foregroundNode)
    }
        
    private var _progress: CGFloat = 0.0
    func updateProgress(_ progress: CGFloat, animated: Bool = false) {
        if self._progress == progress && animated {
            return
        }
        
        var animated = animated
        if (progress < self._progress && animated) {
            animated = false
        }
        
        let size = self.bounds.size
        
        self._progress = progress
        
        let transition: ContainedViewLayoutTransition
        if animated && progress > 0.0 {
            transition = .animated(duration: 0.7, curve: .spring)
        } else {
            transition = .immediate
        }
        
        let alpaTransition: ContainedViewLayoutTransition
        if animated {
            alpaTransition = .animated(duration: 0.3, curve: .easeInOut)
        } else {
            alpaTransition = .immediate
        }
        
        transition.updateFrame(node: self.foregroundNode, frame: CGRect(x: -2.0, y: 0.0, width: (size.width + 4.0) * progress, height: size.height))
        
        let alpha: CGFloat = progress < 0.001 || progress > 0.999 ? 0.0 : 1.0
        alpaTransition.updateAlpha(node: self.foregroundNode, alpha: alpha)
    }
    
    override func layout() {
        super.layout()
        
        self.foregroundNode.cornerRadius = self.frame.height / 2.0
    }
}

private final class MainButtonNode: HighlightTrackingButtonNode {
    private var state: AttachmentMainButtonState
    private var size: CGSize?
    
    private let backgroundAnimationNode: ASImageNode
    fileprivate let textNode: ImmediateTextNode
    private let statusNode: SemanticStatusNode
    private var progressNode: ASImageNode?
        
    private var shimmerView: ShimmerEffectForegroundView?
    private var borderView: UIView?
    private var borderMaskView: UIView?
    private var borderShimmerView: ShimmerEffectForegroundView?
    
    override init(pointerStyle: PointerStyle? = nil) {
        self.state = AttachmentMainButtonState.initial
        
        self.backgroundAnimationNode = ASImageNode()
        self.backgroundAnimationNode.displaysAsynchronously = false
        
        self.textNode = ImmediateTextNode()
        self.textNode.textAlignment = .center
        self.textNode.displaysAsynchronously = false
        
        self.statusNode = SemanticStatusNode(backgroundNodeColor: .clear, foregroundNodeColor: .white)
        
        super.init(pointerStyle: pointerStyle)
        
        self.isExclusiveTouch = true
        self.clipsToBounds = true
                
        self.addSubnode(self.backgroundAnimationNode)
        self.addSubnode(self.textNode)
        self.addSubnode(self.statusNode)
        
        self.highligthedChanged = { [weak self] highlighted in
            if let strongSelf = self, strongSelf.state.isEnabled {
                if highlighted {
                    strongSelf.layer.removeAnimation(forKey: "opacity")
                    strongSelf.alpha = 0.65
                } else {
                    strongSelf.alpha = 1.0
                    strongSelf.layer.animateAlpha(from: 0.65, to: 1.0, duration: 0.2)
                }
            }
        }
    }
    
    override func didLoad() {
        super.didLoad()
        
        self.cornerRadius = 12.0
        if #available(iOS 13.0, *) {
            self.layer.cornerCurve = .continuous
        }
    }
    
    public func transitionToProgress() {
        guard self.progressNode == nil, let size = self.size else {
            return
        }
        
        self.isUserInteractionEnabled = false
        
        let rotationAnimation = CABasicAnimation(keyPath: "transform.rotation.z")
        rotationAnimation.timingFunction = CAMediaTimingFunction(name: CAMediaTimingFunctionName.easeInEaseOut)
        rotationAnimation.duration = 1.0
        rotationAnimation.fromValue = NSNumber(value: Float(0.0))
        rotationAnimation.toValue = NSNumber(value: Float.pi * 2.0)
        rotationAnimation.repeatCount = Float.infinity
        rotationAnimation.timingFunction = CAMediaTimingFunction(name: CAMediaTimingFunctionName.linear)
        rotationAnimation.beginTime = 1.0
        
        let buttonOffset: CGFloat = 0.0
        let buttonWidth = size.width
        
        let progressNode = ASImageNode()
        
        let diameter: CGFloat = size.height - 22.0
        let progressFrame = CGRect(origin: CGPoint(x: floorToScreenPixels(buttonOffset + (buttonWidth - diameter) / 2.0), y: floorToScreenPixels((size.height - diameter) / 2.0)), size: CGSize(width: diameter, height: diameter))
        progressNode.frame = progressFrame
        progressNode.image = generateIndefiniteActivityIndicatorImage(color: .white, diameter: diameter, lineWidth: 3.0)
            
        self.addSubnode(progressNode)
 
        progressNode.layer.animateAlpha(from: 0.0, to: 1.0, duration: 0.2)
        progressNode.layer.add(rotationAnimation, forKey: "progressRotation")
        self.progressNode = progressNode
        
        self.textNode.alpha = 0.0
        self.textNode.layer.animateAlpha(from: 0.55, to: 0.0, duration: 0.2)
        
        self.shimmerView?.layer.animateAlpha(from: 1.0, to: 0.0, duration: 0.2, removeOnCompletion: false)
        self.borderShimmerView?.layer.animateAlpha(from: 1.0, to: 0.0, duration: 0.2, removeOnCompletion: false)
    }
    
    public func transitionFromProgress() {
        guard let progressNode = self.progressNode else {
            return
        }
        self.progressNode = nil
        
        progressNode.layer.animateAlpha(from: 1.0, to: 0.0, duration: 0.2, removeOnCompletion: false, completion: { [weak progressNode, weak self] _ in
            progressNode?.removeFromSupernode()
            self?.isUserInteractionEnabled = true
        })
        
        self.textNode.alpha = 1.0
        self.textNode.layer.animateAlpha(from: 0.0, to: 1.0, duration: 0.2)
        
        self.shimmerView?.layer.removeAllAnimations()
        self.shimmerView?.layer.animateAlpha(from: 0.0, to: 1.0, duration: 0.2)
        self.borderShimmerView?.layer.removeAllAnimations()
        self.borderShimmerView?.layer.animateAlpha(from: 0.0, to: 1.0, duration: 0.2)
    }
    
    private func setupShimmering() {
        if case .premium = self.state.background {
            if self.shimmerView == nil {
                let shimmerView = ShimmerEffectForegroundView()
                shimmerView.isUserInteractionEnabled = false
                self.shimmerView = shimmerView
                
                shimmerView.layer.cornerRadius = 12.0
                if #available(iOS 13.0, *) {
                    shimmerView.layer.cornerCurve = .continuous
                }
                
                let borderView = UIView()
                borderView.isUserInteractionEnabled = false
                self.borderView = borderView
                
                let borderMaskView = UIView()
                borderMaskView.layer.borderWidth = 1.0 + UIScreenPixel
                borderMaskView.layer.borderColor = UIColor.white.cgColor
                borderMaskView.layer.cornerRadius = 12.0
                borderView.mask = borderMaskView
                self.borderMaskView = borderMaskView
                
                let borderShimmerView = ShimmerEffectForegroundView()
                self.borderShimmerView = borderShimmerView
                borderView.addSubview(borderShimmerView)
                
                self.view.addSubview(shimmerView)
                self.view.addSubview(borderView)
                
                self.updateShimmerParameters()
                
                if let size = self.size {
                    self.updateLayout(size: size, state: state, transition: .immediate)
                }
            }
        } else if self.shimmerView != nil {
            self.shimmerView?.removeFromSuperview()
            self.borderView?.removeFromSuperview()
            self.borderMaskView?.removeFromSuperview()
            self.borderShimmerView?.removeFromSuperview()
            
            self.shimmerView = nil
            self.borderView = nil
            self.borderMaskView = nil
            self.borderShimmerView = nil
        }
    }
    
    func updateShimmerParameters() {
        guard let shimmerView = self.shimmerView, let borderShimmerView = self.borderShimmerView else {
            return
        }
        
        let color = UIColor.white
        let alpha: CGFloat
        let borderAlpha: CGFloat
        let compositingFilter: String?
        if color.lightness > 0.5 {
            alpha = 0.5
            borderAlpha = 0.75
            compositingFilter = "overlayBlendMode"
        } else {
            alpha = 0.2
            borderAlpha = 0.3
            compositingFilter = nil
        }
        
        shimmerView.update(backgroundColor: .clear, foregroundColor: color.withAlphaComponent(alpha), gradientSize: 70.0, globalTimeOffset: false, duration: 4.0, horizontal: true)
        borderShimmerView.update(backgroundColor: .clear, foregroundColor: color.withAlphaComponent(borderAlpha), gradientSize: 70.0, globalTimeOffset: false, duration: 4.0, horizontal: true)
        
        shimmerView.layer.compositingFilter = compositingFilter
        borderShimmerView.layer.compositingFilter = compositingFilter
    }
    
    private func setupGradientAnimations() {
        if let _ = self.backgroundAnimationNode.layer.animation(forKey: "movement") {
        } else {
            let offset = (self.backgroundAnimationNode.frame.width - self.frame.width) / 2.0
            let previousValue = self.backgroundAnimationNode.position.x
            var newValue: CGFloat = offset
            if offset - previousValue < self.backgroundAnimationNode.frame.width * 0.25 {
                newValue -= self.backgroundAnimationNode.frame.width * 0.35
            }
            self.backgroundAnimationNode.position = CGPoint(x: newValue, y: self.backgroundAnimationNode.bounds.size.height / 2.0)
            
            CATransaction.begin()
            
            let animation = CABasicAnimation(keyPath: "position.x")
            animation.duration = 4.5
            animation.fromValue = previousValue
            animation.toValue = newValue
            animation.timingFunction = CAMediaTimingFunction(name: .easeInEaseOut)
            
            CATransaction.setCompletionBlock { [weak self] in
                self?.setupGradientAnimations()
            }

            self.backgroundAnimationNode.layer.add(animation, forKey: "movement")
            CATransaction.commit()
        }
    }
    
    func updateLayout(size: CGSize, state: AttachmentMainButtonState, transition: ContainedViewLayoutTransition) {
        let previousState = self.state
        self.state = state
        self.size = size
        
        self.isUserInteractionEnabled = state.isVisible
        
        self.setupShimmering()
        
        if let text = state.text {
            let font: UIFont
            switch state.font {
            case .regular:
                font = Font.regular(17.0)
            case .bold:
                font = Font.semibold(17.0)
            }
            self.textNode.attributedText = NSAttributedString(string: text, font: font, textColor: state.textColor)
            
            let textSize = self.textNode.updateLayout(size)
            self.textNode.frame = CGRect(origin: CGPoint(x: floorToScreenPixels((size.width - textSize.width) / 2.0), y: floorToScreenPixels((size.height - textSize.height) / 2.0)), size: textSize)
            
            switch state.background {
            case let .color(backgroundColor):
                self.backgroundAnimationNode.image = nil
                self.backgroundAnimationNode.layer.removeAllAnimations()
                self.backgroundColor = backgroundColor
            case .premium:
                if self.backgroundAnimationNode.image == nil {
                    let backgroundColors = [
                        UIColor(rgb: 0x0077ff),
                        UIColor(rgb: 0x6b93ff),
                        UIColor(rgb: 0x8878ff),
                        UIColor(rgb: 0xe46ace)
                    ]
                    var locations: [CGFloat] = []
                    let delta = 1.0 / CGFloat(backgroundColors.count - 1)
                    for i in 0 ..< backgroundColors.count {
                        locations.append(delta * CGFloat(i))
                    }
                    self.backgroundAnimationNode.image = generateGradientImage(size: CGSize(width: 200.0, height: 50.0), colors: backgroundColors, locations: locations, direction: .horizontal)
                    
                    self.backgroundAnimationNode.bounds = CGRect(origin: CGPoint(), size: CGSize(width: size.width * 2.4, height: size.height))
                    if self.backgroundAnimationNode.layer.animation(forKey: "movement") == nil {
                        self.backgroundAnimationNode.position = CGPoint(x: size.width * 2.4 / 2.0 - self.backgroundAnimationNode.frame.width * 0.35, y: size.height / 2.0)
                    }
                    self.setupGradientAnimations()
                }
                self.backgroundColor = UIColor(rgb: 0x8878ff)
            }
        }
        
        if previousState.progress != state.progress {
            if state.progress == .center {
                self.transitionToProgress()
            } else {
                self.transitionFromProgress()
            }
        }
        
        if let shimmerView = self.shimmerView, let borderView = self.borderView, let borderMaskView = self.borderMaskView, let borderShimmerView = self.borderShimmerView {
            let buttonFrame = CGRect(origin: .zero, size: size)
            let buttonWidth = size.width
            let buttonHeight = size.height
            transition.updateFrame(view: shimmerView, frame: buttonFrame)
            transition.updateFrame(view: borderView, frame: buttonFrame)
            transition.updateFrame(view: borderMaskView, frame: buttonFrame)
            transition.updateFrame(view: borderShimmerView, frame: buttonFrame)
            
            shimmerView.updateAbsoluteRect(CGRect(origin: CGPoint(x: buttonWidth * 4.0, y: 0.0), size: size), within: CGSize(width: buttonWidth * 9.0, height: buttonHeight))
            borderShimmerView.updateAbsoluteRect(CGRect(origin: CGPoint(x: buttonWidth * 4.0, y: 0.0), size: size), within: CGSize(width: buttonWidth * 9.0, height: buttonHeight))
        }
        
        let statusSize = CGSize(width: 20.0, height: 20.0)
        transition.updateFrame(node: self.statusNode, frame: CGRect(origin: CGPoint(x: size.width - statusSize.width - 15.0, y: floorToScreenPixels((size.height - statusSize.height) / 2.0)), size: statusSize))
        
        self.statusNode.foregroundNodeColor = state.textColor
        self.statusNode.transitionToState(state.progress == .side ? .progress(value: nil, cancelEnabled: false, appearance: SemanticStatusNodeState.ProgressAppearance(inset: 0.0, lineWidth: 2.0)) : .none)
    }
}

final class AttachmentPanel: ASDisplayNode, UIScrollViewDelegate {
    private let context: AccountContext
    private let isScheduledMessages: Bool
    private var presentationData: PresentationData
    private var presentationDataDisposable: Disposable?
    
    private var iconDisposables: [MediaId: Disposable] = [:]
    
    private var presentationInterfaceState: ChatPresentationInterfaceState
    private var interfaceInteraction: ChatPanelInterfaceInteraction?
    
    private let makeEntityInputView: () -> LegacyMessageInputPanelInputView?
    
    private let containerNode: ASDisplayNode
    private let backgroundNode: NavigationBackgroundNode
    private let scrollNode: ASScrollNode
    private let separatorNode: ASDisplayNode
    private var buttonViews: [Int: ComponentHostView<Empty>] = [:]
    
    private var textInputPanelNode: LegacyMessageInputPanelNode?
    private var progressNode: LoadingProgressNode?
    private var mainButtonNode: MainButtonNode
    
    private var loadingProgress: CGFloat?
    private var mainButtonState: AttachmentMainButtonState = .initial
    
    private var elevateProgress: Bool = false
    private var buttons: [AttachmentButtonType] = []
    private var selectedIndex: Int = 0
    private(set) var isSelecting: Bool = false
    private var _isButtonVisible: Bool = false
    var isButtonVisible: Bool {
        return self.mainButtonState.isVisible
    }
    
    private var validLayout: ContainerViewLayout?
    private var scrollLayout: (width: CGFloat, contentSize: CGSize)?
    
    var fromMenu: Bool = false
    var isStandalone: Bool = false
    
    var selectionChanged: (AttachmentButtonType) -> Bool = { _ in return false }
    var longPressed: (AttachmentButtonType) -> Void = { _ in }

    var beganTextEditing: () -> Void = {}
    var textUpdated: (NSAttributedString) -> Void = { _ in }
    var sendMessagePressed: (AttachmentTextInputPanelSendMode) -> Void = { _ in }
    var requestLayout: () -> Void = {}
    var present: (ViewController) -> Void = { _ in }
    var presentInGlobalOverlay: (ViewController) -> Void = { _ in }
    
    var mainButtonPressed: () -> Void = { }
    
    init(context: AccountContext, chatLocation: ChatLocation?, isScheduledMessages: Bool, updatedPresentationData: (initial: PresentationData, signal: Signal<PresentationData, NoError>)?, makeEntityInputView: @escaping () -> LegacyMessageInputPanelInputView?) {
        self.context = context
        self.presentationData = updatedPresentationData?.initial ?? context.sharedContext.currentPresentationData.with { $0 }
        self.isScheduledMessages = isScheduledMessages
        
        self.makeEntityInputView = makeEntityInputView
                
        self.presentationInterfaceState = ChatPresentationInterfaceState(chatWallpaper: .builtin(WallpaperSettings()), theme: self.presentationData.theme, strings: self.presentationData.strings, dateTimeFormat: self.presentationData.dateTimeFormat, nameDisplayOrder: self.presentationData.nameDisplayOrder, limitsConfiguration: self.context.currentLimitsConfiguration.with { $0 }, fontSize: self.presentationData.chatFontSize, bubbleCorners: self.presentationData.chatBubbleCorners, accountPeerId: self.context.account.peerId, mode: .standard(previewing: false), chatLocation: chatLocation ?? .peer(id: context.account.peerId), subject: nil, peerNearbyData: nil, greetingData: nil, pendingUnpinnedAllMessages: false, activeGroupCallInfo: nil, hasActiveGroupCall: false, importState: nil, threadData: nil, isGeneralThreadClosed: nil)
        
        self.containerNode = ASDisplayNode()
        self.containerNode.clipsToBounds = true
        
        self.scrollNode = ASScrollNode()
        
        self.backgroundNode = NavigationBackgroundNode(color: self.presentationData.theme.rootController.tabBar.backgroundColor)
        self.separatorNode = ASDisplayNode()
        self.separatorNode.backgroundColor = self.presentationData.theme.rootController.tabBar.separatorColor
        
        self.mainButtonNode = MainButtonNode()
        
        super.init()
                        
        self.addSubnode(self.containerNode)
        self.containerNode.addSubnode(self.backgroundNode)
        self.containerNode.addSubnode(self.separatorNode)
        self.containerNode.addSubnode(self.scrollNode)
        
        self.addSubnode(self.mainButtonNode)
        
        self.mainButtonNode.addTarget(self, action: #selector(self.buttonPressed), forControlEvents: .touchUpInside)
        
        self.interfaceInteraction = ChatPanelInterfaceInteraction(setupReplyMessage: { _, _ in
        }, setupEditMessage: { _, _ in
        }, beginMessageSelection: { _, _ in
        }, deleteSelectedMessages: {
        }, reportSelectedMessages: {
        }, reportMessages: { _, _ in
        }, blockMessageAuthor: { _, _ in
        }, deleteMessages: { _, _, f in
            f(.default)
        }, forwardSelectedMessages: {
        }, forwardCurrentForwardMessages: {
        }, forwardMessages: { _ in
        }, updateForwardOptionsState: { [weak self] value in
            if let strongSelf = self {
                strongSelf.updateChatPresentationInterfaceState(animated: true, { $0.updatedInterfaceState({ $0.withUpdatedForwardOptionsState($0.forwardOptionsState) }) })
            }
        }, presentForwardOptions: { _ in
        }, shareSelectedMessages: {
        }, updateTextInputStateAndMode: { [weak self] f in
            if let strongSelf = self {
                strongSelf.updateChatPresentationInterfaceState(animated: true, { state in
                    let (updatedState, updatedMode) = f(state.interfaceState.effectiveInputState, state.inputMode)
                    return state.updatedInterfaceState { interfaceState in
                        return interfaceState.withUpdatedEffectiveInputState(updatedState)
                    }.updatedInputMode({ _ in updatedMode })
                })
            }
        }, updateInputModeAndDismissedButtonKeyboardMessageId: { [weak self] f in
            if let strongSelf = self {
                strongSelf.updateChatPresentationInterfaceState(animated: true, {
                    let (updatedInputMode, updatedClosedButtonKeyboardMessageId) = f($0)
                    return $0.updatedInputMode({ _ in return updatedInputMode }).updatedInterfaceState({
                        $0.withUpdatedMessageActionsState({ value in
                            var value = value
                            value.closedButtonKeyboardMessageId = updatedClosedButtonKeyboardMessageId
                            return value
                        })
                    })
                })
            }
        }, openStickers: {
        }, editMessage: {
        }, beginMessageSearch: { _, _ in
        }, dismissMessageSearch: {
        }, updateMessageSearch: { _ in
        }, openSearchResults: {
        }, navigateMessageSearch: { _ in
        }, openCalendarSearch: {
        }, toggleMembersSearch: { _ in
        }, navigateToMessage: { _, _, _, _ in
        }, navigateToChat: { _ in
        }, navigateToProfile: { _ in
        }, openPeerInfo: {
        }, togglePeerNotifications: {
        }, sendContextResult: { _, _, _, _ in
            return false
        }, sendBotCommand: { _, _ in
        }, sendBotStart: { _ in
        }, botSwitchChatWithPayload: { _, _ in
        }, beginMediaRecording: { _ in
        }, finishMediaRecording: { _ in
        }, stopMediaRecording: {
        }, lockMediaRecording: {
        }, deleteRecordedMedia: {
        }, sendRecordedMedia: { _ in
        }, displayRestrictedInfo: { _, _ in
        }, displayVideoUnmuteTip: { _ in
        }, switchMediaRecordingMode: {
        }, setupMessageAutoremoveTimeout: {
        }, sendSticker: { _, _, _, _, _, _ in
            return false
        }, unblockPeer: {
        }, pinMessage: { _, _ in
        }, unpinMessage: { _, _, _ in
        }, unpinAllMessages: {
        }, openPinnedList: { _ in
        }, shareAccountContact: {
        }, reportPeer: {
        }, presentPeerContact: {
        }, dismissReportPeer: {
        }, deleteChat: {
        }, beginCall: { _ in
        }, toggleMessageStickerStarred: { _ in
        }, presentController: { _, _ in
        }, presentControllerInCurrent: { _, _ in
        }, getNavigationController: {
            return nil
        }, presentGlobalOverlayController: { _, _ in
        }, navigateFeed: {
        }, openGrouping: {
        }, toggleSilentPost: {
        }, requestUnvoteInMessage: { _ in
        }, requestStopPollInMessage: { _ in
        }, updateInputLanguage: { _ in
        }, unarchiveChat: {
        }, openLinkEditing: { [weak self] in
            if let strongSelf = self {
                var selectionRange: Range<Int>?
                var text: NSAttributedString?
                var inputMode: ChatInputMode?

                strongSelf.updateChatPresentationInterfaceState(animated: true, { state in
                    selectionRange = state.interfaceState.effectiveInputState.selectionRange
                    if let selectionRange = selectionRange {
                        text = state.interfaceState.effectiveInputState.inputText.attributedSubstring(from: NSRange(location: selectionRange.startIndex, length: selectionRange.count))
                    }
                    inputMode = state.inputMode
                    return state
                })
                
                var link: String?
                if let text {
                    text.enumerateAttributes(in: NSMakeRange(0, text.length)) { attributes, _, _ in
                        if let linkAttribute = attributes[ChatTextInputAttributes.textUrl] as? ChatTextInputTextUrlAttribute {
                            link = linkAttribute.url
                        }
                    }
                }

                let presentationData = strongSelf.context.sharedContext.currentPresentationData.with { $0 }
                let controller = chatTextLinkEditController(sharedContext: strongSelf.context.sharedContext, updatedPresentationData: (presentationData, .never()), account: strongSelf.context.account, text: text?.string ?? "", link: link, apply: { [weak self] link in
                    if let strongSelf = self, let inputMode = inputMode, let selectionRange = selectionRange {
                        if let link = link {
                            strongSelf.updateChatPresentationInterfaceState(animated: true, { state in
                                return state.updatedInterfaceState({
                                    $0.withUpdatedEffectiveInputState(chatTextInputAddLinkAttribute($0.effectiveInputState, selectionRange: selectionRange, url: link))
                                })
                            })
                        }
                        if let textInputPanelNode = strongSelf.textInputPanelNode {
                            textInputPanelNode.activateInput()
                        }
                        strongSelf.updateChatPresentationInterfaceState(animated: true, { state in
                            return state.updatedInputMode({ _ in return inputMode }).updatedInterfaceState({
                                $0.withUpdatedEffectiveInputState(ChatTextInputState(inputText: $0.effectiveInputState.inputText, selectionRange: selectionRange.endIndex ..< selectionRange.endIndex))
                            })
                        })
                    }
                })
                strongSelf.present(controller)
            }
        }, reportPeerIrrelevantGeoLocation: {
        }, displaySlowmodeTooltip: { _, _ in
<<<<<<< HEAD
        }, displaySendMessageOptions: { node, gesture in
            let _ = node
            let _ = gesture
//            guard let strongSelf = self, let textInputPanelNode = strongSelf.textInputPanelNode else {
//                return
//            }
//            guard let textInputNode = textInputPanelNode.textInputNode, let peerId = chatLocation?.peerId else {
//                return
//            }
//            
//            var hasEntityKeyboard = false
//            if case .media = strongSelf.presentationInterfaceState.inputMode {
//                hasEntityKeyboard = true
//            }
//            let _ = (strongSelf.context.account.viewTracker.peerView(peerId)
//            |> take(1)
//            |> deliverOnMainQueue).startStandalone(next: { [weak self] peerView in
//                guard let strongSelf = self, let peer = peerViewMainPeer(peerView) else {
//                    return
//                }
//                var sendWhenOnlineAvailable = false
//                if let presence = peerView.peerPresences[peer.id] as? TelegramUserPresence, case let .present(until) = presence.status {
//                    let currentTime = Int32(CFAbsoluteTimeGetCurrent() + kCFAbsoluteTimeIntervalSince1970)
//                    if currentTime > until {
//                        sendWhenOnlineAvailable = true
//                    }
//                }
//                if peer.id.namespace == Namespaces.Peer.CloudUser && peer.id.id._internalGetInt64Value() == 777000 {
//                    sendWhenOnlineAvailable = false
//                }
//                
//                let controller = ChatSendMessageActionSheetController(context: strongSelf.context, peerId: strongSelf.presentationInterfaceState.chatLocation.peerId, forwardMessageIds: strongSelf.presentationInterfaceState.interfaceState.forwardMessageIds, hasEntityKeyboard: hasEntityKeyboard, gesture: gesture, sourceSendButton: node, textInputNode: textInputNode, attachment: true, canSendWhenOnline: sendWhenOnlineAvailable, completion: {
//                }, sendMessage: { [weak textInputPanelNode] mode in
//                    switch mode {
//                    case .generic:
//                        textInputPanelNode?.sendMessage(.generic)
//                    case .silently:
//                        textInputPanelNode?.sendMessage(.silent)
//                    case .whenOnline:
//                        textInputPanelNode?.sendMessage(.whenOnline)
//                    }
//                }, schedule: { [weak textInputPanelNode] in
//                    textInputPanelNode?.sendMessage(.schedule)
//                })
//                controller.emojiViewProvider = textInputPanelNode.emojiViewProvider
//                strongSelf.presentInGlobalOverlay(controller)
//            })
=======
        }, displaySendMessageOptions: { [weak self] node, gesture in
            guard let strongSelf = self, let textInputPanelNode = strongSelf.textInputPanelNode else {
                return
            }
            textInputPanelNode.loadTextInputNodeIfNeeded()
            guard let textInputNode = textInputPanelNode.textInputNode, let peerId = chatLocation?.peerId else {
                return
            }
            
            var hasEntityKeyboard = false
            if case .media = strongSelf.presentationInterfaceState.inputMode {
                hasEntityKeyboard = true
            }
            let _ = (strongSelf.context.account.viewTracker.peerView(peerId)
            |> take(1)
            |> deliverOnMainQueue).startStandalone(next: { [weak self] peerView in
                guard let strongSelf = self, let peer = peerViewMainPeer(peerView) else {
                    return
                }
                var sendWhenOnlineAvailable = false
                if let presence = peerView.peerPresences[peer.id] as? TelegramUserPresence, case let .present(until) = presence.status {
                    let currentTime = Int32(CFAbsoluteTimeGetCurrent() + kCFAbsoluteTimeIntervalSince1970)
                    if currentTime > until {
                        sendWhenOnlineAvailable = true
                    }
                }
                if peer.id.namespace == Namespaces.Peer.CloudUser && peer.id.id._internalGetInt64Value() == 777000 {
                    sendWhenOnlineAvailable = false
                }
                
                let controller = ChatSendMessageActionSheetController(context: strongSelf.context, peerId: strongSelf.presentationInterfaceState.chatLocation.peerId, forwardMessageIds: strongSelf.presentationInterfaceState.interfaceState.forwardMessageIds, hasEntityKeyboard: hasEntityKeyboard, gesture: gesture, sourceSendButton: node, textInputView: textInputNode.textView, attachment: true, canSendWhenOnline: sendWhenOnlineAvailable, completion: {
                }, sendMessage: { [weak textInputPanelNode] mode in
                    switch mode {
                    case .generic:
                        textInputPanelNode?.sendMessage(.generic)
                    case .silently:
                        textInputPanelNode?.sendMessage(.silent)
                    case .whenOnline:
                        textInputPanelNode?.sendMessage(.whenOnline)
                    }
                }, schedule: { [weak textInputPanelNode] in
                    textInputPanelNode?.sendMessage(.schedule)
                })
                controller.emojiViewProvider = textInputPanelNode.emojiViewProvider
                strongSelf.presentInGlobalOverlay(controller)
            })
>>>>>>> 6a7233ed
        }, openScheduledMessages: {
        }, openPeersNearby: {
        }, displaySearchResultsTooltip: { _, _ in
        }, unarchivePeer: {
        }, scrollToTop: {
        }, viewReplies: { _, _ in
        }, activatePinnedListPreview: { _, _ in
        }, joinGroupCall: { _ in
        }, presentInviteMembers: {
        }, presentGigagroupHelp: {
        }, editMessageMedia: { _, _ in
        }, updateShowCommands: { _ in
        }, updateShowSendAsPeers: { _ in
        }, openInviteRequests: {
        }, openSendAsPeer: { _, _ in
        }, presentChatRequestAdminInfo: {
        }, displayCopyProtectionTip: { _, _ in
        }, openWebView: { _, _, _, _ in  
        }, updateShowWebView: { _ in
        }, insertText: { _ in
        }, backwardsDeleteText: {
        }, restartTopic: {
        }, toggleTranslation: { _ in
        }, changeTranslationLanguage: { _ in
        }, addDoNotTranslateLanguage: { _ in
        }, hideTranslationPanel: {
        }, openPremiumGift: {
        }, requestLayout: { _ in
        }, chatController: {
            return nil
        }, statuses: nil)
        
        self.presentationDataDisposable = ((updatedPresentationData?.signal ?? context.sharedContext.presentationData)
        |> deliverOnMainQueue).startStrict(next: { [weak self] presentationData in
            if let strongSelf = self {
                strongSelf.presentationData = presentationData
                
                strongSelf.backgroundNode.updateColor(color: presentationData.theme.rootController.tabBar.backgroundColor, transition: .immediate)
                strongSelf.separatorNode.backgroundColor = presentationData.theme.rootController.tabBar.separatorColor
                
                strongSelf.updateChatPresentationInterfaceState({ $0.updatedTheme(presentationData.theme) })
            
                if let layout = strongSelf.validLayout {
                    let _ = strongSelf.update(layout: layout, buttons: strongSelf.buttons, isSelecting: strongSelf.isSelecting, elevateProgress: strongSelf.elevateProgress, transition: .immediate)
                }
            }
        }).strict()
    }
    
    deinit {
        self.presentationDataDisposable?.dispose()
        for (_, disposable) in self.iconDisposables {
            disposable.dispose()
        }
    }
    
    override func didLoad() {
        super.didLoad()
        if #available(iOS 13.0, *) {
            self.containerNode.layer.cornerCurve = .continuous
        }
    
        self.scrollNode.view.delegate = self
        self.scrollNode.view.showsHorizontalScrollIndicator = false
        self.scrollNode.view.showsVerticalScrollIndicator = false
        
        self.view.accessibilityTraits = .tabBar
    }
    
    @objc private func buttonPressed() {
        self.mainButtonPressed()
    }
    
    func updateBackgroundAlpha(_ alpha: CGFloat, transition: ContainedViewLayoutTransition) {
        transition.updateAlpha(node: self.separatorNode, alpha: alpha)
        transition.updateAlpha(node: self.backgroundNode, alpha: alpha)
    }
    
    func updateCaption(_ caption: NSAttributedString) {
        self.textInputPanelNode?.setCaption(caption)
    }

    private func updateChatPresentationInterfaceState(animated: Bool = true, _ f: (ChatPresentationInterfaceState) -> ChatPresentationInterfaceState, completion: @escaping (ContainedViewLayoutTransition) -> Void = { _ in }) {
        self.updateChatPresentationInterfaceState(transition: animated ? .animated(duration: 0.4, curve: .spring) : .immediate, f, completion: completion)
    }
    
    private func updateChatPresentationInterfaceState(transition: ContainedViewLayoutTransition, _ f: (ChatPresentationInterfaceState) -> ChatPresentationInterfaceState, completion externalCompletion: @escaping (ContainedViewLayoutTransition) -> Void = { _ in }) {
//        let presentationInterfaceState = f(self.presentationInterfaceState)
//        let updateInputTextState = self.presentationInterfaceState.interfaceState.effectiveInputState != presentationInterfaceState.interfaceState.effectiveInputState
//        
//        self.presentationInterfaceState = presentationInterfaceState
//        
//        if let textInputPanelNode = self.textInputPanelNode, updateInputTextState {
//            textInputPanelNode.updateInputTextState(presentationInterfaceState.interfaceState.effectiveInputState, animated: transition.isAnimated)
//
//            self.textUpdated(presentationInterfaceState.interfaceState.effectiveInputState.inputText)
//        }
    }
    
    func updateSelectedIndex(_ index: Int) {
        self.selectedIndex = index
        self.updateViews(transition: .init(animation: .curve(duration: 0.2, curve: .spring)))
    }
    
    func updateViews(transition: Transition) {
        guard let layout = self.validLayout else {
            return
        }
        
        let visibleRect = self.scrollNode.bounds.insetBy(dx: -180.0, dy: 0.0)
        var validButtons = Set<Int>()
        
        var distanceBetweenNodes = layout.size.width / CGFloat(self.buttons.count)
        let internalWidth = distanceBetweenNodes * CGFloat(self.buttons.count - 1)
        var leftNodeOriginX = (layout.size.width - internalWidth) / 2.0
        
        var buttonWidth = buttonSize.width
        if self.buttons.count > 6 && layout.size.width < layout.size.height {
            buttonWidth = smallButtonWidth
            distanceBetweenNodes = buttonWidth
            leftNodeOriginX = layout.safeInsets.left + sideInset + buttonWidth / 2.0
        }
        
        for i in 0 ..< self.buttons.count {
            let originX = floor(leftNodeOriginX + CGFloat(i) * distanceBetweenNodes - buttonWidth / 2.0)
            let buttonFrame = CGRect(origin: CGPoint(x: originX, y: 0.0), size: CGSize(width: buttonWidth, height: buttonSize.height))
            if !visibleRect.intersects(buttonFrame) {
                continue
            }
            validButtons.insert(i)
            
            var buttonTransition = transition
            let buttonView: ComponentHostView<Empty>
            if let current = self.buttonViews[i] {
                buttonView = current
            } else {
                buttonTransition = .immediate
                buttonView = ComponentHostView<Empty>()
                self.buttonViews[i] = buttonView
                self.scrollNode.view.addSubview(buttonView)
            }
            
            let type = self.buttons[i]
            if case let .app(bot) = type {
                for (name, file) in bot.icons {
                    if [.default, .iOSAnimated, .iOSSettingsStatic, .placeholder].contains(name) {
                        if self.iconDisposables[file.fileId] == nil, let peer = PeerReference(bot.peer._asPeer()) {
                            if case .placeholder = name {
                                let account = self.context.account
                                let path = account.postbox.mediaBox.cachedRepresentationCompletePath(file.resource.id, representation: CachedPreparedSvgRepresentation())
                                if !FileManager.default.fileExists(atPath: path) {
                                    let accountFullSizeData = Signal<(Data?, Bool), NoError> { subscriber in
                                        let accountResource = account.postbox.mediaBox.cachedResourceRepresentation(file.resource, representation: CachedPreparedSvgRepresentation(), complete: false, fetch: true)
                                        
                                        let fetchedFullSize = fetchedMediaResource(mediaBox: account.postbox.mediaBox, userLocation: .other, userContentType: MediaResourceUserContentType(file: file), reference: .media(media: .attachBot(peer: peer, media: file), resource: file.resource))
                                        let fetchedFullSizeDisposable = fetchedFullSize.start()
                                        let fullSizeDisposable = accountResource.start()
                                        
                                        return ActionDisposable {
                                            fetchedFullSizeDisposable.dispose()
                                            fullSizeDisposable.dispose()
                                        }
                                    }
                                    self.iconDisposables[file.fileId] = accountFullSizeData.start()
                                }
                            } else {
                                self.iconDisposables[file.fileId] = freeMediaFileInteractiveFetched(account: self.context.account, userLocation: .other, fileReference: .attachBot(peer: peer, media: file)).startStrict()
                            }
                        }
                    }
                }
            }
            let _ = buttonView.update(
                transition: buttonTransition,
                component: AnyComponent(AttachButtonComponent(
                    context: self.context,
                    type: type,
                    isSelected: i == self.selectedIndex,
                    strings: self.presentationData.strings,
                    theme: self.presentationData.theme,
                    action: { [weak self] in
                        if let strongSelf = self {
                            if strongSelf.selectionChanged(type) {
                                strongSelf.selectedIndex = i
                                strongSelf.updateViews(transition: .init(animation: .curve(duration: 0.2, curve: .spring)))
                                
                                if strongSelf.buttons.count > 6, let button = strongSelf.buttonViews[i] {
                                    strongSelf.scrollNode.view.scrollRectToVisible(button.frame.insetBy(dx: -35.0, dy: 0.0), animated: true)
                                }
                            }
                        }
                    }, longPressAction: { [weak self] in
                        if let strongSelf = self, i == strongSelf.selectedIndex {
                            strongSelf.longPressed(type)
                        }
                    })
                ),
                environment: {},
                containerSize: CGSize(width: buttonWidth, height: buttonSize.height)
            )
            buttonTransition.setFrame(view: buttonView, frame: buttonFrame)
            var accessibilityTitle = ""
            switch type {
            case .gallery:
                accessibilityTitle = self.presentationData.strings.Attachment_Gallery
            case .file:
                accessibilityTitle = self.presentationData.strings.Attachment_File
            case .location:
                accessibilityTitle = self.presentationData.strings.Attachment_Location
            case .contact:
                accessibilityTitle = self.presentationData.strings.Attachment_Contact
            case .poll:
                accessibilityTitle = self.presentationData.strings.Attachment_Poll
            case .gift:
                accessibilityTitle = self.presentationData.strings.Attachment_Gift
            case let .app(bot):
                accessibilityTitle = bot.shortName
            case .standalone:
                accessibilityTitle = ""
            }
            buttonView.isAccessibilityElement = true
            buttonView.accessibilityLabel = accessibilityTitle
            buttonView.accessibilityTraits = [.button]
        }
    }
    
    private func updateScrollLayoutIfNeeded(force: Bool, transition: ContainedViewLayoutTransition) -> Bool {
        guard let layout = self.validLayout else {
            return false
        }
        if self.scrollLayout?.width == layout.size.width && !force {
            return false
        }
        
        var contentSize = CGSize(width: layout.size.width, height: buttonSize.height)
        var buttonWidth = buttonSize.width
        if self.buttons.count > 6 && layout.size.width < layout.size.height {
            buttonWidth = smallButtonWidth
            contentSize.width = layout.safeInsets.left + layout.safeInsets.right + sideInset * 2.0 + CGFloat(self.buttons.count) * buttonWidth
        }
        self.scrollLayout = (layout.size.width, contentSize)

        transition.updateFrameAsPositionAndBounds(node: self.scrollNode, frame: CGRect(origin: CGPoint(x: 0.0, y: self.isSelecting || self._isButtonVisible ? -buttonSize.height : 0.0), size: CGSize(width: layout.size.width, height: buttonSize.height)))
        self.scrollNode.view.contentSize = contentSize

        return true
    }
    
    private func loadTextNodeIfNeeded() {
        if let _ = self.textInputPanelNode {
        } else {
            
            let textInputPanelNode = LegacyMessageInputPanelNode(
                context: self.context,
                chatLocation: self.presentationInterfaceState.chatLocation,
                isScheduledMessages: self.isScheduledMessages,
                present: { [weak self] c in
                    if let strongSelf = self {
                        strongSelf.present(c)
                    }
                },
                presentInGlobalOverlay: { [weak self] c in
                    if let strongSelf = self {
                        strongSelf.present(c)
                    }
                },
                makeEntityInputView: self.makeEntityInputView
            )
            self.addSubnode(textInputPanelNode)
            self.textInputPanelNode = textInputPanelNode
            
//            let textInputPanelNode = AttachmentTextInputPanelNode(context: self.context, presentationInterfaceState: self.presentationInterfaceState, isAttachment: true, isScheduledMessages: self.isScheduledMessages, presentController: { [weak self] c in
//                if let strongSelf = self {
//                    strongSelf.present(c)
//                }
//            }, makeEntityInputView: self.makeEntityInputView)
//            textInputPanelNode.interfaceInteraction = self.interfaceInteraction
//            textInputPanelNode.sendMessage = { [weak self] mode in
//                if let strongSelf = self {
//                    strongSelf.sendMessagePressed(mode)
//                }
//            }
//            textInputPanelNode.focusUpdated = { [weak self] focus in
//                if let strongSelf = self, focus {
//                    strongSelf.beganTextEditing()
//                }
//            }
//            textInputPanelNode.updateHeight = { [weak self] _ in
//                if let strongSelf = self {
//                    strongSelf.requestLayout()
//                }
//            }
//            self.addSubnode(textInputPanelNode)
//            self.textInputPanelNode = textInputPanelNode
//            
//            textInputPanelNode.alpha = self.isSelecting ? 1.0 : 0.0
//            textInputPanelNode.isUserInteractionEnabled = self.isSelecting
        }
    }
    
    func updateLoadingProgress(_ progress: CGFloat?) {
        self.loadingProgress = progress
    }
    
    func updateMainButtonState(_ mainButtonState: AttachmentMainButtonState?) {
        var currentButtonState = self.mainButtonState
        if mainButtonState == nil {
            currentButtonState = AttachmentMainButtonState(text: currentButtonState.text, font: currentButtonState.font, background: currentButtonState.background, textColor: currentButtonState.textColor, isVisible: false, progress: .none, isEnabled: currentButtonState.isEnabled)
        }
        self.mainButtonState = mainButtonState ?? currentButtonState
    }
    
    let animatingTransitionPromise = ValuePromise<Bool>(false)
    private(set) var animatingTransition = false {
        didSet {
            self.animatingTransitionPromise.set(self.animatingTransition)
        }
    }
    
    func animateTransitionIn(inputTransition: AttachmentController.InputPanelTransition, transition: ContainedViewLayoutTransition) {
        guard !self.animatingTransition, let inputNodeSnapshotView = inputTransition.inputNode.view.snapshotView(afterScreenUpdates: false) else {
            return
        }
        guard let menuIconSnapshotView = inputTransition.menuIconNode.view.snapshotView(afterScreenUpdates: false), let menuTextSnapshotView = inputTransition.menuTextNode.view.snapshotView(afterScreenUpdates: false) else {
            return
        }
        self.animatingTransition = true
        
        let targetButtonColor = self.mainButtonNode.backgroundColor
        self.mainButtonNode.backgroundColor = inputTransition.menuButtonBackgroundNode.backgroundColor
        transition.updateBackgroundColor(node: self.mainButtonNode, color: targetButtonColor ?? .clear)
        
        transition.animateFrame(layer: self.mainButtonNode.layer, from: inputTransition.menuButtonNode.frame)
        transition.animatePosition(node: self.mainButtonNode.textNode, from: CGPoint(x: inputTransition.menuButtonNode.frame.width / 2.0, y: inputTransition.menuButtonNode.frame.height / 2.0))
        
        let targetButtonCornerRadius = self.mainButtonNode.cornerRadius
        self.mainButtonNode.cornerRadius = inputTransition.menuButtonNode.cornerRadius
        transition.updateCornerRadius(node: self.mainButtonNode, cornerRadius: targetButtonCornerRadius)
        self.mainButtonNode.subnodeTransform = CATransform3DMakeScale(0.2, 0.2, 1.0)
        transition.updateSublayerTransformScale(node: self.mainButtonNode, scale: 1.0)
        self.mainButtonNode.textNode.layer.animateAlpha(from: 0.0, to: 1.0, duration: 0.2)
        
        let menuContentDelta = (self.mainButtonNode.frame.width - inputTransition.menuButtonNode.frame.width) / 2.0
        menuIconSnapshotView.frame = inputTransition.menuIconNode.frame.offsetBy(dx: inputTransition.menuButtonNode.frame.minX, dy: inputTransition.menuButtonNode.frame.minY)
        self.view.addSubview(menuIconSnapshotView)
        menuIconSnapshotView.layer.animateAlpha(from: 1.0, to: 0.0, duration: 0.2, removeOnCompletion: false, completion: { [weak menuIconSnapshotView] _ in
            menuIconSnapshotView?.removeFromSuperview()
        })
        transition.updatePosition(layer: menuIconSnapshotView.layer, position: CGPoint(x: menuIconSnapshotView.center.x + menuContentDelta, y: self.mainButtonNode.position.y))
        
        menuTextSnapshotView.frame = inputTransition.menuTextNode.frame.offsetBy(dx: inputTransition.menuButtonNode.frame.minX + 19.0, dy: inputTransition.menuButtonNode.frame.minY)
        self.view.addSubview(menuTextSnapshotView)
        menuTextSnapshotView.layer.animateAlpha(from: 1.0, to: 0.0, duration: 0.2, removeOnCompletion: false, completion: { [weak menuTextSnapshotView] _ in
            menuTextSnapshotView?.removeFromSuperview()
        })
        transition.updatePosition(layer: menuTextSnapshotView.layer, position: CGPoint(x: menuTextSnapshotView.center.x + menuContentDelta, y: self.mainButtonNode.position.y))
        
        inputNodeSnapshotView.clipsToBounds = true
        inputNodeSnapshotView.contentMode = .right
        inputNodeSnapshotView.frame = CGRect(x: inputTransition.menuButtonNode.frame.maxX, y: 0.0, width: inputNodeSnapshotView.frame.width - inputTransition.menuButtonNode.frame.maxX, height: inputNodeSnapshotView.frame.height)
        self.view.addSubview(inputNodeSnapshotView)
        
        let targetInputPosition = CGPoint(x: inputNodeSnapshotView.center.x + inputNodeSnapshotView.frame.width, y: self.mainButtonNode.position.y)
        transition.updatePosition(layer: inputNodeSnapshotView.layer, position: targetInputPosition, completion: { [weak inputNodeSnapshotView, weak self] _ in
            inputNodeSnapshotView?.removeFromSuperview()
            self?.animatingTransition = false
        })
    }
    
    private var dismissed = false
    func animateTransitionOut(inputTransition: AttachmentController.InputPanelTransition, dismissed: Bool, transition: ContainedViewLayoutTransition) {
        guard !self.animatingTransition, let inputNodeSnapshotView = inputTransition.inputNode.view.snapshotView(afterScreenUpdates: false) else {
            return
        }
        if dismissed {
            inputTransition.prepareForDismiss()
        }
      
        self.animatingTransition = true
        self.dismissed = dismissed
        
        let action = {
            guard let menuIconSnapshotView = inputTransition.menuIconNode.view.snapshotView(afterScreenUpdates: false), let menuTextSnapshotView = inputTransition.menuTextNode.view.snapshotView(afterScreenUpdates: false) else {
                return
            }
            
            let sourceButtonColor = self.mainButtonNode.backgroundColor
            transition.updateBackgroundColor(node: self.mainButtonNode, color: inputTransition.menuButtonBackgroundNode.backgroundColor ?? .clear)
            
            let sourceButtonFrame = self.mainButtonNode.frame
            transition.updateFrame(node: self.mainButtonNode, frame: inputTransition.menuButtonNode.frame)
            let sourceButtonTextPosition = self.mainButtonNode.textNode.position
            transition.updatePosition(node: self.mainButtonNode.textNode, position: CGPoint(x: inputTransition.menuButtonNode.frame.width / 2.0, y: inputTransition.menuButtonNode.frame.height / 2.0))
            
            let sourceButtonCornerRadius = self.mainButtonNode.cornerRadius
            transition.updateCornerRadius(node: self.mainButtonNode, cornerRadius: inputTransition.menuButtonNode.cornerRadius)
            transition.updateSublayerTransformScale(node: self.mainButtonNode, scale: 0.2)
            self.mainButtonNode.textNode.layer.animateAlpha(from: 1.0, to: 0.0, duration: 0.2, removeOnCompletion: false)
            
            let menuContentDelta = (sourceButtonFrame.width - inputTransition.menuButtonNode.frame.width) / 2.0
            var menuIconSnapshotViewFrame = inputTransition.menuIconNode.frame.offsetBy(dx: inputTransition.menuButtonNode.frame.minX + menuContentDelta, dy: inputTransition.menuButtonNode.frame.minY)
            menuIconSnapshotViewFrame.origin.y = self.mainButtonNode.position.y - menuIconSnapshotViewFrame.height / 2.0
            menuIconSnapshotView.frame = menuIconSnapshotViewFrame
            self.view.addSubview(menuIconSnapshotView)
            menuIconSnapshotView.layer.animateAlpha(from: 0.0, to: 1.0, duration: 0.2)
            transition.updatePosition(layer: menuIconSnapshotView.layer, position: CGPoint(x: menuIconSnapshotView.center.x - menuContentDelta, y: inputTransition.menuButtonNode.position.y))
            
            var menuTextSnapshotViewFrame = inputTransition.menuTextNode.frame.offsetBy(dx: inputTransition.menuButtonNode.frame.minX + 19.0 + menuContentDelta, dy: inputTransition.menuButtonNode.frame.minY)
            menuTextSnapshotViewFrame.origin.y = self.mainButtonNode.position.y - menuTextSnapshotViewFrame.height / 2.0
            menuTextSnapshotView.frame = menuTextSnapshotViewFrame
            self.view.addSubview(menuTextSnapshotView)
            menuTextSnapshotView.layer.animateAlpha(from: 0.0, to: 1.0, duration: 0.2)
            transition.updatePosition(layer: menuTextSnapshotView.layer, position: CGPoint(x: menuTextSnapshotView.center.x - menuContentDelta, y: inputTransition.menuButtonNode.position.y))
            
            inputNodeSnapshotView.clipsToBounds = true
            inputNodeSnapshotView.contentMode = .right
            let targetInputFrame = CGRect(x: inputTransition.menuButtonNode.frame.maxX, y: 0.0, width: inputNodeSnapshotView.frame.width - inputTransition.menuButtonNode.frame.maxX, height: inputNodeSnapshotView.frame.height)
            inputNodeSnapshotView.frame = targetInputFrame.offsetBy(dx: targetInputFrame.width, dy: self.mainButtonNode.position.y - inputNodeSnapshotView.frame.height / 2.0)
            self.view.addSubview(inputNodeSnapshotView)
            transition.updateFrame(layer: inputNodeSnapshotView.layer, frame: targetInputFrame, completion: { [weak inputNodeSnapshotView, weak menuIconSnapshotView, weak menuTextSnapshotView, weak self] _ in
                inputNodeSnapshotView?.removeFromSuperview()
                self?.animatingTransition = false
                
                if !dismissed {
                    menuIconSnapshotView?.removeFromSuperview()
                    menuTextSnapshotView?.removeFromSuperview()
                    
                    self?.mainButtonNode.backgroundColor = sourceButtonColor
                    self?.mainButtonNode.frame = sourceButtonFrame
                    self?.mainButtonNode.textNode.position = sourceButtonTextPosition
                    self?.mainButtonNode.textNode.layer.removeAllAnimations()
                    self?.mainButtonNode.cornerRadius = sourceButtonCornerRadius
                }
            })
        }
        
        if dismissed {
            Queue.mainQueue().after(0.01, action)
        } else {
            action()
        }
    }
    
    func update(layout: ContainerViewLayout, buttons: [AttachmentButtonType], isSelecting: Bool, elevateProgress: Bool, transition: ContainedViewLayoutTransition) -> CGFloat {
        self.validLayout = layout
        self.buttons = buttons
        self.elevateProgress = elevateProgress
                
        let isButtonVisibleUpdated = self._isButtonVisible != self.mainButtonState.isVisible
        self._isButtonVisible = self.mainButtonState.isVisible
        
        let isSelectingUpdated = self.isSelecting != isSelecting
        self.isSelecting = isSelecting
        
        self.scrollNode.isUserInteractionEnabled = !isSelecting
        
        let isButtonVisible = self.mainButtonState.isVisible
        let isNarrowButton = isButtonVisible && self.mainButtonState.font == .regular
        
        var insets = layout.insets(options: [])
        if let inputHeight = layout.inputHeight, inputHeight > 0.0 && (isSelecting || isButtonVisible) {
            insets.bottom = inputHeight
        } else if layout.intrinsicInsets.bottom > 0.0 {
            insets.bottom = layout.intrinsicInsets.bottom
        }
        
        if isSelecting {
            self.loadTextNodeIfNeeded()
        } else {
            let _ = self.textInputPanelNode?.dismissInput()
        }
        var textPanelHeight: CGFloat = 0.0
        if let textInputPanelNode = self.textInputPanelNode {
            textInputPanelNode.isUserInteractionEnabled = isSelecting
            
            var panelTransition = transition
            if textInputPanelNode.frame.width.isZero {
                panelTransition = .immediate
            }
            let panelHeight = textInputPanelNode.updateLayout(width: layout.size.width, leftInset: insets.left + layout.safeInsets.left, rightInset: insets.right + layout.safeInsets.right, bottomInset: 0.0, keyboardHeight: layout.inputHeight ?? 0.0, additionalSideInsets: UIEdgeInsets(), maxHeight: layout.size.height / 2.0, isSecondary: false, transition: panelTransition, metrics: layout.metrics, isMediaInputExpanded: false)
            let panelFrame = CGRect(x: 0.0, y: 0.0, width: layout.size.width, height: panelHeight)
            if textInputPanelNode.frame.width.isZero {
                textInputPanelNode.frame = panelFrame
            }
            transition.updateFrame(node: textInputPanelNode, frame: panelFrame)
            if panelFrame.height > 0.0 {
                textPanelHeight = panelFrame.height
            } else {
                textPanelHeight = 45.0
            }
        }
        
        let bounds = CGRect(origin: CGPoint(), size: CGSize(width: layout.size.width, height: buttonSize.height + insets.bottom))
        var containerTransition: ContainedViewLayoutTransition
        let containerFrame: CGRect
        if isButtonVisible {
            var height: CGFloat
            if layout.intrinsicInsets.bottom > 0.0 && (layout.inputHeight ?? 0.0).isZero {
                height = bounds.height
                if case .regular = layout.metrics.widthClass {
                    if self.isStandalone {
                        height -= 3.0
                    } else {
                        height += 6.0
                    }
                }
            } else {
                height = bounds.height + 8.0
            }
            if !isNarrowButton {
                height += 9.0
            }
            containerFrame = CGRect(origin: CGPoint(), size: CGSize(width: bounds.width, height: height))
        } else if isSelecting {
            containerFrame = CGRect(origin: CGPoint(), size: CGSize(width: bounds.width, height: textPanelHeight + insets.bottom))
        } else {
            containerFrame = bounds
        }
        let containerBounds = CGRect(origin: CGPoint(), size: containerFrame.size)
        if isSelectingUpdated || isButtonVisibleUpdated {
            containerTransition = .animated(duration: 0.25, curve: .easeInOut)
        } else {
            containerTransition = transition
        }
        containerTransition.updateAlpha(node: self.scrollNode, alpha: isSelecting || isButtonVisible ? 0.0 : 1.0)
        containerTransition.updateTransformScale(node: self.scrollNode, scale: isSelecting || isButtonVisible ? 0.85 : 1.0)
        
        if isSelectingUpdated {
            if isSelecting {
                self.loadTextNodeIfNeeded()
                if let textInputPanelNode = self.textInputPanelNode {
                    textInputPanelNode.alpha = 1.0
                    textInputPanelNode.layer.animateAlpha(from: 0.0, to: 1.0, duration: 0.25)
                    textInputPanelNode.layer.animatePosition(from: CGPoint(x: 0.0, y: 44.0), to: CGPoint(), duration: 0.25, additive: true)
                }
            } else {
                if let textInputPanelNode = self.textInputPanelNode {
                    textInputPanelNode.alpha = 0.0
                    textInputPanelNode.layer.animateAlpha(from: 1.0, to: 0.0, duration: 0.25)
                    textInputPanelNode.layer.animatePosition(from: CGPoint(), to: CGPoint(x: 0.0, y: 44.0), duration: 0.25, additive: true)
                }
            }
        }
        
        if self.containerNode.frame.size.width.isZero {
            containerTransition = .immediate
        }
        
        containerTransition.updateFrame(node: self.containerNode, frame: containerFrame)
        containerTransition.updateFrame(node: self.backgroundNode, frame: containerBounds)
        self.backgroundNode.update(size: containerBounds.size, transition: transition)
        containerTransition.updateFrame(node: self.separatorNode, frame: CGRect(origin: CGPoint(), size: CGSize(width: bounds.width, height: UIScreenPixel)))
                
        let _ = self.updateScrollLayoutIfNeeded(force: isSelectingUpdated || isButtonVisibleUpdated, transition: containerTransition)

        self.updateViews(transition: .immediate)
        
        if let progress = self.loadingProgress {
            let loadingProgressNode: LoadingProgressNode
            if let current = self.progressNode {
                loadingProgressNode = current
            } else {
                loadingProgressNode = LoadingProgressNode(color: self.presentationData.theme.rootController.tabBar.selectedIconColor)
                self.addSubnode(loadingProgressNode)
                self.progressNode = loadingProgressNode
            }
            let loadingProgressHeight: CGFloat = 2.0
            let loadingProgressY: CGFloat = elevateProgress ? -loadingProgressHeight : -loadingProgressHeight / 2.0
            transition.updateFrame(node: loadingProgressNode, frame: CGRect(origin: CGPoint(x: 0.0, y: loadingProgressY), size: CGSize(width: layout.size.width, height: loadingProgressHeight)))
            
            loadingProgressNode.updateProgress(progress, animated: true)
        } else if let progressNode = self.progressNode {
            self.progressNode = nil
            progressNode.layer.animateAlpha(from: 1.0, to: 0.0, duration: 0.2, removeOnCompletion: false, completion: { [weak progressNode] _ in
                progressNode?.removeFromSupernode()
            })
        }

        let sideInset: CGFloat = 16.0
        let buttonSize = CGSize(width: layout.size.width - (sideInset + layout.safeInsets.left) * 2.0, height: 50.0)
        let buttonTopInset: CGFloat = isNarrowButton ? 2.0 : 8.0
        
        if !self.dismissed {
            self.mainButtonNode.updateLayout(size: buttonSize, state: self.mainButtonState, transition: transition)
        }
        if !self.animatingTransition {
            transition.updateFrame(node: self.mainButtonNode, frame: CGRect(origin: CGPoint(x: layout.safeInsets.left + sideInset, y: isButtonVisible || self.fromMenu ? buttonTopInset : containerFrame.height), size: buttonSize))
        }
        
        return containerFrame.height
    }
    
    func scrollViewDidScroll(_ scrollView: UIScrollView) {
        self.updateViews(transition: .immediate)
    }
}
<|MERGE_RESOLUTION|>--- conflicted
+++ resolved
@@ -688,7 +688,7 @@
     private var presentationInterfaceState: ChatPresentationInterfaceState
     private var interfaceInteraction: ChatPanelInterfaceInteraction?
     
-    private let makeEntityInputView: () -> LegacyMessageInputPanelInputView?
+    private let makeEntityInputView: () -> AttachmentTextInputPanelInputView?
     
     private let containerNode: ASDisplayNode
     private let backgroundNode: NavigationBackgroundNode
@@ -696,7 +696,7 @@
     private let separatorNode: ASDisplayNode
     private var buttonViews: [Int: ComponentHostView<Empty>] = [:]
     
-    private var textInputPanelNode: LegacyMessageInputPanelNode?
+    private var textInputPanelNode: AttachmentTextInputPanelNode?
     private var progressNode: LoadingProgressNode?
     private var mainButtonNode: MainButtonNode
     
@@ -730,7 +730,7 @@
     
     var mainButtonPressed: () -> Void = { }
     
-    init(context: AccountContext, chatLocation: ChatLocation?, isScheduledMessages: Bool, updatedPresentationData: (initial: PresentationData, signal: Signal<PresentationData, NoError>)?, makeEntityInputView: @escaping () -> LegacyMessageInputPanelInputView?) {
+    init(context: AccountContext, chatLocation: ChatLocation?, isScheduledMessages: Bool, updatedPresentationData: (initial: PresentationData, signal: Signal<PresentationData, NoError>)?, makeEntityInputView: @escaping () -> AttachmentTextInputPanelInputView?) {
         self.context = context
         self.presentationData = updatedPresentationData?.initial ?? context.sharedContext.currentPresentationData.with { $0 }
         self.isScheduledMessages = isScheduledMessages
@@ -891,7 +891,7 @@
                             })
                         }
                         if let textInputPanelNode = strongSelf.textInputPanelNode {
-                            textInputPanelNode.activateInput()
+                            textInputPanelNode.ensureFocused()
                         }
                         strongSelf.updateChatPresentationInterfaceState(animated: true, { state in
                             return state.updatedInputMode({ _ in return inputMode }).updatedInterfaceState({
@@ -904,55 +904,6 @@
             }
         }, reportPeerIrrelevantGeoLocation: {
         }, displaySlowmodeTooltip: { _, _ in
-<<<<<<< HEAD
-        }, displaySendMessageOptions: { node, gesture in
-            let _ = node
-            let _ = gesture
-//            guard let strongSelf = self, let textInputPanelNode = strongSelf.textInputPanelNode else {
-//                return
-//            }
-//            guard let textInputNode = textInputPanelNode.textInputNode, let peerId = chatLocation?.peerId else {
-//                return
-//            }
-//            
-//            var hasEntityKeyboard = false
-//            if case .media = strongSelf.presentationInterfaceState.inputMode {
-//                hasEntityKeyboard = true
-//            }
-//            let _ = (strongSelf.context.account.viewTracker.peerView(peerId)
-//            |> take(1)
-//            |> deliverOnMainQueue).startStandalone(next: { [weak self] peerView in
-//                guard let strongSelf = self, let peer = peerViewMainPeer(peerView) else {
-//                    return
-//                }
-//                var sendWhenOnlineAvailable = false
-//                if let presence = peerView.peerPresences[peer.id] as? TelegramUserPresence, case let .present(until) = presence.status {
-//                    let currentTime = Int32(CFAbsoluteTimeGetCurrent() + kCFAbsoluteTimeIntervalSince1970)
-//                    if currentTime > until {
-//                        sendWhenOnlineAvailable = true
-//                    }
-//                }
-//                if peer.id.namespace == Namespaces.Peer.CloudUser && peer.id.id._internalGetInt64Value() == 777000 {
-//                    sendWhenOnlineAvailable = false
-//                }
-//                
-//                let controller = ChatSendMessageActionSheetController(context: strongSelf.context, peerId: strongSelf.presentationInterfaceState.chatLocation.peerId, forwardMessageIds: strongSelf.presentationInterfaceState.interfaceState.forwardMessageIds, hasEntityKeyboard: hasEntityKeyboard, gesture: gesture, sourceSendButton: node, textInputNode: textInputNode, attachment: true, canSendWhenOnline: sendWhenOnlineAvailable, completion: {
-//                }, sendMessage: { [weak textInputPanelNode] mode in
-//                    switch mode {
-//                    case .generic:
-//                        textInputPanelNode?.sendMessage(.generic)
-//                    case .silently:
-//                        textInputPanelNode?.sendMessage(.silent)
-//                    case .whenOnline:
-//                        textInputPanelNode?.sendMessage(.whenOnline)
-//                    }
-//                }, schedule: { [weak textInputPanelNode] in
-//                    textInputPanelNode?.sendMessage(.schedule)
-//                })
-//                controller.emojiViewProvider = textInputPanelNode.emojiViewProvider
-//                strongSelf.presentInGlobalOverlay(controller)
-//            })
-=======
         }, displaySendMessageOptions: { [weak self] node, gesture in
             guard let strongSelf = self, let textInputPanelNode = strongSelf.textInputPanelNode else {
                 return
@@ -999,7 +950,6 @@
                 controller.emojiViewProvider = textInputPanelNode.emojiViewProvider
                 strongSelf.presentInGlobalOverlay(controller)
             })
->>>>>>> 6a7233ed
         }, openScheduledMessages: {
         }, openPeersNearby: {
         }, displaySearchResultsTooltip: { _, _ in
@@ -1079,7 +1029,10 @@
     }
     
     func updateCaption(_ caption: NSAttributedString) {
-        self.textInputPanelNode?.setCaption(caption)
+        if !caption.string.isEmpty {
+            self.loadTextNodeIfNeeded()
+        }
+        self.updateChatPresentationInterfaceState(animated: false, { $0.updatedInterfaceState { $0.withUpdatedComposeInputState(ChatTextInputState(inputText: caption))} })
     }
 
     private func updateChatPresentationInterfaceState(animated: Bool = true, _ f: (ChatPresentationInterfaceState) -> ChatPresentationInterfaceState, completion: @escaping (ContainedViewLayoutTransition) -> Void = { _ in }) {
@@ -1087,16 +1040,16 @@
     }
     
     private func updateChatPresentationInterfaceState(transition: ContainedViewLayoutTransition, _ f: (ChatPresentationInterfaceState) -> ChatPresentationInterfaceState, completion externalCompletion: @escaping (ContainedViewLayoutTransition) -> Void = { _ in }) {
-//        let presentationInterfaceState = f(self.presentationInterfaceState)
-//        let updateInputTextState = self.presentationInterfaceState.interfaceState.effectiveInputState != presentationInterfaceState.interfaceState.effectiveInputState
-//        
-//        self.presentationInterfaceState = presentationInterfaceState
-//        
-//        if let textInputPanelNode = self.textInputPanelNode, updateInputTextState {
-//            textInputPanelNode.updateInputTextState(presentationInterfaceState.interfaceState.effectiveInputState, animated: transition.isAnimated)
-//
-//            self.textUpdated(presentationInterfaceState.interfaceState.effectiveInputState.inputText)
-//        }
+        let presentationInterfaceState = f(self.presentationInterfaceState)
+        let updateInputTextState = self.presentationInterfaceState.interfaceState.effectiveInputState != presentationInterfaceState.interfaceState.effectiveInputState
+        
+        self.presentationInterfaceState = presentationInterfaceState
+        
+        if let textInputPanelNode = self.textInputPanelNode, updateInputTextState {
+            textInputPanelNode.updateInputTextState(presentationInterfaceState.interfaceState.effectiveInputState, animated: transition.isAnimated)
+
+            self.textUpdated(presentationInterfaceState.interfaceState.effectiveInputState.inputText)
+        }
     }
     
     func updateSelectedIndex(_ index: Int) {
@@ -1251,52 +1204,32 @@
     private func loadTextNodeIfNeeded() {
         if let _ = self.textInputPanelNode {
         } else {
-            
-            let textInputPanelNode = LegacyMessageInputPanelNode(
-                context: self.context,
-                chatLocation: self.presentationInterfaceState.chatLocation,
-                isScheduledMessages: self.isScheduledMessages,
-                present: { [weak self] c in
-                    if let strongSelf = self {
-                        strongSelf.present(c)
-                    }
-                },
-                presentInGlobalOverlay: { [weak self] c in
-                    if let strongSelf = self {
-                        strongSelf.present(c)
-                    }
-                },
-                makeEntityInputView: self.makeEntityInputView
-            )
+            let textInputPanelNode = AttachmentTextInputPanelNode(context: self.context, presentationInterfaceState: self.presentationInterfaceState, isAttachment: true, isScheduledMessages: self.isScheduledMessages, presentController: { [weak self] c in
+                if let strongSelf = self {
+                    strongSelf.present(c)
+                }
+            }, makeEntityInputView: self.makeEntityInputView)
+            textInputPanelNode.interfaceInteraction = self.interfaceInteraction
+            textInputPanelNode.sendMessage = { [weak self] mode in
+                if let strongSelf = self {
+                    strongSelf.sendMessagePressed(mode)
+                }
+            }
+            textInputPanelNode.focusUpdated = { [weak self] focus in
+                if let strongSelf = self, focus {
+                    strongSelf.beganTextEditing()
+                }
+            }
+            textInputPanelNode.updateHeight = { [weak self] _ in
+                if let strongSelf = self {
+                    strongSelf.requestLayout()
+                }
+            }
             self.addSubnode(textInputPanelNode)
             self.textInputPanelNode = textInputPanelNode
             
-//            let textInputPanelNode = AttachmentTextInputPanelNode(context: self.context, presentationInterfaceState: self.presentationInterfaceState, isAttachment: true, isScheduledMessages: self.isScheduledMessages, presentController: { [weak self] c in
-//                if let strongSelf = self {
-//                    strongSelf.present(c)
-//                }
-//            }, makeEntityInputView: self.makeEntityInputView)
-//            textInputPanelNode.interfaceInteraction = self.interfaceInteraction
-//            textInputPanelNode.sendMessage = { [weak self] mode in
-//                if let strongSelf = self {
-//                    strongSelf.sendMessagePressed(mode)
-//                }
-//            }
-//            textInputPanelNode.focusUpdated = { [weak self] focus in
-//                if let strongSelf = self, focus {
-//                    strongSelf.beganTextEditing()
-//                }
-//            }
-//            textInputPanelNode.updateHeight = { [weak self] _ in
-//                if let strongSelf = self {
-//                    strongSelf.requestLayout()
-//                }
-//            }
-//            self.addSubnode(textInputPanelNode)
-//            self.textInputPanelNode = textInputPanelNode
-//            
-//            textInputPanelNode.alpha = self.isSelecting ? 1.0 : 0.0
-//            textInputPanelNode.isUserInteractionEnabled = self.isSelecting
+            textInputPanelNode.alpha = self.isSelecting ? 1.0 : 0.0
+            textInputPanelNode.isUserInteractionEnabled = self.isSelecting
         }
     }
     
@@ -1469,7 +1402,7 @@
         if isSelecting {
             self.loadTextNodeIfNeeded()
         } else {
-            let _ = self.textInputPanelNode?.dismissInput()
+            self.textInputPanelNode?.ensureUnfocused()
         }
         var textPanelHeight: CGFloat = 0.0
         if let textInputPanelNode = self.textInputPanelNode {
@@ -1479,7 +1412,7 @@
             if textInputPanelNode.frame.width.isZero {
                 panelTransition = .immediate
             }
-            let panelHeight = textInputPanelNode.updateLayout(width: layout.size.width, leftInset: insets.left + layout.safeInsets.left, rightInset: insets.right + layout.safeInsets.right, bottomInset: 0.0, keyboardHeight: layout.inputHeight ?? 0.0, additionalSideInsets: UIEdgeInsets(), maxHeight: layout.size.height / 2.0, isSecondary: false, transition: panelTransition, metrics: layout.metrics, isMediaInputExpanded: false)
+            let panelHeight = textInputPanelNode.updateLayout(width: layout.size.width, leftInset: insets.left + layout.safeInsets.left, rightInset: insets.right + layout.safeInsets.right, bottomInset: 0.0, additionalSideInsets: UIEdgeInsets(), maxHeight: layout.size.height / 2.0, isSecondary: false, transition: panelTransition, interfaceState: self.presentationInterfaceState, metrics: layout.metrics, isMediaInputExpanded: false)
             let panelFrame = CGRect(x: 0.0, y: 0.0, width: layout.size.width, height: panelHeight)
             if textInputPanelNode.frame.width.isZero {
                 textInputPanelNode.frame = panelFrame
