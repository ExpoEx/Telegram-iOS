--- conflicted
+++ resolved
@@ -888,20 +888,13 @@
                                 peersMap[telegramUser.id] = telegramUser
                             }
                             
-<<<<<<< HEAD
-                            for case let .chatAdminWithInvites(adminId, invitesCount, revokedInvitesCount) in admins {
-                                let peerId = PeerId(namespace: Namespaces.Peer.CloudUser, id: adminId)
-                                if let peer = peersMap[peerId], peerId != account.peerId {
-                                    creators.append(ExportedInvitationCreator(peer: RenderedPeer(peer: peer), count: invitesCount, revokedCount: revokedInvitesCount))
-=======
                             for admin in admins {
                                 switch admin {
                                 case let .chatAdminWithInvites(adminId, invitesCount, revokedInvitesCount):
                                     let peerId = PeerId(namespace: Namespaces.Peer.CloudUser, id: adminId)
                                     if let peer = peersMap[peerId], peerId != account.peerId {
-                                        creators.append(ExportedInvitationCreator(peer: RenderedPeer(peer: peer), count: invitesCount))
+                                        creators.append(ExportedInvitationCreator(peer: RenderedPeer(peer: peer), count: invitesCount, revokedCount: revokedInvitesCount))
                                     }
->>>>>>> 58f04e72
                                 }
                             }
                             
