import Foundation
import Postbox
import MtProtoKit
import SwiftSignalKit
import TelegramApi

public struct StarsTopUpOption: Equatable, Codable {
    enum CodingKeys: String, CodingKey {
        case count
        case storeProductId
        case currency
        case amount
        case isExtended
    }
    
    public let count: Int64
    public let storeProductId: String?
    public let currency: String
    public let amount: Int64
    public let isExtended: Bool
    
    public init(count: Int64, storeProductId: String?, currency: String, amount: Int64, isExtended: Bool) {
        self.count = count
        self.storeProductId = storeProductId
        self.currency = currency
        self.amount = amount
        self.isExtended = isExtended
    }
    
    public init(from decoder: Decoder) throws {
        let container = try decoder.container(keyedBy: CodingKeys.self)
        self.count = try container.decode(Int64.self, forKey: .count)
        self.storeProductId = try container.decodeIfPresent(String.self, forKey: .storeProductId)
        self.currency = try container.decode(String.self, forKey: .currency)
        self.amount = try container.decode(Int64.self, forKey: .amount)
        self.isExtended = try container.decodeIfPresent(Bool.self, forKey: .isExtended) ?? false
    }
    
    public func encode(to encoder: Encoder) throws {
        var container = encoder.container(keyedBy: CodingKeys.self)
        try container.encode(self.count, forKey: .count)
        try container.encodeIfPresent(self.storeProductId, forKey: .storeProductId)
        try container.encode(self.currency, forKey: .currency)
        try container.encode(self.amount, forKey: .amount)
        try container.encode(self.isExtended, forKey: .isExtended)
    }
}

extension StarsTopUpOption {
    init(apiStarsTopupOption: Api.StarsTopupOption) {
        switch apiStarsTopupOption {
        case let .starsTopupOption(flags, stars, storeProduct, currency, amount):
            self.init(count: stars, storeProductId: storeProduct, currency: currency, amount: amount, isExtended: (flags & (1 << 1)) != 0)
        }
    }
}

func _internal_starsTopUpOptions(account: Account) -> Signal<[StarsTopUpOption], NoError> {
    return account.network.request(Api.functions.payments.getStarsTopupOptions())
    |> map(Optional.init)
    |> `catch` { _ -> Signal<[Api.StarsTopupOption]?, NoError> in
        return .single(nil)
    }
    |> mapToSignal { results -> Signal<[StarsTopUpOption], NoError> in
        if let results = results {
            return .single(results.map { StarsTopUpOption(apiStarsTopupOption: $0) })
        } else {
            return .single([])
        }
    }
}

public struct StarsGiftOption: Equatable, Codable {
    enum CodingKeys: String, CodingKey {
        case count
        case currency
        case amount
        case storeProductId
        case isExtended
    }
    
    public let count: Int64
    public let currency: String
    public let amount: Int64
    public let storeProductId: String?
    public let isExtended: Bool
    
    public init(count: Int64, storeProductId: String?, currency: String, amount: Int64, isExtended: Bool) {
        self.count = count
        self.currency = currency
        self.amount = amount
        self.storeProductId = storeProductId
        self.isExtended = isExtended
    }
    
    public init(from decoder: Decoder) throws {
        let container = try decoder.container(keyedBy: CodingKeys.self)
        self.count = try container.decode(Int64.self, forKey: .count)
        self.storeProductId = try container.decodeIfPresent(String.self, forKey: .storeProductId)
        self.currency = try container.decode(String.self, forKey: .currency)
        self.amount = try container.decode(Int64.self, forKey: .amount)
        self.isExtended = try container.decodeIfPresent(Bool.self, forKey: .isExtended) ?? false
    }
    
    public func encode(to encoder: Encoder) throws {
        var container = encoder.container(keyedBy: CodingKeys.self)
        try container.encode(self.count, forKey: .count)
        try container.encodeIfPresent(self.storeProductId, forKey: .storeProductId)
        try container.encode(self.currency, forKey: .currency)
        try container.encode(self.amount, forKey: .amount)
        try container.encode(self.isExtended, forKey: .isExtended)
    }
}

extension StarsGiftOption {
    init(apiStarsGiftOption: Api.StarsGiftOption) {
        switch apiStarsGiftOption {
        case let .starsGiftOption(flags, stars, storeProduct, currency, amount):
            self.init(count: stars, storeProductId: storeProduct, currency: currency, amount: amount, isExtended: (flags & (1 << 1)) != 0)
        }
    }
}

func _internal_starsGiftOptions(account: Account, peerId: EnginePeer.Id?) -> Signal<[StarsGiftOption], NoError> {
    return account.postbox.transaction { transaction -> Api.InputUser? in
        return peerId.flatMap { transaction.getPeer($0).flatMap(apiInputUser) }
    }
    |> mapToSignal { inputUser in
        var flags: Int32 = 0
        if let _ = inputUser {
            flags |= (1 << 0)
        }
        return account.network.request(Api.functions.payments.getStarsGiftOptions(flags: flags, userId: inputUser))
        |> map(Optional.init)
        |> `catch` { _ -> Signal<[Api.StarsGiftOption]?, NoError> in
            return .single(nil)
        }
        |> mapToSignal { results -> Signal<[StarsGiftOption], NoError> in
            if let results = results {
                return .single(results.map { StarsGiftOption(apiStarsGiftOption: $0) })
            } else {
                return .single([])
            }
        }
    }
}



public struct StarsGiveawayOption: Equatable, Codable {
    enum CodingKeys: String, CodingKey {
        case count
        case currency
        case amount
        case yearlyBoosts
        case storeProductId
        case winners
        case isExtended
        case isDefault
    }
    
    public struct Winners: Equatable, Codable {
        enum CodingKeys: String, CodingKey {
            case users
            case starsPerUser
            case isDefault
        }
        
        public let users: Int32
        public let starsPerUser: Int64
        public let isDefault: Bool
        
        public init(users: Int32, starsPerUser: Int64, isDefault: Bool) {
            self.users = users
            self.starsPerUser = starsPerUser
            self.isDefault = isDefault
        }
        
        public init(from decoder: Decoder) throws {
            let container = try decoder.container(keyedBy: CodingKeys.self)
            self.users = try container.decode(Int32.self, forKey: .users)
            self.starsPerUser = try container.decode(Int64.self, forKey: .starsPerUser)
            self.isDefault = try container.decodeIfPresent(Bool.self, forKey: .isDefault) ?? false
        }
        
        public func encode(to encoder: Encoder) throws {
            var container = encoder.container(keyedBy: CodingKeys.self)
            try container.encode(self.users, forKey: .users)
            try container.encode(self.starsPerUser, forKey: .starsPerUser)
            try container.encode(self.isDefault, forKey: .isDefault)
        }
    }
    
    public let count: Int64
    public let yearlyBoosts: Int32
    public let currency: String
    public let amount: Int64
    public let storeProductId: String?
    public let winners: [Winners]
    public let isExtended: Bool
    public let isDefault: Bool
    
    public init(count: Int64, yearlyBoosts: Int32, storeProductId: String?, currency: String, amount: Int64, winners: [Winners], isExtended: Bool, isDefault: Bool) {
        self.count = count
        self.yearlyBoosts = yearlyBoosts
        self.currency = currency
        self.amount = amount
        self.storeProductId = storeProductId?.replacingOccurrences(of: "telegram_stars.topup", with: "org.telegram.telegramStars.topup")
        self.winners = winners
        self.isExtended = isExtended
        self.isDefault = isDefault
    }
    
    public init(from decoder: Decoder) throws {
        let container = try decoder.container(keyedBy: CodingKeys.self)
        self.count = try container.decode(Int64.self, forKey: .count)
        self.yearlyBoosts = try container.decode(Int32.self, forKey: .yearlyBoosts)
        self.storeProductId = try container.decodeIfPresent(String.self, forKey: .storeProductId)
        self.currency = try container.decode(String.self, forKey: .currency)
        self.amount = try container.decode(Int64.self, forKey: .amount)
        self.winners = try container.decode([StarsGiveawayOption.Winners].self, forKey: .winners)
        self.isExtended = try container.decodeIfPresent(Bool.self, forKey: .isExtended) ?? false
        self.isDefault = try container.decodeIfPresent(Bool.self, forKey: .isDefault) ?? false
    }
    
    public func encode(to encoder: Encoder) throws {
        var container = encoder.container(keyedBy: CodingKeys.self)
        try container.encode(self.count, forKey: .count)
        try container.encode(self.yearlyBoosts, forKey: .yearlyBoosts)
        try container.encodeIfPresent(self.storeProductId, forKey: .storeProductId)
        try container.encode(self.currency, forKey: .currency)
        try container.encode(self.amount, forKey: .amount)
        try container.encode(self.winners, forKey: .winners)
        try container.encode(self.isExtended, forKey: .isExtended)
        try container.encode(self.isDefault, forKey: .isDefault)
    }
}

extension StarsGiveawayOption.Winners {
    init(apiStarsGiveawayWinnersOption: Api.StarsGiveawayWinnersOption) {
        switch apiStarsGiveawayWinnersOption {
        case let .starsGiveawayWinnersOption(flags, users, starsPerUser):
            self.init(users: users, starsPerUser: starsPerUser, isDefault: (flags & (1 << 0)) != 0)
        }
    }
}

extension StarsGiveawayOption {
    init(apiStarsGiveawayOption: Api.StarsGiveawayOption) {
        switch apiStarsGiveawayOption {
        case let .starsGiveawayOption(flags, stars, yearlyBoosts, storeProduct, currency, amount, winners):
            self.init(count: stars, yearlyBoosts: yearlyBoosts, storeProductId: storeProduct, currency: currency, amount: amount, winners: winners.map { StarsGiveawayOption.Winners(apiStarsGiveawayWinnersOption: $0) }, isExtended: (flags & (1 << 0)) != 0, isDefault: (flags & (1 << 1)) != 0)
        }
    }
}

func _internal_starsGiveawayOptions(account: Account) -> Signal<[StarsGiveawayOption], NoError> {
    return account.network.request(Api.functions.payments.getStarsGiveawayOptions())
    |> map(Optional.init)
    |> `catch` { _ -> Signal<[Api.StarsGiveawayOption]?, NoError> in
        return .single(nil)
    }
    |> mapToSignal { results -> Signal<[StarsGiveawayOption], NoError> in
        if let results = results {
            return .single(results.map { StarsGiveawayOption(apiStarsGiveawayOption: $0) })
        } else {
            return .single([])
        }
    }
}

struct InternalStarsStatus {
    let balance: Int64
    let subscriptionsMissingBalance: Int64?
    let subscriptions: [StarsContext.State.Subscription]
    let nextSubscriptionsOffset: String?
    let transactions: [StarsContext.State.Transaction]
    let nextTransactionsOffset: String?
}

private enum RequestStarsStateError {
    case generic
}

private func _internal_requestStarsState(account: Account, peerId: EnginePeer.Id, mode: StarsTransactionsContext.Mode, subscriptionId: String?, offset: String?, limit: Int32) -> Signal<InternalStarsStatus, RequestStarsStateError> {
    return account.postbox.transaction { transaction -> Peer? in
        return transaction.getPeer(peerId)
    } 
    |> castError(RequestStarsStateError.self)
    |> mapToSignal { peer -> Signal<InternalStarsStatus, RequestStarsStateError> in
        guard let peer, let inputPeer = apiInputPeer(peer) else {
            return .fail(.generic)
        }
                
        let signal: Signal<Api.payments.StarsStatus, MTRpcError>
        if let offset {
            var flags: Int32 = 0
            switch mode {
            case .incoming:
                flags = 1 << 0
            case .outgoing:
                flags = 1 << 1
            default:
                break
            }
            if let _ = subscriptionId {
                flags = 1 << 3
            }
            signal = account.network.request(Api.functions.payments.getStarsTransactions(flags: flags, subscriptionId: subscriptionId, peer: inputPeer, offset: offset, limit: limit))
        } else {
            signal = account.network.request(Api.functions.payments.getStarsStatus(peer: inputPeer))
        }
        
        return signal
        |> retryRequest
        |> castError(RequestStarsStateError.self)
        |> mapToSignal { result -> Signal<InternalStarsStatus, RequestStarsStateError> in
            return account.postbox.transaction { transaction -> InternalStarsStatus in
                switch result {
                case let .starsStatus(_, balance, _, _, subscriptionsMissingBalance, transactions, nextTransactionsOffset, chats, users):
                    let peers = AccumulatedPeers(chats: chats, users: users)
                    updatePeers(transaction: transaction, accountPeerId: account.peerId, peers: peers)
                
                    var parsedTransactions: [StarsContext.State.Transaction] = []
                    if let transactions {
                        for entry in transactions {
                            if let parsedTransaction = StarsContext.State.Transaction(apiTransaction: entry, peerId: peerId != account.peerId ? peerId : nil, transaction: transaction) {
                                parsedTransactions.append(parsedTransaction)
                            }
                        }
                    }
                    return InternalStarsStatus(
                        balance: balance,
                        subscriptionsMissingBalance: subscriptionsMissingBalance,
                        subscriptions: [],
                        nextSubscriptionsOffset: nil,
                        transactions: parsedTransactions,
                        nextTransactionsOffset: nextTransactionsOffset
                    )
                }
            }
            |> castError(RequestStarsStateError.self)
        }
    }
}

private enum RequestStarsSubscriptionsError {
    case generic
}

private func _internal_requestStarsSubscriptions(account: Account, peerId: EnginePeer.Id, offset: String, missingBalance: Bool) -> Signal<InternalStarsStatus, RequestStarsSubscriptionsError> {
    return account.postbox.transaction { transaction -> Peer? in
        return transaction.getPeer(peerId)
    }
    |> castError(RequestStarsSubscriptionsError.self)
    |> mapToSignal { peer -> Signal<InternalStarsStatus, RequestStarsSubscriptionsError> in
        guard let peer, let inputPeer = apiInputPeerOrSelf(peer, accountPeerId: peerId) else {
            return .fail(.generic)
        }
        var flags: Int32 = 0
        if missingBalance {
            flags |= (1 << 0)
        }
        return account.network.request(Api.functions.payments.getStarsSubscriptions(flags: flags, peer: inputPeer, offset: offset))
        |> retryRequest
        |> castError(RequestStarsSubscriptionsError.self)
        |> mapToSignal { result -> Signal<InternalStarsStatus, RequestStarsSubscriptionsError> in
            return account.postbox.transaction { transaction -> InternalStarsStatus in
                switch result {
                case let .starsStatus(_, balance, subscriptions, subscriptionsNextOffset, subscriptionsMissingBalance, _, _, chats, users):
                    let peers = AccumulatedPeers(chats: chats, users: users)
                    updatePeers(transaction: transaction, accountPeerId: account.peerId, peers: peers)
                    
                    var parsedSubscriptions: [StarsContext.State.Subscription] = []
                    if let subscriptions {
                        for entry in subscriptions {
                            if let parsedSubscription = StarsContext.State.Subscription(apiSubscription: entry, transaction: transaction) {
                                if !missingBalance || parsedSubscription.flags.contains(.missingBalance) {
                                    parsedSubscriptions.append(parsedSubscription)
                                }
                            }
                        }
                    }
                    return InternalStarsStatus(
                        balance: balance,
                        subscriptionsMissingBalance: subscriptionsMissingBalance,
                        subscriptions: parsedSubscriptions,
                        nextSubscriptionsOffset: subscriptionsNextOffset,
                        transactions: [],
                        nextTransactionsOffset: nil
                    )
                }
            }
            |> castError(RequestStarsSubscriptionsError.self)
        }
    }
}

private final class StarsContextImpl {
    private let account: Account
    fileprivate let peerId: EnginePeer.Id
    
    fileprivate var _state: StarsContext.State?
    private let _statePromise = Promise<StarsContext.State?>()
    var state: Signal<StarsContext.State?, NoError> {
        return self._statePromise.get()
    }
    
    private let disposable = MetaDisposable()
    private var updateDisposable: Disposable?
    
    init(account: Account) {
        assert(Queue.mainQueue().isCurrent())
        
        self.account = account
        self.peerId = account.peerId
        
        self._state = nil
        self._statePromise.set(.single(nil))
        
        self.load(force: true)
        
        self.updateDisposable = (account.stateManager.updatedStarsBalance()
        |> deliverOnMainQueue).startStrict(next: { [weak self] balances in
            guard let self, let state = self._state, let balance = balances[peerId] else {
                return
            }
            self.updateState(StarsContext.State(flags: [], balance: balance, subscriptions: state.subscriptions, canLoadMoreSubscriptions: state.canLoadMoreSubscriptions, transactions: state.transactions, canLoadMoreTransactions: state.canLoadMoreTransactions, isLoading: false))
            self.load(force: true)
        })
    }
    
    deinit {
        assert(Queue.mainQueue().isCurrent())
        self.disposable.dispose()
        self.updateDisposable?.dispose()
    }
    
    private var previousLoadTimestamp: Double?
    func load(force: Bool) {
        assert(Queue.mainQueue().isCurrent())
        
        let currentTimestamp = CFAbsoluteTimeGetCurrent()
        if let previousLoadTimestamp = self.previousLoadTimestamp, currentTimestamp - previousLoadTimestamp < 60 && !force {
            return
        }
        self.previousLoadTimestamp = currentTimestamp
        
        self.disposable.set((_internal_requestStarsState(account: self.account, peerId: self.peerId, mode: .all, subscriptionId: nil, offset: nil, limit: 5)
        |> deliverOnMainQueue).start(next: { [weak self] status in
            guard let self else {
                return
            }
            self.updateState(StarsContext.State(flags: [], balance: status.balance, subscriptions: status.subscriptions, canLoadMoreSubscriptions: status.nextSubscriptionsOffset != nil, transactions: status.transactions, canLoadMoreTransactions: status.nextTransactionsOffset != nil, isLoading: false))
        }, error: { [weak self] _ in
            guard let self else {
                return
            }
            Queue.mainQueue().after(2.5, {
                self.load(force: true)
            })
        }))
    }
    
    func add(balance: Int64, addTransaction: Bool) {
        guard let state = self._state else {
            return
        }
        var transactions = state.transactions
        if addTransaction {
            transactions.insert(.init(flags: [.isLocal], id: "\(arc4random())", count: balance, date: Int32(Date().timeIntervalSince1970), peer: .appStore, title: nil, description: nil, photo: nil, transactionDate: nil, transactionUrl: nil, paidMessageId: nil, giveawayMessageId: nil, media: [], subscriptionPeriod: nil, starGift: nil, floodskipNumber: nil), at: 0)
        }
        
        self.updateState(StarsContext.State(flags: [.isPendingBalance], balance: max(0, state.balance + balance), subscriptions: state.subscriptions, canLoadMoreSubscriptions: state.canLoadMoreSubscriptions, transactions: transactions, canLoadMoreTransactions: state.canLoadMoreTransactions, isLoading: state.isLoading))
    }
    
    fileprivate func updateBalance(_ balance: Int64, transactions: [StarsContext.State.Transaction]?) {
        guard let state = self._state else {
            return
        }
        self.updateState(StarsContext.State(flags: [], balance: balance, subscriptions: state.subscriptions, canLoadMoreSubscriptions: state.canLoadMoreSubscriptions, transactions: transactions ?? state.transactions, canLoadMoreTransactions: state.canLoadMoreTransactions, isLoading: state.isLoading))
    }
    
    private func updateState(_ state: StarsContext.State) {
        self._state = state
        self._statePromise.set(.single(state))
    }
}

private extension StarsContext.State.Transaction {
    init?(apiTransaction: Api.StarsTransaction, peerId: EnginePeer.Id?, transaction: Transaction) {
        switch apiTransaction {
        case let .starsTransaction(apiFlags, id, stars, date, transactionPeer, title, description, photo, transactionDate, transactionUrl, _, messageId, extendedMedia, subscriptionPeriod, giveawayPostId, starGift, floodskipNumber):
<<<<<<< HEAD
            let _ = floodskipNumber
            
=======
>>>>>>> 30e40411
            let parsedPeer: StarsContext.State.Transaction.Peer
            var paidMessageId: MessageId?
            var giveawayMessageId: MessageId?
           
            switch transactionPeer {
            case .starsTransactionPeerAppStore:
                parsedPeer = .appStore
            case .starsTransactionPeerPlayMarket:
                parsedPeer = .playMarket
            case .starsTransactionPeerFragment:
                parsedPeer = .fragment
            case .starsTransactionPeerPremiumBot:
                parsedPeer = .premiumBot
            case .starsTransactionPeerAds:
                parsedPeer = .ads
            case .starsTransactionPeerAPI:
                parsedPeer = .apiLimitExtension
            case .starsTransactionPeerUnsupported:
                parsedPeer = .unsupported
            case let .starsTransactionPeer(apiPeer):
                guard let peer = transaction.getPeer(apiPeer.peerId) else {
                    return nil
                }
                parsedPeer = .peer(EnginePeer(peer))
                if let messageId {
                    if let peerId {
                        paidMessageId = MessageId(peerId: peerId, namespace: Namespaces.Message.Cloud, id: messageId)
                    } else {
                        paidMessageId = MessageId(peerId: peer.id, namespace: Namespaces.Message.Cloud, id: messageId)
                    }
                }
                if let giveawayPostId {
                    giveawayMessageId = MessageId(peerId: peer.id, namespace: Namespaces.Message.Cloud, id: giveawayPostId)
                }
            }
            
            var flags: Flags = []
            if (apiFlags & (1 << 3)) != 0 {
                flags.insert(.isRefund)
            }
            if (apiFlags & (1 << 4)) != 0 {
                flags.insert(.isPending)
            }
            if (apiFlags & (1 << 6)) != 0 {
                flags.insert(.isFailed)
            }
            if (apiFlags & (1 << 10)) != 0 {
                flags.insert(.isGift)
            }
            if (apiFlags & (1 << 11)) != 0 {
                flags.insert(.isReaction)
            }
            
            let media = extendedMedia.flatMap({ $0.compactMap { textMediaAndExpirationTimerFromApiMedia($0, PeerId(0)).media } }) ?? []
            let _ = subscriptionPeriod
            self.init(flags: flags, id: id, count: stars, date: date, peer: parsedPeer, title: title, description: description, photo: photo.flatMap(TelegramMediaWebFile.init), transactionDate: transactionDate, transactionUrl: transactionUrl, paidMessageId: paidMessageId, giveawayMessageId: giveawayMessageId, media: media, subscriptionPeriod: subscriptionPeriod, starGift: starGift.flatMap { StarGift(apiStarGift: $0) }, floodskipNumber: floodskipNumber)
        }
    }
}

private extension StarsContext.State.Subscription {
    init?(apiSubscription: Api.StarsSubscription, transaction: Transaction) {
        switch apiSubscription {
        case let .starsSubscription(apiFlags, id, apiPeer, untilDate, pricing, inviteHash):
            guard let peer = transaction.getPeer(apiPeer.peerId) else {
                return nil
            }
            var flags: Flags = []
            if (apiFlags & (1 << 0)) != 0 {
                flags.insert(.isCancelled)
            }
            if (apiFlags & (1 << 1)) != 0 {
                flags.insert(.canRefulfill)
            }
            if (apiFlags & (1 << 2)) != 0 {
                flags.insert(.missingBalance)
            }
            self.init(flags: flags, id: id, peer: EnginePeer(peer), untilDate: untilDate, pricing: StarsSubscriptionPricing(apiStarsSubscriptionPricing: pricing), inviteHash: inviteHash)
        }
    }
}

public final class StarsContext {
    public struct State: Equatable {
        public struct Transaction: Equatable {
            public struct Flags: OptionSet {
                public var rawValue: Int32
                
                public init(rawValue: Int32) {
                    self.rawValue = rawValue
                }
                
                public static let isRefund = Flags(rawValue: 1 << 0)
                public static let isLocal = Flags(rawValue: 1 << 1)
                public static let isPending = Flags(rawValue: 1 << 2)
                public static let isFailed = Flags(rawValue: 1 << 3)
                public static let isGift = Flags(rawValue: 1 << 4)
                public static let isReaction = Flags(rawValue: 1 << 5)
            }
            
            public enum Peer: Equatable {
                case appStore
                case playMarket
                case fragment
                case premiumBot
                case ads
                case apiLimitExtension
                case unsupported
                case peer(EnginePeer)
            }
            
            public let flags: Flags
            public let id: String
            public let count: Int64
            public let date: Int32
            public let peer: Peer
            public let title: String?
            public let description: String?
            public let photo: TelegramMediaWebFile?
            public let transactionDate: Int32?
            public let transactionUrl: String?
            public let paidMessageId: MessageId?
            public let giveawayMessageId: MessageId?
            public let media: [Media]
            public let subscriptionPeriod: Int32?
            public let starGift: StarGift?
            public let floodskipNumber: Int32?
            
            public init(
                flags: Flags,
                id: String,
                count: Int64,
                date: Int32,
                peer: Peer,
                title: String?,
                description: String?,
                photo: TelegramMediaWebFile?,
                transactionDate: Int32?,
                transactionUrl: String?,
                paidMessageId: MessageId?,
                giveawayMessageId: MessageId?,
                media: [Media],
                subscriptionPeriod: Int32?,
                starGift: StarGift?,
                floodskipNumber: Int32?
            ) {
                self.flags = flags
                self.id = id
                self.count = count
                self.date = date
                self.peer = peer
                self.title = title
                self.description = description
                self.photo = photo
                self.transactionDate = transactionDate
                self.transactionUrl = transactionUrl
                self.paidMessageId = paidMessageId
                self.giveawayMessageId = giveawayMessageId
                self.media = media
                self.subscriptionPeriod = subscriptionPeriod
                self.starGift = starGift
                self.floodskipNumber = floodskipNumber
            }
            
            public static func == (lhs: Transaction, rhs: Transaction) -> Bool {
                if lhs.flags != rhs.flags {
                    return false
                }
                if lhs.id != rhs.id {
                    return false
                }
                if lhs.count != rhs.count {
                    return false
                }
                if lhs.date != rhs.date {
                    return false
                }
                if lhs.peer != rhs.peer {
                    return false
                }
                if lhs.title != rhs.title {
                    return false
                }
                if lhs.description != rhs.description {
                    return false
                }
                if lhs.photo != rhs.photo {
                    return false
                }
                if lhs.transactionDate != rhs.transactionDate {
                    return false
                }
                if lhs.transactionUrl != rhs.transactionUrl {
                    return false
                }
                if lhs.paidMessageId != rhs.paidMessageId {
                    return false
                }
                if lhs.giveawayMessageId != rhs.giveawayMessageId {
                    return false
                }
                if !areMediaArraysEqual(lhs.media, rhs.media) {
                    return false
                }
                if lhs.subscriptionPeriod != rhs.subscriptionPeriod {
                    return false
                }
                if lhs.starGift != rhs.starGift {
                    return false
                }
                if lhs.floodskipNumber != rhs.floodskipNumber {
                    return false
                }
                return true
            }
        }
        
        public struct Subscription: Equatable {
            public struct Flags: OptionSet {
                public var rawValue: Int32
                
                public init(rawValue: Int32) {
                    self.rawValue = rawValue
                }
                
                public static let isCancelled = Flags(rawValue: 1 << 0)
                public static let canRefulfill = Flags(rawValue: 1 << 1)
                public static let missingBalance = Flags(rawValue: 1 << 2)
            }
            
            public let flags: Flags
            public let id: String
            public let peer: EnginePeer
            public let untilDate: Int32
            public let pricing: StarsSubscriptionPricing
            public let inviteHash: String?
            
            public init(
                flags: Flags,
                id: String,
                peer: EnginePeer,
                untilDate: Int32,
                pricing: StarsSubscriptionPricing,
                inviteHash: String?
            ) {
                self.flags = flags
                self.id = id
                self.peer = peer
                self.untilDate = untilDate
                self.pricing = pricing
                self.inviteHash = inviteHash
            }
            
            public static func == (lhs: Subscription, rhs: Subscription) -> Bool {
                if lhs.flags != rhs.flags {
                    return false
                }
                if lhs.id != rhs.id {
                    return false
                }
                if lhs.peer != rhs.peer {
                    return false
                }
                if lhs.untilDate != rhs.untilDate {
                    return false
                }
                if lhs.pricing != rhs.pricing {
                    return false
                }
                if lhs.inviteHash != rhs.inviteHash {
                    return false
                }
                return true
            }
        }
        
        public struct Flags: OptionSet {
            public var rawValue: Int32
            
            public init(rawValue: Int32) {
                self.rawValue = rawValue
            }
            
            public static let isPendingBalance = Flags(rawValue: 1 << 0)
        }
        
        public var flags: Flags
        public var balance: Int64
        public var subscriptions: [Subscription]
        public var canLoadMoreSubscriptions: Bool
        public var transactions: [Transaction]
        public var canLoadMoreTransactions: Bool
        public var isLoading: Bool
        
        init(flags: Flags, balance: Int64, subscriptions: [Subscription], canLoadMoreSubscriptions: Bool, transactions: [Transaction], canLoadMoreTransactions: Bool, isLoading: Bool) {
            self.flags = flags
            self.balance = balance
            self.subscriptions = subscriptions
            self.canLoadMoreSubscriptions = canLoadMoreSubscriptions
            self.transactions = transactions
            self.canLoadMoreTransactions = canLoadMoreTransactions
            self.isLoading = isLoading
        }
        
        public static func == (lhs: State, rhs: State) -> Bool {
            if lhs.flags != rhs.flags {
                return true
            }
            if lhs.balance != rhs.balance {
                return false
            }
            if lhs.transactions != rhs.transactions {
                return false
            }
            if lhs.subscriptions != rhs.subscriptions {
                return false
            }
            if lhs.canLoadMoreTransactions != rhs.canLoadMoreTransactions {
                return false
            }
            if lhs.isLoading != rhs.isLoading {
                return false
            }
            return true
        }
    }
    
    private let impl: QueueLocalObject<StarsContextImpl>
    
    public var state: Signal<StarsContext.State?, NoError> {
        return Signal { subscriber in
            let disposable = MetaDisposable()
            self.impl.with { impl in
                disposable.set(impl.state.start(next: { value in
                    subscriber.putNext(value)
                }))
            }
            return disposable
        }
    }
    
    var peerId: EnginePeer.Id {
        var peerId: EnginePeer.Id?
        self.impl.syncWith { impl in
            peerId = impl.peerId
        }
        return peerId!
    }
    
    public var currentState: StarsContext.State? {
        var state: StarsContext.State?
        self.impl.syncWith { impl in
            state = impl._state
        }
        return state
    }
    
    public func add(balance: Int64, addTransaction: Bool = true) {
        self.impl.with {
            $0.add(balance: balance, addTransaction: addTransaction)
        }
    }
    
    fileprivate func updateBalance(_ balance: Int64, transactions: [StarsContext.State.Transaction]?) {
        self.impl.with {
            $0.updateBalance(balance, transactions: transactions)
        }
    }
    
    
    public func load(force: Bool) {
        self.impl.with {
            $0.load(force: force)
        }
    }
    
    
    init(account: Account) {
        self.impl = QueueLocalObject(queue: Queue.mainQueue(), generate: {
            return StarsContextImpl(account: account)
        })
    }
}

private final class StarsTransactionsContextImpl {
    private let account: Account
    private weak var starsContext: StarsContext?
    private let peerId: EnginePeer.Id
    private let mode: StarsTransactionsContext.Mode
    
    private var _state: StarsTransactionsContext.State
    private let _statePromise = Promise<StarsTransactionsContext.State>()
    var state: Signal<StarsTransactionsContext.State, NoError> {
        return self._statePromise.get()
    }
    private var nextOffset: String? = ""
    
    private let disposable = MetaDisposable()
    private var stateDisposable: Disposable?
    
    init(account: Account, subject: StarsTransactionsContext.Subject, mode: StarsTransactionsContext.Mode) {
        assert(Queue.mainQueue().isCurrent())
        
        self.account = account
        switch subject {
        case let .starsContext(starsContext):
            self.starsContext = starsContext
            self.peerId = starsContext.peerId
        case let .peer(peerId):
            self.peerId = peerId
        }
        self.mode = mode
        
        let currentTransactions = self.starsContext?.currentState?.transactions ?? []
        let initialTransactions: [StarsContext.State.Transaction]
        switch mode {
        case .all:
            initialTransactions = currentTransactions
        case .incoming:
            initialTransactions = currentTransactions.filter { $0.count > 0 }
        case .outgoing:
            initialTransactions = currentTransactions.filter { $0.count < 0 }
        }
        
        self._state = StarsTransactionsContext.State(transactions: initialTransactions, canLoadMore: true, isLoading: false)
        self._statePromise.set(.single(self._state))
        
        if let starsContext = self.starsContext {
            self.stateDisposable = (starsContext.state
            |> deliverOnMainQueue).start(next: { [weak self] state in
                guard let self, let state else {
                    return
                }
                
                let currentTransactions = state.transactions
                let filteredTransactions: [StarsContext.State.Transaction]
                switch mode {
                case .all:
                    filteredTransactions = currentTransactions
                case .incoming:
                    filteredTransactions = currentTransactions.filter { $0.count > 0 }
                case .outgoing:
                    filteredTransactions = currentTransactions.filter { $0.count < 0 }
                }
                
                if filteredTransactions != initialTransactions {
                    var existingIds = Set<String>()
                    for transaction in self._state.transactions {
                        if !transaction.flags.contains(.isLocal) {
                            existingIds.insert(transaction.id)
                        }
                    }
                    
                    var updatedState = self._state
                    updatedState.transactions.removeAll(where: { $0.flags.contains(.isLocal) })
                    for transaction in filteredTransactions.reversed() {
                        if !existingIds.contains(transaction.id) {
                            updatedState.transactions.insert(transaction, at: 0)
                        }
                    }
                    self.updateState(updatedState)
                }
            })
        }
    }
    
    deinit {
        assert(Queue.mainQueue().isCurrent())
        self.disposable.dispose()
        self.stateDisposable?.dispose()
    }
    
    func loadMore(reload: Bool = false) {
        assert(Queue.mainQueue().isCurrent())
        
        if reload {
            self.nextOffset = ""
        }
        
        guard !self._state.isLoading, let nextOffset = self.nextOffset else {
            return
        }
        
        var updatedState = self._state
        updatedState.isLoading = true
        self.updateState(updatedState)
                
        self.disposable.set((_internal_requestStarsState(account: self.account, peerId: self.peerId, mode: self.mode, subscriptionId: nil, offset: nextOffset, limit: self.nextOffset == "" ? 25 : 50)
        |> deliverOnMainQueue).start(next: { [weak self] status in
            guard let self else {
                return
            }
            self.nextOffset = status.nextTransactionsOffset
            
            var updatedState = self._state
            updatedState.transactions = nextOffset.isEmpty ? status.transactions : updatedState.transactions + status.transactions
            updatedState.isLoading = false
            updatedState.canLoadMore = self.nextOffset != nil
            self.updateState(updatedState)
            
            if case .all = self.mode, nextOffset.isEmpty {
                self.starsContext?.updateBalance(status.balance, transactions: status.transactions)
            } else {
                self.starsContext?.updateBalance(status.balance, transactions: nil)
            }
        }))
    }
    
    private func updateState(_ state: StarsTransactionsContext.State) {
        self._state = state
        self._statePromise.set(.single(state))
    }
}
    
public final class StarsTransactionsContext {
    public struct State: Equatable {
        public var transactions: [StarsContext.State.Transaction]
        public var canLoadMore: Bool
        public var isLoading: Bool
        
        init(transactions: [StarsContext.State.Transaction], canLoadMore: Bool, isLoading: Bool) {
            self.transactions = transactions
            self.canLoadMore = canLoadMore
            self.isLoading = isLoading
        }
    }
    
    fileprivate let impl: QueueLocalObject<StarsTransactionsContextImpl>
    
    public enum Subject {
        case starsContext(StarsContext)
        case peer(EnginePeer.Id)
    }
    
    public enum Mode {
        case all
        case incoming
        case outgoing
    }
    
    public var state: Signal<StarsTransactionsContext.State, NoError> {
        return Signal { subscriber in
            let disposable = MetaDisposable()
            self.impl.with { impl in
                disposable.set(impl.state.start(next: { value in
                    subscriber.putNext(value)
                }))
            }
            return disposable
        }
    }
    
    public func reload() {
        self.impl.with {
            $0.loadMore(reload: true)
        }
    }
    
    public func loadMore() {
        self.impl.with {
            $0.loadMore()
        }
    }
    
    init(account: Account, subject: Subject, mode: Mode) {
        self.impl = QueueLocalObject(queue: Queue.mainQueue(), generate: {
            return StarsTransactionsContextImpl(account: account, subject: subject, mode: mode)
        })
    }
}

private final class StarsSubscriptionsContextImpl {
    private let account: Account
    private let missingBalance: Bool
    
    private var _state: StarsSubscriptionsContext.State
    private let _statePromise = Promise<StarsSubscriptionsContext.State>()
    var state: Signal<StarsSubscriptionsContext.State, NoError> {
        return self._statePromise.get()
    }
    private var nextOffset: String? = ""
    
    private let disposable = MetaDisposable()
    private var stateDisposable: Disposable?
    private let updateDisposable = MetaDisposable()
    
    init(account: Account, starsContext: StarsContext?, missingBalance: Bool) {
        assert(Queue.mainQueue().isCurrent())
        
        self.account = account
        self.missingBalance = missingBalance
        
        let currentSubscriptions = starsContext?.currentState?.subscriptions ?? []
        let canLoadMore = starsContext?.currentState?.canLoadMoreSubscriptions ?? true
        
        self._state = StarsSubscriptionsContext.State(balance: 0, subscriptions: currentSubscriptions, canLoadMore: canLoadMore, isLoading: false)
        self._statePromise.set(.single(self._state))
        
        self.loadMore()
    }
    
    deinit {
        assert(Queue.mainQueue().isCurrent())
        self.disposable.dispose()
        self.stateDisposable?.dispose()
        self.updateDisposable.dispose()
    }
    
    func loadMore() {
        assert(Queue.mainQueue().isCurrent())
        
        guard !self._state.isLoading, let nextOffset = self.nextOffset else {
            return
        }
        
        var updatedState = self._state
        updatedState.isLoading = true
        self.updateState(updatedState)
                
        self.disposable.set((_internal_requestStarsSubscriptions(account: self.account, peerId: self.account.peerId, offset: nextOffset, missingBalance: self.missingBalance)
        |> deliverOnMainQueue).start(next: { [weak self] status in
            guard let self else {
                return
            }

            self.nextOffset = status.nextSubscriptionsOffset
            
            var updatedState = self._state
            updatedState.balance = status.subscriptionsMissingBalance ?? 0
            updatedState.subscriptions = nextOffset.isEmpty ? status.subscriptions : updatedState.subscriptions + status.subscriptions
            updatedState.isLoading = false
            updatedState.canLoadMore = self.nextOffset != nil
            self.updateState(updatedState)
        }))
    }
    
    private func updateState(_ state: StarsSubscriptionsContext.State) {
        self._state = state
        self._statePromise.set(.single(state))
    }
    
    func updateSubscription(id: String, cancel: Bool) {
        var updatedState = self._state
        if let index = updatedState.subscriptions.firstIndex(where: { $0.id == id }) {
            let subscription = updatedState.subscriptions[index]
            var updatedFlags = subscription.flags
            if cancel {
                updatedFlags.insert(.isCancelled)
            } else {
                updatedFlags.remove(.isCancelled)
            }
            let updatedSubscription = StarsContext.State.Subscription(flags: updatedFlags, id: subscription.id, peer: subscription.peer, untilDate: subscription.untilDate, pricing: subscription.pricing, inviteHash: subscription.inviteHash)
            updatedState.subscriptions[index] = updatedSubscription
        }
        self.updateState(updatedState)
        self.updateDisposable.set(_internal_updateStarsSubscription(account: self.account, peerId: self.account.peerId, subscriptionId: id, cancel: cancel).startStrict())
    }
    
    private var previousLoadTimestamp: Double?
    func load(force: Bool) {
        assert(Queue.mainQueue().isCurrent())
        
        guard !self._state.isLoading else {
            return
        }
        
        let currentTimestamp = CFAbsoluteTimeGetCurrent()
        if let previousLoadTimestamp = self.previousLoadTimestamp, currentTimestamp - previousLoadTimestamp < 60 && !force {
            return
        }
        self.previousLoadTimestamp = currentTimestamp
        self._state.isLoading = true
        
        self.disposable.set((_internal_requestStarsSubscriptions(account: self.account, peerId: self.account.peerId, offset: "", missingBalance: self.missingBalance)
        |> deliverOnMainQueue).start(next: { [weak self] status in
            guard let self else {
                return
            }
            self.nextOffset = status.nextSubscriptionsOffset
            
            var updatedState = self._state
            updatedState.subscriptions = status.subscriptions
            updatedState.isLoading = false
            updatedState.canLoadMore = self.nextOffset != nil
            self.updateState(updatedState)
        }))
    }
}
    
public final class StarsSubscriptionsContext {
    public struct State: Equatable {
        public var balance: Int64
        public var subscriptions: [StarsContext.State.Subscription]
        public var canLoadMore: Bool
        public var isLoading: Bool
        
        init(balance: Int64, subscriptions: [StarsContext.State.Subscription], canLoadMore: Bool, isLoading: Bool) {
            self.balance = balance
            self.subscriptions = subscriptions
            self.canLoadMore = canLoadMore
            self.isLoading = isLoading
        }
    }
    
    fileprivate let impl: QueueLocalObject<StarsSubscriptionsContextImpl>
        
    public var state: Signal<StarsSubscriptionsContext.State, NoError> {
        return Signal { subscriber in
            let disposable = MetaDisposable()
            self.impl.with { impl in
                disposable.set(impl.state.start(next: { value in
                    subscriber.putNext(value)
                }))
            }
            return disposable
        }
    }
    
    public func loadMore() {
        self.impl.with {
            $0.loadMore()
        }
    }
    
    init(account: Account, starsContext: StarsContext?, missingBalance: Bool) {
        self.impl = QueueLocalObject(queue: Queue.mainQueue(), generate: {
            return StarsSubscriptionsContextImpl(account: account, starsContext: starsContext, missingBalance: missingBalance)
        })
    }
    
    public func updateSubscription(id: String, cancel: Bool) {
        self.impl.with {
            $0.updateSubscription(id: id, cancel: cancel)
        }
    }
    
    public func load(force: Bool) {
        self.impl.with {
            $0.load(force: force)
        }
    }
}


func _internal_sendStarsPaymentForm(account: Account, formId: Int64, source: BotPaymentInvoiceSource) -> Signal<SendBotPaymentResult, SendBotPaymentFormError> {
    return account.postbox.transaction { transaction -> Api.InputInvoice? in
        return _internal_parseInputInvoice(transaction: transaction, source: source)
    }
    |> castError(SendBotPaymentFormError.self)
    |> mapToSignal { invoice -> Signal<SendBotPaymentResult, SendBotPaymentFormError> in
        guard let invoice = invoice else {
            return .fail(.generic)
        }
        return account.network.request(Api.functions.payments.sendStarsForm(formId: formId, invoice: invoice))
        |> map { result -> SendBotPaymentResult in
            switch result {
                case let .paymentResult(updates):
                    account.stateManager.addUpdates(updates)
                
                    switch source {
                    case .starsChatSubscription:
                        let chats = updates.chats.compactMap { parseTelegramGroupOrChannel(chat: $0) }
                        if let first = chats.first {
                            return .done(receiptMessageId: nil, subscriptionPeerId: first.id)
                        }
                    default:
                        break
                    }
                    var receiptMessageId: MessageId?
                    for apiMessage in updates.messages {
                        if let message = StoreMessage(apiMessage: apiMessage, accountPeerId: account.peerId, peerIsForum: false) {
                            for media in message.media {
                                if let action = media as? TelegramMediaAction {
                                    if case .paymentSent = action.action {
                                        switch source {
                                        case let .slug(slug):
                                            for media in message.media {
                                                if let action = media as? TelegramMediaAction, case let .paymentSent(_, _, invoiceSlug?, _, _) = action.action, invoiceSlug == slug {
                                                    if case let .Id(id) = message.id {
                                                        receiptMessageId = id
                                                    }
                                                }
                                            }
                                        case let .message(messageId):
                                            for attribute in message.attributes {
                                                if let reply = attribute as? ReplyMessageAttribute {
                                                    if reply.messageId == messageId {
                                                        if case let .Id(id) = message.id {
                                                            receiptMessageId = id
                                                        }
                                                    }
                                                }
                                            }
                                        case let .premiumGiveaway(_, _, _, _, _, _, randomId, _, _, _, _):
                                            if message.globallyUniqueId == randomId {
                                                if case let .Id(id) = message.id {
                                                    receiptMessageId = id
                                                }
                                            }
                                        case let .starsGiveaway(_, _, _, _, _, _, _, randomId, _, _, _, _):
                                            if message.globallyUniqueId == randomId {
                                                if case let .Id(id) = message.id {
                                                    receiptMessageId = id
                                                }
                                            }
                                        case .giftCode, .stars, .starsGift:
                                            receiptMessageId = nil
                                        case .starsChatSubscription:
                                            receiptMessageId = nil
                                        case .starGift:
                                            receiptMessageId = nil
                                        }
                                    }
                                }
                            }
                        }
                    }
                return .done(receiptMessageId: receiptMessageId, subscriptionPeerId: nil)
                case let .paymentVerificationNeeded(url):
                    return .externalVerificationRequired(url: url)
            }
        }
        |> `catch` { error -> Signal<SendBotPaymentResult, SendBotPaymentFormError> in
            if error.errorDescription == "BOT_PRECHECKOUT_FAILED" {
                return .fail(.precheckoutFailed)
            } else if error.errorDescription == "PAYMENT_FAILED" {
                return .fail(.paymentFailed)
            } else if error.errorDescription == "INVOICE_ALREADY_PAID" {
                return .fail(.alreadyPaid)
            } else if error.errorDescription == "MEDIA_ALREADY_PAID" {
                return .fail(.alreadyPaid)
            } else if error.errorDescription == "STARGIFT_USAGE_LIMITED" {
                return .fail(.starGiftOutOfStock)
            }
            return .fail(.generic)
        }
    }
}

public struct StarsTransactionReference: PostboxCoding, Hashable, Equatable {
    public let peerId: EnginePeer.Id
    public let id: String
    public let isRefund: Bool
    
    public init(peerId: EnginePeer.Id,  id: String, isRefund: Bool) {
        self.peerId = peerId
        self.id = id
        self.isRefund = isRefund
    }
    
    public init(decoder: PostboxDecoder) {
        self.peerId = EnginePeer.Id(decoder.decodeInt64ForKey("peerId", orElse: 0))
        self.id = decoder.decodeStringForKey("id", orElse: "")
        self.isRefund = decoder.decodeBoolForKey("refund", orElse: false)
    }
    
    public func encode(_ encoder: PostboxEncoder) {
        encoder.encodeInt64(self.peerId.toInt64(), forKey: "peerId")
        encoder.encodeString(self.id, forKey: "id")
        encoder.encodeBool(self.isRefund, forKey: "refund")
    }
}

func _internal_getStarsTransaction(accountPeerId: PeerId, postbox: Postbox, network: Network, transactionReference: StarsTransactionReference) -> Signal<StarsContext.State.Transaction?, NoError> {
    return postbox.transaction { transaction -> Api.InputPeer? in
        return transaction.getPeer(transactionReference.peerId).flatMap(apiInputPeer)
    }
    |> mapToSignal { inputPeer -> Signal<StarsContext.State.Transaction?, NoError> in
        guard let inputPeer else {
            return .single(nil)
        }
        return network.request(
            Api.functions.payments.getStarsTransactionsByID(
                peer: inputPeer,
                id: [.inputStarsTransaction(flags: transactionReference.isRefund ? (1 << 0) : 0, id: transactionReference.id)]
            )
        )
        |> map(Optional.init)
        |> `catch` { _ -> Signal<Api.payments.StarsStatus?, NoError> in
            return .single(nil)
        }
        |> mapToSignal { result -> Signal<StarsContext.State.Transaction?, NoError> in
            return postbox.transaction { transaction -> StarsContext.State.Transaction? in
                guard let result, case let .starsStatus(_, _, _, _, _, transactions, _, chats, users) = result, let matchingTransaction = transactions?.first else {
                    return nil
                }
                let peers = AccumulatedPeers(chats: chats, users: users)
                updatePeers(transaction: transaction, accountPeerId: accountPeerId, peers: peers)
                
                return StarsContext.State.Transaction(apiTransaction: matchingTransaction, peerId: transactionReference.peerId, transaction: transaction)
            }
        }
    }
}

public struct StarsSubscriptionPricing: Codable, Equatable {
    private enum CodingKeys: String, CodingKey {
        case period
        case amount
    }
    
    public let period: Int32
    public let amount: Int64
    
    public init(period: Int32, amount: Int64) {
        self.period = period
        self.amount = amount
    }
    
    public init(from decoder: Decoder) throws {
        let container = try decoder.container(keyedBy: CodingKeys.self)

        self.period = try container.decode(Int32.self, forKey: .period)
        self.amount = try container.decode(Int64.self, forKey: .amount)
    }
    
    public func encode(to encoder: Encoder) throws {
        var container = encoder.container(keyedBy: CodingKeys.self)
        
        try container.encode(self.period, forKey: .period)
        try container.encode(self.amount, forKey: .amount)
    }
    
    public static let monthPeriod: Int32 = 2592000
    public static let testPeriod: Int32 = 300
}

extension StarsSubscriptionPricing {
    init(apiStarsSubscriptionPricing: Api.StarsSubscriptionPricing) {
        switch apiStarsSubscriptionPricing {
        case let .starsSubscriptionPricing(period, amount):
            self = .init(period: period, amount: amount)
        }
    }
    
    var apiStarsSubscriptionPricing: Api.StarsSubscriptionPricing {
        return .starsSubscriptionPricing(period: self.period, amount: self.amount)
    }
}

public enum UpdateStarsSubsciptionError {
    case generic
}

func _internal_updateStarsSubscription(account: Account, peerId: EnginePeer.Id, subscriptionId: String, cancel: Bool) -> Signal<Never, UpdateStarsSubsciptionError> {
    return account.postbox.transaction { transaction -> Api.InputPeer? in
        return transaction.getPeer(peerId).flatMap(apiInputPeer)
    }
    |> castError(UpdateStarsSubsciptionError.self)
    |> mapToSignal { inputPeer -> Signal<Never, UpdateStarsSubsciptionError> in
        guard let inputPeer else {
            return .complete()
        }
        let flags: Int32 = (1 << 0)
        return account.network.request(Api.functions.payments.changeStarsSubscription(flags: flags, peer: inputPeer, subscriptionId: subscriptionId, canceled: cancel ? .boolTrue : .boolFalse))
        |> mapError { _ -> UpdateStarsSubsciptionError in
            return .generic
        }
        |> ignoreValues
    }
}

public enum FulfillStarsSubsciptionError {
    case generic
}

func _internal_fulfillStarsSubscription(account: Account, peerId: EnginePeer.Id, subscriptionId: String) -> Signal<Never, FulfillStarsSubsciptionError> {
    return account.postbox.transaction { transaction -> Api.InputPeer? in
        return transaction.getPeer(peerId).flatMap(apiInputPeer)
    }
    |> castError(FulfillStarsSubsciptionError.self)
    |> mapToSignal { inputPeer -> Signal<Never, FulfillStarsSubsciptionError> in
        guard let inputPeer else {
            return .complete()
        }
        return account.network.request(Api.functions.payments.fulfillStarsSubscription(peer: inputPeer, subscriptionId: subscriptionId))
        |> mapError { _ -> FulfillStarsSubsciptionError in
            return .generic
        }
        |> ignoreValues
    }
}<|MERGE_RESOLUTION|>--- conflicted
+++ resolved
@@ -491,11 +491,6 @@
     init?(apiTransaction: Api.StarsTransaction, peerId: EnginePeer.Id?, transaction: Transaction) {
         switch apiTransaction {
         case let .starsTransaction(apiFlags, id, stars, date, transactionPeer, title, description, photo, transactionDate, transactionUrl, _, messageId, extendedMedia, subscriptionPeriod, giveawayPostId, starGift, floodskipNumber):
-<<<<<<< HEAD
-            let _ = floodskipNumber
-            
-=======
->>>>>>> 30e40411
             let parsedPeer: StarsContext.State.Transaction.Peer
             var paidMessageId: MessageId?
             var giveawayMessageId: MessageId?
