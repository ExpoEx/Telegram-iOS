import Foundation
import Postbox
import SwiftSignalKit
import TelegramApi
import MtProtoKit


public enum SearchMessagesLocation: Equatable {
    case general(tags: MessageTags?, minDate: Int32?, maxDate: Int32?)
    case group(groupId: PeerGroupId, tags: MessageTags?, minDate: Int32?, maxDate: Int32?)
    case peer(peerId: PeerId, fromId: PeerId?, tags: MessageTags?, topMsgId: MessageId?, minDate: Int32?, maxDate: Int32?)
    case sentMedia(tags: MessageTags?)
}

private struct SearchMessagesPeerState: Equatable {
    let messages: [Message]
    let readStates: [PeerId: CombinedPeerReadState]
    let threadInfo: [MessageId: MessageHistoryThreadData]
    let totalCount: Int32
    let completed: Bool
    let nextRate: Int32?
    
    static func ==(lhs: SearchMessagesPeerState, rhs: SearchMessagesPeerState) -> Bool {
        if lhs.totalCount != rhs.totalCount {
            return false
        }
        if lhs.completed != rhs.completed {
            return false
        }
        if lhs.messages.count != rhs.messages.count {
            return false
        }
        for i in 0 ..< lhs.messages.count {
            if lhs.messages[i].id != rhs.messages[i].id {
                return false
            }
        }
        if lhs.nextRate != rhs.nextRate {
            return false
        }
        return true
    }
}

public struct SearchMessagesResult {
    public let messages: [Message]
    public let threadInfo:[MessageId : MessageHistoryThreadData]
    public let readStates: [PeerId: CombinedPeerReadState]
    public let totalCount: Int32
    public let completed: Bool
    
    public init(messages: [Message], readStates: [PeerId: CombinedPeerReadState], threadInfo:[MessageId : MessageHistoryThreadData], totalCount: Int32, completed: Bool) {
        self.messages = messages
        self.threadInfo = threadInfo
        self.readStates = readStates
        self.totalCount = totalCount
        self.completed = completed
    }
}

public struct SearchMessagesState: Equatable {
    fileprivate let main: SearchMessagesPeerState
    fileprivate let additional: SearchMessagesPeerState?
}

private func mergedState(transaction: Transaction, seedConfiguration: SeedConfiguration, accountPeerId: PeerId, state: SearchMessagesPeerState?, result: Api.messages.Messages?) -> SearchMessagesPeerState? {
    guard let result = result else {
        return state
    }
    let messages: [Api.Message]
    let chats: [Api.Chat]
    let users: [Api.User]
    let totalCount: Int32
    let nextRate: Int32?
    switch result {
        case let .channelMessages(_, _, count, _, apiMessages, apiTopics, apiChats, apiUsers):
            messages = apiMessages
            let _ = apiTopics
            chats = apiChats
            users = apiUsers
            totalCount = count
            nextRate = nil
        case let .messages(apiMessages, apiChats, apiUsers):
            messages = apiMessages
            chats = apiChats
            users = apiUsers
            totalCount = Int32(messages.count)
            nextRate = nil
        case let .messagesSlice(_, count, apiNextRate, _, apiMessages, apiChats, apiUsers):
            messages = apiMessages
            chats = apiChats
            users = apiUsers
            totalCount = count
            nextRate = apiNextRate
        case .messagesNotModified:
            messages = []
            chats = []
            users = []
            totalCount = 0
            nextRate = nil
    }
    
    var peers: [PeerId: Peer] = [:]
    
    for user in users {
        if let user = TelegramUser.merge(transaction.getPeer(user.peerId) as? TelegramUser, rhs: user) {
            peers[user.id] = user
        }
    }
    
    for chat in chats {
        if let groupOrChannel = parseTelegramGroupOrChannel(chat: chat) {
            peers[groupOrChannel.id] = groupOrChannel
        }
    }
    
    var peerIdsSet: Set<PeerId> = Set()
    var readStates: [PeerId: CombinedPeerReadState] = [:]
    var threadInfo: [MessageId : MessageHistoryThreadData] = [:]
    if let state = state {
        threadInfo = state.threadInfo
    }
    
    var renderedMessages: [Message] = []
    for message in messages {
        var peerIsForum = false
        if let peerId = message.peerId, let peer = peers[peerId], peer.isForum {
            peerIsForum = true
        }
        if let message = StoreMessage(apiMessage: message, accountPeerId: accountPeerId, peerIsForum: peerIsForum) {
            var associatedThreadInfo: Message.AssociatedThreadInfo?
            if let threadId = message.threadId, let threadInfo = transaction.getMessageHistoryThreadInfo(peerId: message.id.peerId, threadId: threadId) {
                associatedThreadInfo = seedConfiguration.decodeMessageThreadInfo(threadInfo.data)
            }
            if let renderedMessage = locallyRenderedMessage(message: message, peers: peers, associatedThreadInfo: associatedThreadInfo) {
                let peerId = renderedMessage.id.peerId
                renderedMessages.append(renderedMessage)
                peerIdsSet.insert(peerId)
                for attribute in renderedMessage.attributes {
                    if let attribute = attribute as? ReplyMessageAttribute {
                        if let threadMessageId = attribute.threadMessageId {
                            let threadId = makeMessageThreadId(threadMessageId)
                            if let data = transaction.getMessageHistoryThreadInfo(peerId: peerId, threadId: threadId)?.data.get(MessageHistoryThreadData.self) {
                                threadInfo[renderedMessage.id] = data
                                break
                            }
                        }
                    }
                }
            }
        }
    }
    
    for peerId in peerIdsSet {
        if let readState = transaction.getCombinedPeerReadState(peerId) {
            readStates[peerId] = readState
        }
    }
    
    renderedMessages.sort(by: { lhs, rhs in
        return lhs.index > rhs.index
    })
        
    let completed = renderedMessages.isEmpty || renderedMessages.count == totalCount
    if let previous = state {
        var currentIds = Set<MessageId>()
        var mergedMessages: [Message] = []
        for message in previous.messages {
            if currentIds.contains(message.id) {
                continue
            }
            currentIds.insert(message.id)
            mergedMessages.append(message)
        }
        for message in renderedMessages {
            if currentIds.contains(message.id) {
                continue
            }
            currentIds.insert(message.id)
            mergedMessages.append(message)
        }
        mergedMessages.sort(by: { lhs, rhs in
            return lhs.index > rhs.index
        })
        return SearchMessagesPeerState(messages: mergedMessages, readStates: readStates, threadInfo: threadInfo, totalCount: completed ? Int32(mergedMessages.count) : totalCount, completed: completed, nextRate: nextRate)
    } else {
        return SearchMessagesPeerState(messages: renderedMessages, readStates: readStates, threadInfo: threadInfo, totalCount: completed ? Int32(renderedMessages.count) : totalCount, completed: completed, nextRate: nextRate)
    }
}

private func mergedResult(_ state: SearchMessagesState) -> SearchMessagesResult {
    var messages: [Message] = state.main.messages
    if let additional = state.additional {
        if state.main.completed {
            messages.append(contentsOf: additional.messages)
        } else if let lastMessage = state.main.messages.last {
            let earliestIndex = lastMessage.index
            messages.append(contentsOf: additional.messages.filter({ $0.index > earliestIndex }))
        }
    }
    messages.sort(by: { lhs, rhs in
        return lhs.index > rhs.index
    })
    
    var readStates: [PeerId: CombinedPeerReadState] = [:]
    for message in messages {
        let readState = state.main.readStates[message.id.peerId] ?? state.additional?.readStates[message.id.peerId]
        if let readState = readState {
            readStates[message.id.peerId] = readState
        }
    }
    
    var threadInfo: [MessageId: MessageHistoryThreadData] = [:]
    for message in messages {
        let data = state.main.threadInfo[message.id] ?? state.additional?.threadInfo[message.id]
        if let data = data {
            threadInfo[message.id] = data
        }
    }
    
    return SearchMessagesResult(messages: messages, readStates: readStates, threadInfo: threadInfo, totalCount: state.main.totalCount + (state.additional?.totalCount ?? 0), completed: state.main.completed && (state.additional?.completed ?? true))
}

func _internal_searchMessages(account: Account, location: SearchMessagesLocation, query: String, state: SearchMessagesState?, limit: Int32 = 100) -> Signal<(SearchMessagesResult, SearchMessagesState), NoError> {
    let remoteSearchResult: Signal<(Api.messages.Messages?, Api.messages.Messages?), NoError>
    switch location {
        case let .peer(peerId, fromId, tags, topMsgId, minDate, maxDate):
            if peerId.namespace == Namespaces.Peer.SecretChat {
                return account.postbox.transaction { transaction -> (SearchMessagesResult, SearchMessagesState) in
                    var readStates: [PeerId: CombinedPeerReadState] = [:]
                    var threadInfo: [MessageId: MessageHistoryThreadData] = [:]
                    if let readState = transaction.getCombinedPeerReadState(peerId) {
                        readStates[peerId] = readState
                    }
                    let result = transaction.searchMessages(peerId: peerId, query: query, tags: tags)
                    
                    for message in result {
                        for attribute in message.attributes {
                            if let attribute = attribute as? ReplyMessageAttribute {
                                if let threadMessageId = attribute.threadMessageId {
                                    let threadId = makeMessageThreadId(threadMessageId)
                                    if let data = transaction.getMessageHistoryThreadInfo(peerId: peerId, threadId: threadId)?.data.get(MessageHistoryThreadData.self) {
                                        threadInfo[message.id] = data
                                        break
                                    }
                                }
                            }
                        }
                    }
                    
                    return (SearchMessagesResult(messages: result, readStates: readStates, threadInfo: threadInfo, totalCount: Int32(result.count), completed: true), SearchMessagesState(main: SearchMessagesPeerState(messages: [], readStates: [:], threadInfo: [:], totalCount: 0, completed: true, nextRate: nil), additional: nil))
                }
            }
            
            let filter: Api.MessagesFilter = tags.flatMap { messageFilterForTagMask($0) } ?? .inputMessagesFilterEmpty
            remoteSearchResult = account.postbox.transaction { transaction -> (peer: Peer, additionalPeer: Peer?, from: Peer?)? in
                guard let peer = transaction.getPeer(peerId) else {
                    return nil
                }
                var additionalPeer: Peer?
                if let _ = peer as? TelegramChannel, let cachedData = transaction.getPeerCachedData(peerId: peerId) as? CachedChannelData, let migrationReference = cachedData.migrationReference {
                    additionalPeer = transaction.getPeer(migrationReference.maxMessageId.peerId)
                }
                if let fromId = fromId {
                    return (peer: peer, additionalPeer: additionalPeer, from: transaction.getPeer(fromId))
                }
                return (peer: peer, additionalPeer: additionalPeer, from: nil)
            }
            |> mapToSignal { values -> Signal<(Api.messages.Messages?, Api.messages.Messages?), NoError> in
                guard let values = values else {
                    return .single((nil, nil))
                }
                let peer = values.peer
                guard let inputPeer = apiInputPeer(peer) else {
                    return .single((nil, nil))
                }
                var fromInputPeer: Api.InputPeer? = nil
                var flags: Int32 = 0
                if let from = values.from {
                    fromInputPeer = apiInputPeer(from)
                    if let _ = fromInputPeer {
                        flags |= (1 << 0)
                    }
                }
                if let _ = topMsgId {
                    flags |= (1 << 1)
                }
                let peerMessages: Signal<Api.messages.Messages?, NoError>
                if let completed = state?.main.completed, completed {
                    peerMessages = .single(nil)
                } else {
                    let lowerBound = state?.main.messages.last.flatMap({ $0.index })
                    let signal: Signal<Api.messages.Messages, MTRpcError>
                    if peer.id.namespace == Namespaces.Peer.CloudChannel && query.isEmpty && fromId == nil && tags == nil && minDate == nil && maxDate == nil {
                        signal = account.network.request(Api.functions.messages.getHistory(peer: inputPeer, offsetId: lowerBound?.id.id ?? 0, offsetDate: 0, addOffset: 0, limit: limit, maxId: Int32.max - 1, minId: 0, hash: 0))
                    } else {
                        signal = account.network.request(Api.functions.messages.search(flags: flags, peer: inputPeer, q: query, fromId: fromInputPeer, topMsgId: topMsgId?.id, filter: filter, minDate: minDate ?? 0, maxDate: maxDate ?? (Int32.max - 1), offsetId: lowerBound?.id.id ?? 0, addOffset: 0, limit: limit, maxId: Int32.max - 1, minId: 0, hash: 0))
                    }
                    peerMessages = signal
                    |> map(Optional.init)
                    |> `catch` { _ -> Signal<Api.messages.Messages?, NoError> in
                        return .single(nil)
                    }
                }
                let additionalPeerMessages: Signal<Api.messages.Messages?, NoError>
                if let inputPeer = values.additionalPeer.flatMap(apiInputPeer) {
                    let mainCompleted = state?.main.completed ?? false
                    let hasAdditional = state?.additional != nil
                    if let completed = state?.additional?.completed, completed {
                        additionalPeerMessages = .single(nil)
                    } else if mainCompleted || !hasAdditional {
                        let lowerBound = state?.additional?.messages.last.flatMap({ $0.index })
                        additionalPeerMessages = account.network.request(Api.functions.messages.search(flags: flags, peer: inputPeer, q: query, fromId: fromInputPeer, topMsgId: topMsgId?.id, filter: filter, minDate: minDate ?? 0, maxDate: maxDate ?? (Int32.max - 1), offsetId: lowerBound?.id.id ?? 0, addOffset: 0, limit: limit, maxId: Int32.max - 1, minId: 0, hash: 0))
                        |> map(Optional.init)
                        |> `catch` { _ -> Signal<Api.messages.Messages?, NoError> in
                            return .single(nil)
                        }
                    } else {
                        additionalPeerMessages = .single(nil)
                    }
                } else {
                    additionalPeerMessages = .single(nil)
                }
                return combineLatest(peerMessages, additionalPeerMessages)
            }
        case let .general(tags, minDate, maxDate), let .group(_, tags, minDate, maxDate):
            var flags: Int32 = 0
            let folderId: Int32?
            if case let .group(groupId, _, _, _) = location {
                folderId = groupId.rawValue
                flags |= (1 << 0)
            } else {
                folderId = nil
            }
            let filter: Api.MessagesFilter = tags.flatMap { messageFilterForTagMask($0) } ?? .inputMessagesFilterEmpty
            remoteSearchResult = account.postbox.transaction { transaction -> (Int32, MessageIndex?, Api.InputPeer) in
                var lowerBound: MessageIndex?
                if let state = state, let message = state.main.messages.last {
                    lowerBound = message.index
                }
                if let lowerBound = lowerBound, let peer = transaction.getPeer(lowerBound.id.peerId), let inputPeer = apiInputPeer(peer) {
                    return (state?.main.nextRate ?? 0, lowerBound, inputPeer)
                } else {
                    return (0, lowerBound, .inputPeerEmpty)
                }
            }
            |> mapToSignal { (nextRate, lowerBound, inputPeer) in
                return account.network.request(Api.functions.messages.searchGlobal(flags: flags, folderId: folderId, q: query, filter: filter, minDate: minDate ?? 0, maxDate: maxDate ?? (Int32.max - 1), offsetRate: nextRate, offsetPeer: inputPeer, offsetId: lowerBound?.id.id ?? 0, limit: limit), automaticFloodWait: false)
                |> map { result -> (Api.messages.Messages?, Api.messages.Messages?) in
                    return (result, nil)
                }
                |> `catch` { _ -> Signal<(Api.messages.Messages?, Api.messages.Messages?), NoError> in
                    return .single((nil, nil))
                }
            }
<<<<<<< HEAD
        case let .publicForwards(messageId):
            remoteSearchResult = account.postbox.transaction { transaction -> (Api.InputChannel?, Int32, MessageIndex?, Api.InputPeer, Int32?) in
                let sourcePeer = transaction.getPeer(messageId.peerId)
                let inputChannel = sourcePeer.flatMap { apiInputChannel($0) }
                let statsDatacenterId = (transaction.getPeerCachedData(peerId: messageId.peerId) as? CachedChannelData)?.statsDatacenterId
                
                var lowerBound: MessageIndex?
                if let state = state, let message = state.main.messages.last {
                    lowerBound = message.index
                }
                if let lowerBound = lowerBound, let peer = transaction.getPeer(lowerBound.id.peerId), let inputPeer = apiInputPeer(peer) {
                    return (inputChannel, state?.main.nextRate ?? 0, lowerBound, inputPeer, statsDatacenterId)
                } else {
                    return (inputChannel, 0, lowerBound, .inputPeerEmpty, statsDatacenterId)
                }
            }
            |> mapToSignal { (inputChannel, nextRate, lowerBound, inputPeer, statsDatacenterId) in
                guard let inputChannel = inputChannel else {
                    return .complete()
                }
                
                //TODO
                let _ = inputChannel
                return .complete()
                
                /*let request = Api.functions.stats.getMessagePublicForwards(channel: inputChannel, msgId: messageId.id, offsetRate: nextRate, offsetPeer: inputPeer, offsetId: lowerBound?.id.id ?? 0, limit: limit)
                let signal: Signal<Api.messages.Messages, MTRpcError>
                if let statsDatacenterId = statsDatacenterId, account.network.datacenterId != statsDatacenterId {
                    signal = account.network.download(datacenterId: Int(statsDatacenterId), isMedia: false, tag: nil)
                    |> castError(MTRpcError.self)
                    |> mapToSignal { worker in
                        return worker.request(request)
                    }
                } else {
                    signal = account.network.request(request, automaticFloodWait: false)
                }
                return signal
                |> map { result -> (Api.messages.Messages?, Api.messages.Messages?) in
                    return (result, nil)
                }
                |> `catch` { _ -> Signal<(Api.messages.Messages?, Api.messages.Messages?), NoError> in
                    return .single((nil, nil))
                }*/
            }
=======
>>>>>>> a3126f87
        case let .sentMedia(tags):
            let filter: Api.MessagesFilter = tags.flatMap { messageFilterForTagMask($0) } ?? .inputMessagesFilterEmpty
        
            let peerMessages: Signal<Api.messages.Messages?, NoError>
            if let completed = state?.main.completed, completed {
                peerMessages = .single(nil)
            } else {
                peerMessages = account.network.request(Api.functions.messages.searchSentMedia(q: query, filter: filter, limit: limit))
                |> map(Optional.init)
                |> `catch` { _ -> Signal<Api.messages.Messages?, NoError> in
                    return .single(nil)
                }
            }
            remoteSearchResult = combineLatest(peerMessages, .single(nil))
    }
    
    return remoteSearchResult
    |> mapToSignal { result, additionalResult -> Signal<(SearchMessagesResult, SearchMessagesState), NoError> in
        return account.postbox.transaction { transaction -> (SearchMessagesResult, SearchMessagesState) in
            var additional: SearchMessagesPeerState? = mergedState(transaction: transaction, seedConfiguration: account.postbox.seedConfiguration, accountPeerId: account.peerId, state: state?.additional, result: additionalResult)
            
            if state?.additional == nil {
                switch location {
                    case let .general(tags, minDate, maxDate), let .group(_, tags, minDate, maxDate):
                        let secretMessages = transaction.searchMessages(peerId: nil, query: query, tags: tags)
                        var filteredMessages: [Message] = []
                        var readStates: [PeerId: CombinedPeerReadState] = [:]
                        var threadInfo:[MessageId : MessageHistoryThreadData] = [:]
                        for message in secretMessages {
                            var match = true
                            if let minDate = minDate, message.timestamp < minDate {
                                match = false
                            }
                            if let maxDate = maxDate, message.timestamp > maxDate {
                                match = false
                            }
                            if match {
                                filteredMessages.append(message)
                                if let readState = transaction.getCombinedPeerReadState(message.id.peerId) {
                                    readStates[message.id.peerId] = readState
                                }
                                for attribute in message.attributes {
                                    if let attribute = attribute as? ReplyMessageAttribute {
                                        if let threadMessageId = attribute.threadMessageId {
                                            let threadId = makeMessageThreadId(threadMessageId)
                                            if let data = transaction.getMessageHistoryThreadInfo(peerId: message.id.peerId, threadId: threadId)?.data.get(MessageHistoryThreadData.self) {
                                                threadInfo[message.id] = data
                                                break
                                            }
                                        }
                                    }
                                }
                            }
                        }
                        additional = SearchMessagesPeerState(messages: filteredMessages, readStates: readStates, threadInfo: threadInfo, totalCount: Int32(filteredMessages.count), completed: true, nextRate: nil)
                    default:
                        break
                }
            }
            
            let updatedState = SearchMessagesState(main: mergedState(transaction: transaction, seedConfiguration: account.postbox.seedConfiguration, accountPeerId: account.peerId, state: state?.main, result: result) ?? SearchMessagesPeerState(messages: [], readStates: [:], threadInfo: [:], totalCount: 0, completed: true, nextRate: nil), additional: additional)
            return (mergedResult(updatedState), updatedState)
        }
    }
}

func _internal_downloadMessage(accountPeerId: PeerId, postbox: Postbox, network: Network, messageId: MessageId) -> Signal<Message?, NoError> {
    return postbox.transaction { transaction -> Message? in
        return transaction.getMessage(messageId)
    } |> mapToSignal { message in
        if let _ = message {
            return .single(message)
        } else {
            return postbox.loadedPeerWithId(messageId.peerId)
            |> mapToSignal { peer -> Signal<Message?, NoError> in
                let signal: Signal<Api.messages.Messages, MTRpcError>
                if messageId.peerId.namespace == Namespaces.Peer.CloudChannel {
                    if let channel = apiInputChannel(peer) {
                        signal = network.request(Api.functions.channels.getMessages(channel: channel, id: [Api.InputMessage.inputMessageID(id: messageId.id)]))
                    } else {
                        signal = .complete()
                    }
                } else {
                    signal = network.request(Api.functions.messages.getMessages(id: [Api.InputMessage.inputMessageID(id: messageId.id)]))
                }
                
                return signal
                |> map(Optional.init)
                |> `catch` { _ -> Signal<Api.messages.Messages?, NoError> in
                    return .single(nil)
                }
                |> mapToSignal { result -> Signal<Message?, NoError> in
                    guard let result = result else {
                        return .single(nil)
                    }
                    let messages: [Api.Message]
                    let chats: [Api.Chat]
                    let users: [Api.User]
                    switch result {
                        case let .channelMessages(_, _, _, _, apiMessages, apiTopics, apiChats, apiUsers):
                            messages = apiMessages
                            let _ = apiTopics
                            chats = apiChats
                            users = apiUsers
                        case let .messages(apiMessages, apiChats, apiUsers):
                            messages = apiMessages
                            chats = apiChats
                            users = apiUsers
                        case let .messagesSlice(_, _, _, _, apiMessages, apiChats, apiUsers):
                            messages = apiMessages
                            chats = apiChats
                            users = apiUsers
                        case .messagesNotModified:
                            messages = []
                            chats = []
                            users = []
                    }
                    
                    let postboxSignal = postbox.transaction { transaction -> Message? in
                        var peers: [PeerId: Peer] = [:]
                        
                        for user in users {
                            if let user = TelegramUser.merge(transaction.getPeer(user.peerId) as? TelegramUser, rhs: user) {
                                peers[user.id] = user
                            }
                        }
                        
                        for chat in chats {
                            if let groupOrChannel = mergeGroupOrChannel(lhs: transaction.getPeer(chat.peerId), rhs: chat) {
                                peers[groupOrChannel.id] = groupOrChannel
                            }
                        }
                        
                        var renderedMessages: [Message] = []
                        for message in messages {
                            if let message = StoreMessage(apiMessage: message, accountPeerId: accountPeerId, peerIsForum: peer.isForum), let renderedMessage = locallyRenderedMessage(message: message, peers: peers) {
                                renderedMessages.append(renderedMessage)
                            }
                        }
                        
                        return renderedMessages.first
                    }
                    
                    return postboxSignal
                }
            }
            |> `catch` { _ -> Signal<Message?, NoError> in
            }
        }
    }
}

func fetchRemoteMessage(accountPeerId: PeerId, postbox: Postbox, source: FetchMessageHistoryHoleSource, message: MessageReference) -> Signal<Message?, NoError> {
    guard case let .message(peer, _, id, _, _, _) = message.content else {
        return .single(nil)
    }
    let signal: Signal<Api.messages.Messages, MTRpcError>
    if id.namespace == Namespaces.Message.ScheduledCloud {
        signal = source.request(Api.functions.messages.getScheduledMessages(peer: peer.inputPeer, id: [id.id]))
    } else if id.peerId.namespace == Namespaces.Peer.CloudChannel {
        if let channel = peer.inputChannel {
            signal = source.request(Api.functions.channels.getMessages(channel: channel, id: [Api.InputMessage.inputMessageID(id: id.id)]))
        } else {
            signal = .fail(MTRpcError(errorCode: 400, errorDescription: "Peer Not Found"))
        }
    } else if id.peerId.namespace == Namespaces.Peer.CloudUser || id.peerId.namespace == Namespaces.Peer.CloudGroup {
        signal = source.request(Api.functions.messages.getMessages(id: [Api.InputMessage.inputMessageID(id: id.id)]))
    } else {
        signal = .fail(MTRpcError(errorCode: 400, errorDescription: "Invalid Peer"))
    }
    
    return signal
    |> map(Optional.init)
    |> `catch` { _ -> Signal<Api.messages.Messages?, NoError> in
        return .single(nil)
    }
    |> mapToSignal { result -> Signal<Message?, NoError> in
        guard let result = result else {
            return .single(nil)
        }
        let messages: [Api.Message]
        let chats: [Api.Chat]
        let users: [Api.User]
        switch result {
            case let .channelMessages(_, _, _, _, apiMessages, apiTopics, apiChats, apiUsers):
                messages = apiMessages
                let _ = apiTopics
                chats = apiChats
                users = apiUsers
            case let .messages(apiMessages, apiChats, apiUsers):
                messages = apiMessages
                chats = apiChats
                users = apiUsers
            case let .messagesSlice(_, _, _, _, apiMessages, apiChats, apiUsers):
                messages = apiMessages
                chats = apiChats
                users = apiUsers
            case .messagesNotModified:
                messages = []
                chats = []
                users = []
        }
        
        return postbox.transaction { transaction -> Message? in
            let parsedPeers = AccumulatedPeers(transaction: transaction, chats: chats, users: users)
            updatePeers(transaction: transaction, accountPeerId: accountPeerId, peers: parsedPeers)
            
            var renderedMessages: [Message] = []
            for message in messages {
                var peerIsForum = false
                if let peerId = message.peerId, let peer = transaction.getPeer(peerId) ?? parsedPeers.get(peerId), peer.isForum {
                    peerIsForum = true
                }
                if let message = StoreMessage(apiMessage: message, accountPeerId: accountPeerId, peerIsForum: peerIsForum, namespace: id.namespace), case let .Id(updatedId) = message.id {
                    var addedExisting = false
                    if transaction.getMessage(updatedId) != nil {
                        transaction.updateMessage(updatedId, update: { _ in
                            return .update(message)
                        })
                        if let updatedMessage = transaction.getMessage(updatedId) {
                            renderedMessages.append(updatedMessage)
                            addedExisting = true
                        }
                    }
                    
                    var peers: [PeerId: Peer] = [:]
                    for id in parsedPeers.allIds {
                        if let peer = transaction.getPeer(id) {
                            peers[peer.id] = peer
                        }
                    }
                    if !addedExisting, let renderedMessage = locallyRenderedMessage(message: message, peers: peers) {
                        renderedMessages.append(renderedMessage)
                    }
                }
            }
            
            return renderedMessages.first
        }
    }
    |> `catch` { _ -> Signal<Message?, NoError> in
    }
}

func _internal_searchMessageIdByTimestamp(account: Account, peerId: PeerId, threadId: Int64?, timestamp: Int32) -> Signal<MessageId?, NoError> {
    return account.postbox.transaction { transaction -> Signal<MessageId?, NoError> in
        if peerId.namespace == Namespaces.Peer.SecretChat {
            return .single(transaction.findClosestMessageIdByTimestamp(peerId: peerId, timestamp: timestamp))
        } else if let peer = transaction.getPeer(peerId), let inputPeer = apiInputPeer(peer) {
            if let threadId = threadId {
                let primaryIndex = account.network.request(Api.functions.messages.getReplies(peer: inputPeer, msgId: makeThreadIdMessageId(peerId: peerId, threadId: threadId).id, offsetId: 0, offsetDate: timestamp, addOffset: -1, limit: 1, maxId: 0, minId: 0, hash: 0))
                |> map { result -> MessageIndex? in
                    let messages: [Api.Message]
                    switch result {
                        case let .messages(apiMessages, _, _):
                            messages = apiMessages
                        case let .channelMessages(_, _, _, _, apiMessages, _, _, _):
                            messages = apiMessages
                        case let .messagesSlice(_, _, _, _, apiMessages, _, _):
                            messages = apiMessages
                        case .messagesNotModified:
                            messages = []
                    }
                    for message in messages {
                        if let message = StoreMessage(apiMessage: message, accountPeerId: account.peerId, peerIsForum: peer.isForum) {
                            return message.index
                        }
                    }
                    return nil
                }
                |> `catch` { _ -> Signal<MessageIndex?, NoError> in
                    return .single(nil)
                }
                return primaryIndex
                |> map { primaryIndex -> MessageId? in
                    return primaryIndex?.id
                }
            } else {
                var secondaryIndex: Signal<MessageIndex?, NoError> = .single(nil)
                if let cachedData = transaction.getPeerCachedData(peerId: peerId) as? CachedChannelData, let migrationReference = cachedData.migrationReference, let secondaryPeer = transaction.getPeer(migrationReference.maxMessageId.peerId), let inputSecondaryPeer = apiInputPeer(secondaryPeer) {
                    secondaryIndex = account.network.request(Api.functions.messages.getHistory(peer: inputSecondaryPeer, offsetId: 0, offsetDate: timestamp, addOffset: -1, limit: 1, maxId: 0, minId: 0, hash: 0))
                    |> map { result -> MessageIndex? in
                        let messages: [Api.Message]
                        switch result {
                            case let .messages(apiMessages, _, _):
                                messages = apiMessages
                            case let .channelMessages(_, _, _, _, apiMessages, _, _, _):
                                messages = apiMessages
                            case let .messagesSlice(_, _, _, _, apiMessages, _, _):
                                messages = apiMessages
                            case .messagesNotModified:
                                messages = []
                        }
                        for message in messages {
                            if let message = StoreMessage(apiMessage: message, accountPeerId: account.peerId, peerIsForum: secondaryPeer.isForum) {
                                return message.index
                            }
                        }
                        return nil
                    }
                    |> `catch` { _ -> Signal<MessageIndex?, NoError> in
                        return .single(nil)
                    }
                }
                let primaryIndex = account.network.request(Api.functions.messages.getHistory(peer: inputPeer, offsetId: 0, offsetDate: timestamp, addOffset: -1, limit: 1, maxId: 0, minId: 0, hash: 0))
                |> map { result -> MessageIndex? in
                    let messages: [Api.Message]
                    switch result {
                        case let .messages(apiMessages, _, _):
                            messages = apiMessages
                        case let .channelMessages(_, _, _, _, apiMessages, _, _, _):
                            messages = apiMessages
                        case let .messagesSlice(_, _, _, _, apiMessages, _, _):
                            messages = apiMessages
                        case .messagesNotModified:
                            messages = []
                    }
                    for message in messages {
                        if let message = StoreMessage(apiMessage: message, accountPeerId: account.peerId, peerIsForum: peer.isForum) {
                            return message.index
                        }
                    }
                    return nil
                }
                |> `catch` { _ -> Signal<MessageIndex?, NoError> in
                    return .single(nil)
                }
                return combineLatest(primaryIndex, secondaryIndex)
                |> map { primaryIndex, secondaryIndex -> MessageId? in
                    if let primaryIndex = primaryIndex, let secondaryIndex = secondaryIndex {
                        if abs(primaryIndex.timestamp - timestamp) < abs(secondaryIndex.timestamp - timestamp) {
                            return primaryIndex.id
                        } else {
                            return secondaryIndex.id
                        }
                    } else if let primaryIndex = primaryIndex {
                        return primaryIndex.id
                    } else if let secondaryIndex = secondaryIndex {
                        return secondaryIndex.id
                    } else {
                        return nil
                    }
                }
            }
        } else {
            return .single(nil)
        }
    } |> switchToLatest
}

public enum UpdatedRemotePeerError {
    case generic
}

func _internal_updatedRemotePeer(accountPeerId: PeerId, postbox: Postbox, network: Network, peer: PeerReference) -> Signal<Peer, UpdatedRemotePeerError> {
    if let inputUser = peer.inputUser {
        return network.request(Api.functions.users.getUsers(id: [inputUser]))
        |> mapError { _ -> UpdatedRemotePeerError in
            return .generic
        }
        |> mapToSignal { result -> Signal<Peer, UpdatedRemotePeerError> in
            guard let apiUser = result.first else {
                return .fail(.generic)
            }
            return postbox.transaction { transaction -> Peer? in
                let parsedPeers = AccumulatedPeers(users: [apiUser])
                updatePeers(transaction: transaction, accountPeerId: accountPeerId, peers: parsedPeers)
                
                let peer = transaction.getPeer(apiUser.peerId)
                return peer
            }
            |> castError(UpdatedRemotePeerError.self)
            |> mapToSignal { peer -> Signal<Peer, UpdatedRemotePeerError> in
                if let peer = peer {
                    return .single(peer)
                } else {
                    return .fail(.generic)
                }
            }
        }
    } else if case let .group(id) = peer {
        return network.request(Api.functions.messages.getChats(id: [id]))
        |> mapError { _ -> UpdatedRemotePeerError in
            return .generic
        }
        |> mapToSignal { result -> Signal<Peer, UpdatedRemotePeerError> in
            return postbox.transaction { transaction -> Signal<Peer, UpdatedRemotePeerError> in
                let chats: [Api.Chat]
                switch result {
                case let .chats(c):
                    chats = c
                case let .chatsSlice(_, c):
                    chats = c
                }
                
                let parsedPeers = AccumulatedPeers(transaction: transaction, chats: chats, users: [])
                
                if let firstId = chats.first?.peerId, let updatedPeer = parsedPeers.get(firstId), updatedPeer.id == peer.id {
                    return postbox.transaction { transaction -> Peer in
                        updatePeers(transaction: transaction, accountPeerId: accountPeerId, peers: parsedPeers)
                        return updatedPeer
                    }
                    |> mapError { _ -> UpdatedRemotePeerError in
                    }
                } else {
                    return .fail(.generic)
                }
            }
            |> castError(UpdatedRemotePeerError.self)
            |> switchToLatest
        }
    } else if let inputChannel = peer.inputChannel {
        return network.request(Api.functions.channels.getChannels(id: [inputChannel]))
        |> mapError { _ -> UpdatedRemotePeerError in
            return .generic
        }
        |> mapToSignal { result -> Signal<Peer, UpdatedRemotePeerError> in
            return postbox.transaction { transaction -> Signal<Peer, UpdatedRemotePeerError> in
                let chats: [Api.Chat]
                switch result {
                case let .chats(c):
                    chats = c
                case let .chatsSlice(_, c):
                    chats = c
                }
                
                let parsedPeers = AccumulatedPeers(transaction: transaction, chats: chats, users: [])
                
                if let firstId = chats.first?.peerId, let updatedPeer = parsedPeers.get(firstId), updatedPeer.id == peer.id {
                    return postbox.transaction { transaction -> Peer in
                        updatePeers(transaction: transaction, accountPeerId: accountPeerId, peers: parsedPeers)
                        return updatedPeer
                    }
                    |> mapError { _ -> UpdatedRemotePeerError in
                    }
                } else {
                    return .fail(.generic)
                }
            }
            |> castError(UpdatedRemotePeerError.self)
            |> switchToLatest
        }
    } else {
        return .fail(.generic)
    }
}<|MERGE_RESOLUTION|>--- conflicted
+++ resolved
@@ -353,53 +353,6 @@
                     return .single((nil, nil))
                 }
             }
-<<<<<<< HEAD
-        case let .publicForwards(messageId):
-            remoteSearchResult = account.postbox.transaction { transaction -> (Api.InputChannel?, Int32, MessageIndex?, Api.InputPeer, Int32?) in
-                let sourcePeer = transaction.getPeer(messageId.peerId)
-                let inputChannel = sourcePeer.flatMap { apiInputChannel($0) }
-                let statsDatacenterId = (transaction.getPeerCachedData(peerId: messageId.peerId) as? CachedChannelData)?.statsDatacenterId
-                
-                var lowerBound: MessageIndex?
-                if let state = state, let message = state.main.messages.last {
-                    lowerBound = message.index
-                }
-                if let lowerBound = lowerBound, let peer = transaction.getPeer(lowerBound.id.peerId), let inputPeer = apiInputPeer(peer) {
-                    return (inputChannel, state?.main.nextRate ?? 0, lowerBound, inputPeer, statsDatacenterId)
-                } else {
-                    return (inputChannel, 0, lowerBound, .inputPeerEmpty, statsDatacenterId)
-                }
-            }
-            |> mapToSignal { (inputChannel, nextRate, lowerBound, inputPeer, statsDatacenterId) in
-                guard let inputChannel = inputChannel else {
-                    return .complete()
-                }
-                
-                //TODO
-                let _ = inputChannel
-                return .complete()
-                
-                /*let request = Api.functions.stats.getMessagePublicForwards(channel: inputChannel, msgId: messageId.id, offsetRate: nextRate, offsetPeer: inputPeer, offsetId: lowerBound?.id.id ?? 0, limit: limit)
-                let signal: Signal<Api.messages.Messages, MTRpcError>
-                if let statsDatacenterId = statsDatacenterId, account.network.datacenterId != statsDatacenterId {
-                    signal = account.network.download(datacenterId: Int(statsDatacenterId), isMedia: false, tag: nil)
-                    |> castError(MTRpcError.self)
-                    |> mapToSignal { worker in
-                        return worker.request(request)
-                    }
-                } else {
-                    signal = account.network.request(request, automaticFloodWait: false)
-                }
-                return signal
-                |> map { result -> (Api.messages.Messages?, Api.messages.Messages?) in
-                    return (result, nil)
-                }
-                |> `catch` { _ -> Signal<(Api.messages.Messages?, Api.messages.Messages?), NoError> in
-                    return .single((nil, nil))
-                }*/
-            }
-=======
->>>>>>> a3126f87
         case let .sentMedia(tags):
             let filter: Api.MessagesFilter = tags.flatMap { messageFilterForTagMask($0) } ?? .inputMessagesFilterEmpty
         
