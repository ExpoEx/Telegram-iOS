import Foundation
import Postbox
import SwiftSignalKit
import TelegramApi
import MtProtoKit


public enum StandaloneMedia {
    case image(Data)
    case file(data: Data, mimeType: String, attributes: [TelegramMediaFileAttribute])
}

private enum StandaloneMessageContent {
    case text(String)
    case media(Api.InputMedia, String)
}

private enum StandaloneSendMessageEvent {
    case result(StandaloneMessageContent)
    case progress(Float)
}

public enum StandaloneSendMessageError {
    case generic
}

public enum StandaloneSendMessageStatus {
    case progress(Float)
    case done
}

public struct StandaloneSendMessagesError {
    public var peerId: PeerId
    public var reason: PendingMessageFailureReason?
    
    init(
        peerId: PeerId,
        reason: PendingMessageFailureReason?
    ) {
        self.peerId = peerId
        self.reason = reason
    }
}

public struct StandaloneSendEnqueueMessage {
    public struct Text {
        public var string: String
        public var entities: [MessageTextEntity]
        
        public init(
            string: String,
            entities: [MessageTextEntity]
        ) {
            self.string = string
            self.entities = entities
        }
    }
    
    public struct Image {
        public var representation: TelegramMediaImageRepresentation
        
        public init(
            representation: TelegramMediaImageRepresentation
        ) {
            self.representation = representation
        }
    }
    
    public struct Forward {
        public var sourceId: MessageId
        public var threadId: Int64?
        
        public init(
            sourceId: MessageId,
            threadId: Int64?
        ) {
            self.sourceId = sourceId
            self.threadId = threadId
        }
    }
    
    public struct ForwardOptions {
        public var hideNames: Bool
        public var hideCaptions: Bool
        
        public init(
            hideNames: Bool,
            hideCaptions: Bool
        ) {
            self.hideNames = hideNames
            self.hideCaptions = hideCaptions
        }
    }
    
    public enum Content {
        case text(text: Text)
        case image(image: Image, text: Text)
        case map(map: TelegramMediaMap)
        case arbitraryMedia(media: AnyMediaReference, text: Text)
        case forward(forward: Forward)
    }
    
    public var content: Content
    public var replyToMessageId: MessageId?
    public var forwardOptions: ForwardOptions?
    public var isSilent: Bool = false
    public var groupingKey: Int64? = nil
    
    public init(
        content: Content,
        replyToMessageId: MessageId?
    ) {
        self.content = content
        self.replyToMessageId = replyToMessageId
    }
}

public func standaloneSendEnqueueMessages(
    accountPeerId: PeerId,
    postbox: Postbox,
    network: Network,
    stateManager: AccountStateManager,
    auxiliaryMethods: AccountAuxiliaryMethods,
    peerId: PeerId,
    threadId: Int64?,
    messages: [StandaloneSendEnqueueMessage]
) -> Signal<StandaloneSendMessageStatus, StandaloneSendMessagesError> {
    struct MessageResult {
        var result: PendingMessageUploadedContentResult
        var media: [Media]
    }
    
    let signals: [Signal<MessageResult, PendingMessageUploadError>] = messages.map { message in
        var attributes: [MessageAttribute] = []
        var text: String = ""
        var media: [Media] = []
        
        switch message.content {
        case let .text(textValue):
            text = textValue.string
            if !textValue.entities.isEmpty {
                attributes.append(TextEntitiesMessageAttribute(entities: textValue.entities))
            }
        case let .image(image, textValue):
            media.append(TelegramMediaImage(
                imageId: MediaId(namespace: Namespaces.Media.LocalImage, id: MediaId.Id.random(in: Int64.min ... Int64.max)),
                representations: [image.representation],
                immediateThumbnailData: nil,
                reference: nil,
                partialReference: nil,
                flags: []
            ))
            
            text = textValue.string
            if !textValue.entities.isEmpty {
                attributes.append(TextEntitiesMessageAttribute(entities: textValue.entities))
            }
        case let .map(mapValue):
            media.append(mapValue)
        case let .arbitraryMedia(mediaValue, textValue):
            media.append(mediaValue.media)
            
            text = textValue.string
            if !textValue.entities.isEmpty {
                attributes.append(TextEntitiesMessageAttribute(entities: textValue.entities))
            }
        case let .forward(forwardValue):
            attributes.append(ForwardSourceInfoAttribute(messageId: forwardValue.sourceId))
        }
        
        if let replyToMessageId = message.replyToMessageId {
            attributes.append(ReplyMessageAttribute(messageId: replyToMessageId, threadMessageId: nil, quote: nil, isQuote: false))
        }
        if let forwardOptions = message.forwardOptions {
            attributes.append(ForwardOptionsMessageAttribute(hideNames: forwardOptions.hideNames, hideCaptions: forwardOptions.hideCaptions))
        }
        if message.isSilent {
            attributes.append(NotificationInfoMessageAttribute(flags: .muted))
        }
        
        let content = messageContentToUpload(accountPeerId: accountPeerId, network: network, postbox: postbox, auxiliaryMethods: auxiliaryMethods, transformOutgoingMessageMedia: { _, _, _, _ in
            return .single(nil)
        }, messageMediaPreuploadManager: MessageMediaPreuploadManager(), revalidationContext: MediaReferenceRevalidationContext(), forceReupload: false, isGrouped: false, passFetchProgress: true, forceNoBigParts: false, peerId: peerId, messageId: nil, attributes: attributes, text: text, media: media)
        let contentResult: Signal<PendingMessageUploadedContentResult, PendingMessageUploadError>
        switch content {
        case let .signal(value, _):
            contentResult = value
        case let .immediate(value, _):
            contentResult = .single(value)
        }
        return contentResult
        |> map { contentResult in
            return MessageResult(result: contentResult, media: media)
        }
    }
    
    return combineLatest(signals)
    |> mapError { _ -> StandaloneSendMessagesError in
        return StandaloneSendMessagesError(peerId: peerId, reason: nil)
    }
    |> mapToSignal { contentResults -> Signal<StandaloneSendMessageStatus, StandaloneSendMessagesError> in
        var progressSum: Float = 0.0
        var allResults: [(result: PendingMessageUploadedContentAndReuploadInfo, media: [Media])] = []
        var allDone = true
        for result in contentResults {
            switch result.result {
            case let .progress(value):
                allDone = false
                progressSum += value.progress
            case let .content(content):
                allResults.append((content, result.media))
            }
        }
        if allDone {
            var sendSignals: [Signal<Never, StandaloneSendMessagesError>] = []
            
            for (content, media) in allResults {
                var text: String = ""
                switch content.content {
                case let .text(textValue):
                    text = textValue
                case let .media(_, textValue):
                    text = textValue
                default:
                    break
                }
                
                sendSignals.append(sendUploadedMessageContent(
                    auxiliaryMethods: auxiliaryMethods,
                    postbox: postbox,
                    network: network,
                    stateManager: stateManager,
                    accountPeerId: stateManager.accountPeerId,
                    peerId: peerId,
                    content: content,
                    text: text,
                    attributes: [],
                    media: media,
                    threadId: threadId
                ))
            }
            
            return combineLatest(sendSignals)
            |> ignoreValues
            |> map { _ -> StandaloneSendMessageStatus in
            }
            |> then(.single(.done))
        } else {
            return .single(.progress(progressSum / max(1.0, Float(contentResults.count))))
        }
    }
}

private func sendUploadedMessageContent(
    auxiliaryMethods: AccountAuxiliaryMethods,
    postbox: Postbox,
    network: Network,
    stateManager: AccountStateManager,
    accountPeerId: PeerId,
    peerId: PeerId,
    content: PendingMessageUploadedContentAndReuploadInfo,
    text: String,
    attributes: [MessageAttribute],
    media: [Media],
    threadId: Int64?
) -> Signal<Never, StandaloneSendMessagesError> {
    return postbox.transaction { transaction -> Signal<Never, StandaloneSendMessagesError> in
        if peerId.namespace == Namespaces.Peer.SecretChat {
            var secretFile: SecretChatOutgoingFile?
            switch content.content {
                case let .secretMedia(file, size, key):
                    if let fileReference = SecretChatOutgoingFileReference(file) {
                        secretFile = SecretChatOutgoingFile(reference: fileReference, size: size, key: key)
                    }
                default:
                    break
            }
            
            var layer: SecretChatLayer?
            let state = transaction.getPeerChatState(peerId) as? SecretChatState
            if let state = state {
                switch state.embeddedState {
                case .terminated, .handshake:
                    break
                case .basicLayer:
                    layer = .layer8
                case let .sequenceBasedLayer(sequenceState):
                    layer = sequenceState.layerNegotiationState.activeLayer.secretChatLayer
                }
            }
            
            if let state = state, let layer = layer {
                let messageContents = StandaloneSecretMessageContents(
                    id: Int64.random(in: Int64.min ... Int64.max),
                    text: text,
                    attributes: attributes,
                    media: media.first,
                    file: secretFile
                )
                
                let updatedState = addSecretChatOutgoingOperation(transaction: transaction, peerId: peerId, operation: .sendStandaloneMessage(layer: layer, contents: messageContents), state: state)
                if updatedState != state {
                    transaction.setPeerChatState(peerId, state: updatedState)
                }
                
                return managedSecretChatOutgoingOperations(
                    auxiliaryMethods: auxiliaryMethods,
                    postbox: postbox,
                    network: network,
                    accountPeerId: accountPeerId,
                    mode: .standaloneComplete(peerId: peerId)
                )
                |> castError(StandaloneSendMessagesError.self)
                |> ignoreValues
            } else {
                return .fail(StandaloneSendMessagesError(peerId: peerId, reason: .none))
            }
        } else if let peer = transaction.getPeer(peerId), let inputPeer = apiInputPeer(peer) {
            var uniqueId: Int64 = 0
            var forwardSourceInfoAttribute: ForwardSourceInfoAttribute?
            var messageEntities: [Api.MessageEntity]?
            var replyMessageId: Int32? = threadId.flatMap { threadId in
                return Int32(clamping: threadId)
            }
            var replyToStoryId: StoryId?
            var scheduleTime: Int32?
            var videoTimestamp: Int32?
            var sendAsPeerId: PeerId?
            var bubbleUpEmojiOrStickersets = false
            
            var flags: Int32 = 0

            for attribute in attributes {
                if let replyAttribute = attribute as? ReplyMessageAttribute {
                    replyMessageId = replyAttribute.messageId.id
                } else if let attribute = attribute as? ReplyStoryAttribute {
                    replyToStoryId = attribute.storyId
                } else if let outgoingInfo = attribute as? OutgoingMessageInfoAttribute {
                    uniqueId = outgoingInfo.uniqueId
                    bubbleUpEmojiOrStickersets = !outgoingInfo.bubbleUpEmojiOrStickersets.isEmpty
                } else if let attribute = attribute as? ForwardSourceInfoAttribute {
                    forwardSourceInfoAttribute = attribute
                } else if let attribute = attribute as? TextEntitiesMessageAttribute {
                    var associatedPeers = SimpleDictionary<PeerId, Peer>()
                    for attributePeerId in attribute.associatedPeerIds {
                        if let peer = transaction.getPeer(attributePeerId) {
                            associatedPeers[peer.id] = peer
                        }
                    }
                    messageEntities = apiTextAttributeEntities(attribute, associatedPeers: associatedPeers)
                } else if let attribute = attribute as? OutgoingContentInfoMessageAttribute {
                    if attribute.flags.contains(.disableLinkPreviews) {
                        flags |= Int32(1 << 1)
                    }
                } else if let attribute = attribute as? NotificationInfoMessageAttribute {
                    if attribute.flags.contains(.muted) {
                        flags |= Int32(1 << 5)
                    }
                } else if let attribute = attribute as? OutgoingScheduleInfoMessageAttribute {
                    flags |= Int32(1 << 10)
                    scheduleTime = attribute.scheduleTime
                } else if let attribute = attribute as? SendAsMessageAttribute {
                    sendAsPeerId = attribute.peerId
                } else if let attribute = attribute as? ForwardVideoTimestampAttribute {
                    flags |= Int32(1 << 20)
                    videoTimestamp = attribute.timestamp
                }
            }
            
            if uniqueId == 0 {
                uniqueId = Int64.random(in: Int64.min ... Int64.max)
            }
            
            if case .forward = content.content {
            } else {
                flags |= (1 << 7)
                
                if let _ = replyMessageId {
                    flags |= Int32(1 << 0)
                }
                if let _ = messageEntities {
                    flags |= Int32(1 << 3)
                }
            }
            
            var sendAsInputPeer: Api.InputPeer?
            if let sendAsPeerId = sendAsPeerId, let sendAsPeer = transaction.getPeer(sendAsPeerId), let inputPeer = apiInputPeerOrSelf(sendAsPeer, accountPeerId: accountPeerId) {
                sendAsInputPeer = inputPeer
                flags |= (1 << 13)
            }
            
            let dependencyTag: PendingMessageRequestDependencyTag? = nil//(messageId: messageId)
            
            let sendMessageRequest: Signal<NetworkRequestResult<Api.Updates>, MTRpcError>
            switch content.content {
                case .text:
                    if bubbleUpEmojiOrStickersets {
                        flags |= Int32(1 << 15)
                    }
                
                    var replyTo: Api.InputReplyTo?
                    if let replyMessageId = replyMessageId {
                        flags |= 1 << 0
                        
                        var replyFlags: Int32 = 0
                        if threadId != nil {
                            replyFlags |= 1 << 0
                        }
                        replyTo = .inputReplyToMessage(flags: replyFlags, replyToMsgId: replyMessageId, topMsgId: threadId.flatMap(Int32.init(clamping:)), replyToPeerId: nil, quoteText: nil, quoteEntities: nil, quoteOffset: nil)
                    } else if let replyToStoryId = replyToStoryId {
                        if let inputPeer = transaction.getPeer(replyToStoryId.peerId).flatMap(apiInputPeer) {
                            flags |= 1 << 0
                            replyTo = .inputReplyToStory(peer: inputPeer, storyId: replyToStoryId.id)
                        }
                    }
                
                    sendMessageRequest = network.requestWithAdditionalInfo(Api.functions.messages.sendMessage(flags: flags, peer: inputPeer, replyTo: replyTo, message: text, randomId: uniqueId, replyMarkup: nil, entities: messageEntities, scheduleDate: scheduleTime, sendAs: sendAsInputPeer, quickReplyShortcut: nil, effect: nil), info: .acknowledgement, tag: dependencyTag)
                case let .media(inputMedia, text):
                    if bubbleUpEmojiOrStickersets {
                        flags |= Int32(1 << 15)
                    }
                
                    var replyTo: Api.InputReplyTo?
                    if let replyMessageId = replyMessageId {
                        flags |= 1 << 0
                        
                        var replyFlags: Int32 = 0
                        if threadId != nil {
                            replyFlags |= 1 << 0
                        }
                        replyTo = .inputReplyToMessage(flags: replyFlags, replyToMsgId: replyMessageId, topMsgId: threadId.flatMap(Int32.init(clamping:)), replyToPeerId: nil, quoteText: nil, quoteEntities: nil, quoteOffset: nil)
                    } else if let replyToStoryId = replyToStoryId {
                        if let inputPeer = transaction.getPeer(replyToStoryId.peerId).flatMap(apiInputPeer) {
                            flags |= 1 << 0
                            replyTo = .inputReplyToStory(peer: inputPeer, storyId: replyToStoryId.id)
                        }
                    }
                    
                sendMessageRequest = network.request(Api.functions.messages.sendMedia(flags: flags, peer: inputPeer, replyTo: replyTo, media: inputMedia, message: text, randomId: uniqueId, replyMarkup: nil, entities: messageEntities, scheduleDate: scheduleTime, sendAs: sendAsInputPeer, quickReplyShortcut: nil, effect: nil), tag: dependencyTag)
                    |> map(NetworkRequestResult.result)
                case let .forward(sourceInfo):
                    var topMsgId: Int32?
                    if let threadId = threadId {
                        flags |= Int32(1 << 9)
                        topMsgId = Int32(clamping: threadId)
                    }
                
                    if let forwardSourceInfoAttribute = forwardSourceInfoAttribute, let sourcePeer = transaction.getPeer(forwardSourceInfoAttribute.messageId.peerId), let sourceInputPeer = apiInputPeer(sourcePeer) {
<<<<<<< HEAD
                        sendMessageRequest = network.request(Api.functions.messages.forwardMessages(flags: flags, fromPeer: sourceInputPeer, id: [sourceInfo.messageId.id], randomId: [uniqueId], toPeer: inputPeer, topMsgId: topMsgId, scheduleDate: scheduleTime, sendAs: sendAsInputPeer, quickReplyShortcut: nil, videoTimestamp: nil), tag: dependencyTag)
=======
                        sendMessageRequest = network.request(Api.functions.messages.forwardMessages(flags: flags, fromPeer: sourceInputPeer, id: [sourceInfo.messageId.id], randomId: [uniqueId], toPeer: inputPeer, topMsgId: topMsgId, scheduleDate: scheduleTime, sendAs: sendAsInputPeer, quickReplyShortcut: nil, videoTimestamp: videoTimestamp), tag: dependencyTag)
>>>>>>> 46225ca9
                        |> map(NetworkRequestResult.result)
                    } else {
                        sendMessageRequest = .fail(MTRpcError(errorCode: 400, errorDescription: "internal"))
                    }
                case let .chatContextResult(chatContextResult):
                    if chatContextResult.hideVia {
                        flags |= Int32(1 << 11)
                    }
                
                    var replyTo: Api.InputReplyTo?
                    if let replyMessageId = replyMessageId {
                        flags |= 1 << 0
                        
                        var replyFlags: Int32 = 0
                        if threadId != nil {
                            replyFlags |= 1 << 0
                        }
                        replyTo = .inputReplyToMessage(flags: replyFlags, replyToMsgId: replyMessageId, topMsgId: threadId.flatMap(Int32.init(clamping:)), replyToPeerId: nil, quoteText: nil, quoteEntities: nil, quoteOffset: nil)
                    } else if let replyToStoryId = replyToStoryId {
                        if let inputPeer = transaction.getPeer(replyToStoryId.peerId).flatMap(apiInputPeer) {
                            flags |= 1 << 0
                            replyTo = .inputReplyToStory(peer: inputPeer, storyId: replyToStoryId.id)
                        }
                    }
                
                    sendMessageRequest = network.request(Api.functions.messages.sendInlineBotResult(flags: flags, peer: inputPeer, replyTo: replyTo, randomId: uniqueId, queryId: chatContextResult.queryId, id: chatContextResult.id, scheduleDate: scheduleTime, sendAs: sendAsInputPeer, quickReplyShortcut: nil))
                    |> map(NetworkRequestResult.result)
                case .messageScreenshot:
                    let replyTo: Api.InputReplyTo
                
                    if let replyMessageId = replyMessageId {
                        let replyFlags: Int32 = 0
                        replyTo = .inputReplyToMessage(flags: replyFlags, replyToMsgId: replyMessageId, topMsgId: nil, replyToPeerId: nil, quoteText: nil, quoteEntities: nil, quoteOffset: nil)
                    } else if let replyToStoryId = replyToStoryId {
                        if let inputPeer = transaction.getPeer(replyToStoryId.peerId).flatMap(apiInputPeer) {
                            flags |= 1 << 0
                            replyTo = .inputReplyToStory(peer: inputPeer, storyId: replyToStoryId.id)
                        } else {
                            let replyFlags: Int32 = 0
                            replyTo = .inputReplyToMessage(flags: replyFlags, replyToMsgId: 0, topMsgId: nil, replyToPeerId: nil, quoteText: nil, quoteEntities: nil, quoteOffset: nil)
                        }
                    } else {
                        let replyFlags: Int32 = 0
                        replyTo = .inputReplyToMessage(flags: replyFlags, replyToMsgId: 0, topMsgId: nil, replyToPeerId: nil, quoteText: nil, quoteEntities: nil, quoteOffset: nil)
                    }
                
                    sendMessageRequest = network.request(Api.functions.messages.sendScreenshotNotification(peer: inputPeer, replyTo: replyTo, randomId: uniqueId))
                    |> map(NetworkRequestResult.result)
                case .secretMedia:
                    assertionFailure()
                    sendMessageRequest = .fail(MTRpcError(errorCode: 400, errorDescription: "internal"))
            }
            
            return sendMessageRequest
            |> mapToSignal { result -> Signal<Never, MTRpcError> in
                switch result {
                case .progress:
                    return .complete()
                case .acknowledged:
                    return .complete()
                case let .result(result):
                    stateManager.addUpdates(result)
                    return .complete()
                }
            }
            |> mapError { error -> StandaloneSendMessagesError in
                if error.errorDescription.hasPrefix("FILEREF_INVALID") || error.errorDescription.hasPrefix("FILE_REFERENCE_") {
                    return StandaloneSendMessagesError(peerId: peerId, reason: nil)
                } else if let failureReason = sendMessageReasonForError(error.errorDescription) {
                    return StandaloneSendMessagesError(peerId: peerId, reason: failureReason)
                }
                return StandaloneSendMessagesError(peerId: peerId, reason: nil)
            }
        } else {
            return .complete()
        }
    }
    |> castError(StandaloneSendMessagesError.self)
    |> switchToLatest
}

public func standaloneSendMessage(account: Account, peerId: PeerId, text: String, attributes: [MessageAttribute], media: StandaloneMedia?, replyToMessageId: MessageId?, threadId: Int32? = nil) -> Signal<Float, StandaloneSendMessageError> {
    let content: Signal<StandaloneSendMessageEvent, StandaloneSendMessageError>
    if let media = media {
        switch media {
            case let .image(data):
                content = uploadedImage(account: account, data: data)
                    |> mapError { _ -> StandaloneSendMessageError in return .generic }
                    |> map { next -> StandaloneSendMessageEvent in
                        switch next {
                            case let .progress(progress):
                                return .progress(progress)
                            case let .result(media):
                                return .result(.media(media, text))
                        }
                    }
            case let .file(data, mimeType, attributes):
                content = uploadedFile(account: account, data: data, mimeType: mimeType, attributes: attributes)
                    |> mapError { _ -> StandaloneSendMessageError in return .generic }
                    |> map { next -> StandaloneSendMessageEvent in
                        switch next {
                            case let .progress(progress):
                                return .progress(progress)
                            case let .result(media):
                                return .result(.media(media, text))
                        }
                    }
        }
    } else {
        content = .single(.result(.text(text)))
    }
    
    return content
        |> mapToSignal { event -> Signal<Float, StandaloneSendMessageError> in
            switch event {
                case let .progress(progress):
                    return .single(progress)
                case let .result(result):
                let sendContent = sendMessageContent(account: account, peerId: peerId, attributes: attributes, content: result, threadId: threadId) |> map({ _ -> Float in return 1.0 })
                    return .single(1.0) |> then(sendContent |> mapError { _ -> StandaloneSendMessageError in })
                
            }
        }
}

private func sendMessageContent(account: Account, peerId: PeerId, attributes: [MessageAttribute], content: StandaloneMessageContent, threadId: Int32?) -> Signal<Void, NoError> {
    return account.postbox.transaction { transaction -> Signal<Void, NoError> in
        if peerId.namespace == Namespaces.Peer.SecretChat {
            return .complete()
        } else if let peer = transaction.getPeer(peerId), let inputPeer = apiInputPeer(peer) {
            var uniqueId: Int64 = Int64.random(in: Int64.min ... Int64.max)
            //var forwardSourceInfoAttribute: ForwardSourceInfoAttribute?
            var messageEntities: [Api.MessageEntity]?
            var replyMessageId: Int32?
            var replyToStoryId: StoryId?
            var scheduleTime: Int32?
            var sendAsPeerId: PeerId?
            
            var flags: Int32 = 0
            flags |= (1 << 7)
            
            for attribute in attributes {
                if let replyAttribute = attribute as? ReplyMessageAttribute {
                    replyMessageId = replyAttribute.messageId.id
                } else if let attribute = attribute as? ReplyStoryAttribute {
                    replyToStoryId = attribute.storyId
                } else if let outgoingInfo = attribute as? OutgoingMessageInfoAttribute {
                    uniqueId = outgoingInfo.uniqueId
                } else if let _ = attribute as? ForwardSourceInfoAttribute {
                    //forwardSourceInfoAttribute = attribute
                } else if let attribute = attribute as? TextEntitiesMessageAttribute {
                    messageEntities = apiTextAttributeEntities(attribute, associatedPeers: SimpleDictionary())
                } else if let attribute = attribute as? OutgoingContentInfoMessageAttribute {
                    if attribute.flags.contains(.disableLinkPreviews) {
                        flags |= Int32(1 << 1)
                    }
                } else if let attribute = attribute as? OutgoingScheduleInfoMessageAttribute {
                    flags |= Int32(1 << 10)
                    scheduleTime = attribute.scheduleTime
                } else if let attribute = attribute as? SendAsMessageAttribute {
                    sendAsPeerId = attribute.peerId
                }
            }
            
            if let _ = messageEntities {
                flags |= Int32(1 << 3)
            }
            
            var sendAsInputPeer: Api.InputPeer?
            if let sendAsPeerId = sendAsPeerId, let sendAsPeer = transaction.getPeer(sendAsPeerId), let inputPeer = apiInputPeerOrSelf(sendAsPeer, accountPeerId: account.peerId) {
                sendAsInputPeer = inputPeer
                flags |= (1 << 13)
            }
            
            let sendMessageRequest: Signal<Api.Updates, NoError>
            switch content {
                case let .text(text):
                    var replyTo: Api.InputReplyTo?
                    if let replyMessageId = replyMessageId {
                        flags |= 1 << 0
                        
                        let replyFlags: Int32 = 0
                        replyTo = .inputReplyToMessage(flags: replyFlags, replyToMsgId: replyMessageId, topMsgId: nil, replyToPeerId: nil, quoteText: nil, quoteEntities: nil, quoteOffset: nil)
                    } else if let replyToStoryId = replyToStoryId {
                        if let inputPeer = transaction.getPeer(replyToStoryId.peerId).flatMap(apiInputPeer) {
                            flags |= 1 << 0
                            replyTo = .inputReplyToStory(peer: inputPeer, storyId: replyToStoryId.id)
                        }
                    } else if let threadId {
                        flags |= 1 << 0
                        replyTo = .inputReplyToMessage(flags: flags, replyToMsgId: threadId, topMsgId: threadId, replyToPeerId: nil, quoteText: nil, quoteEntities: nil, quoteOffset: nil)
                    }
                
                sendMessageRequest = account.network.request(Api.functions.messages.sendMessage(flags: flags, peer: inputPeer, replyTo: replyTo, message: text, randomId: uniqueId, replyMarkup: nil, entities: messageEntities, scheduleDate: scheduleTime, sendAs: sendAsInputPeer, quickReplyShortcut: nil, effect: nil))
                    |> `catch` { _ -> Signal<Api.Updates, NoError> in
                        return .complete()
                    }
                case let .media(inputMedia, text):
                    var replyTo: Api.InputReplyTo?
                    if let replyMessageId = replyMessageId {
                        flags |= 1 << 0
                        
                        let replyFlags: Int32 = 0
                        replyTo = .inputReplyToMessage(flags: replyFlags, replyToMsgId: replyMessageId, topMsgId: nil, replyToPeerId: nil, quoteText: nil, quoteEntities: nil, quoteOffset: nil)
                    } else if let replyToStoryId = replyToStoryId {
                        if let inputPeer = transaction.getPeer(replyToStoryId.peerId).flatMap(apiInputPeer) {
                            flags |= 1 << 0
                            replyTo = .inputReplyToStory(peer: inputPeer, storyId: replyToStoryId.id)
                        }
                    } else if let threadId {
                        flags |= 1 << 0
                        replyTo = .inputReplyToMessage(flags: flags, replyToMsgId: threadId, topMsgId: threadId, replyToPeerId: nil, quoteText: nil, quoteEntities: nil, quoteOffset: nil)
                    }
                
                    sendMessageRequest = account.network.request(Api.functions.messages.sendMedia(flags: flags, peer: inputPeer, replyTo: replyTo, media: inputMedia, message: text, randomId: uniqueId, replyMarkup: nil, entities: messageEntities, scheduleDate: scheduleTime, sendAs: sendAsInputPeer, quickReplyShortcut: nil, effect: nil))
                    |> `catch` { _ -> Signal<Api.Updates, NoError> in
                        return .complete()
                    }
            }
            
            return sendMessageRequest
            |> mapToSignal { result -> Signal<Void, NoError> in
                return .complete()
            }
            |> `catch` { _ -> Signal<Void, NoError> in
            }
        } else {
            return .complete()
        }
    }
    |> switchToLatest
}

private enum UploadMediaEvent {
    case progress(Float)
    case result(Api.InputMedia)
}

private func uploadedImage(account: Account, data: Data) -> Signal<UploadMediaEvent, StandaloneSendMessageError> {
    return multipartUpload(network: account.network, postbox: account.postbox, source: .data(data), encrypt: false, tag: TelegramMediaResourceFetchTag(statsCategory: .image, userContentType: .image), hintFileSize: nil, hintFileIsLarge: false, forceNoBigParts: false)
        |> mapError { _ -> StandaloneSendMessageError in return .generic }
        |> map { next -> UploadMediaEvent in
            switch next {
                case let .inputFile(inputFile):
                    return .result(Api.InputMedia.inputMediaUploadedPhoto(flags: 0, file: inputFile, stickers: nil, ttlSeconds: nil))
                case .inputSecretFile:
                        preconditionFailure()
                case let .progress(progress):
                    return .progress(progress)
            }
        }
}

private func uploadedFile(account: Account, data: Data, mimeType: String, attributes: [TelegramMediaFileAttribute]) -> Signal<UploadMediaEvent, PendingMessageUploadError> {
    return multipartUpload(network: account.network, postbox: account.postbox, source: .data(data), encrypt: false, tag: TelegramMediaResourceFetchTag(statsCategory: statsCategoryForFileWithAttributes(attributes), userContentType: nil), hintFileSize: Int64(data.count), hintFileIsLarge: false, forceNoBigParts: false)
        |> mapError { _ -> PendingMessageUploadError in return .generic }
        |> map { next -> UploadMediaEvent in
            switch next {
                case let .inputFile(inputFile):
                    return .result(Api.InputMedia.inputMediaUploadedDocument(flags: 0, file: inputFile, thumb: nil, mimeType: mimeType, attributes: inputDocumentAttributesFromFileAttributes(attributes), stickers: nil, videoCover: nil, videoTimestamp: nil, ttlSeconds: nil))
                case .inputSecretFile:
                    preconditionFailure()
                case let .progress(progress):
                    return .progress(progress)
            }
        }
}<|MERGE_RESOLUTION|>--- conflicted
+++ resolved
@@ -446,11 +446,7 @@
                     }
                 
                     if let forwardSourceInfoAttribute = forwardSourceInfoAttribute, let sourcePeer = transaction.getPeer(forwardSourceInfoAttribute.messageId.peerId), let sourceInputPeer = apiInputPeer(sourcePeer) {
-<<<<<<< HEAD
-                        sendMessageRequest = network.request(Api.functions.messages.forwardMessages(flags: flags, fromPeer: sourceInputPeer, id: [sourceInfo.messageId.id], randomId: [uniqueId], toPeer: inputPeer, topMsgId: topMsgId, scheduleDate: scheduleTime, sendAs: sendAsInputPeer, quickReplyShortcut: nil, videoTimestamp: nil), tag: dependencyTag)
-=======
                         sendMessageRequest = network.request(Api.functions.messages.forwardMessages(flags: flags, fromPeer: sourceInputPeer, id: [sourceInfo.messageId.id], randomId: [uniqueId], toPeer: inputPeer, topMsgId: topMsgId, scheduleDate: scheduleTime, sendAs: sendAsInputPeer, quickReplyShortcut: nil, videoTimestamp: videoTimestamp), tag: dependencyTag)
->>>>>>> 46225ca9
                         |> map(NetworkRequestResult.result)
                     } else {
                         sendMessageRequest = .fail(MTRpcError(errorCode: 400, errorDescription: "internal"))
