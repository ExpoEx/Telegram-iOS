--- conflicted
+++ resolved
@@ -61,11 +61,7 @@
         return TelegramGroup(id: PeerId(namespace: Namespaces.Peer.CloudGroup, id: PeerId.Id._internalFromInt64Value(id)), title: "", photo: [], participantCount: 0, role: .member, membership: .Removed, flags: [], defaultBannedRights: nil, migrationReference: nil, creationDate: 0, version: 0)
     case let .chatForbidden(id, title):
         return TelegramGroup(id: PeerId(namespace: Namespaces.Peer.CloudGroup, id: PeerId.Id._internalFromInt64Value(id)), title: title, photo: [], participantCount: 0, role: .member, membership: .Removed, flags: [], defaultBannedRights: nil, migrationReference: nil, creationDate: 0, version: 0)
-<<<<<<< HEAD
-    case let .channel(flags, flags2, id, accessHash, title, username, photo, date, restrictionReason, adminRights, bannedRights, defaultBannedRights, _, usernames, _, color, profileColor, emojiStatus, boostLevel, subscriptionUntilDate, _):
-=======
     case let .channel(flags, flags2, id, accessHash, title, username, photo, date, restrictionReason, adminRights, bannedRights, defaultBannedRights, _, usernames, _, color, profileColor, emojiStatus, boostLevel, subscriptionUntilDate, verification):
->>>>>>> 6af4b0c1
         let isMin = (flags & (1 << 12)) != 0
         
         let participationStatus: TelegramChannelParticipationStatus
@@ -197,11 +193,7 @@
     switch rhs {
         case .chat, .chatEmpty, .chatForbidden, .channelForbidden:
             return parseTelegramGroupOrChannel(chat: rhs)
-<<<<<<< HEAD
-        case let .channel(flags, flags2, _, accessHash, title, username, photo, _, _, _, _, defaultBannedRights, _, usernames, _, color, profileColor, emojiStatus, boostLevel, subscriptionUntilDate, _):
-=======
         case let .channel(flags, flags2, _, accessHash, title, username, photo, _, _, _, _, defaultBannedRights, _, usernames, _, color, profileColor, emojiStatus, boostLevel, subscriptionUntilDate, verification):
->>>>>>> 6af4b0c1
             let isMin = (flags & (1 << 12)) != 0
             if accessHash != nil && !isMin {
                 return parseTelegramGroupOrChannel(chat: rhs)
