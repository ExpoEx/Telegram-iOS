--- conflicted
+++ resolved
@@ -51,11 +51,7 @@
 extension TelegramUser {
     convenience init(user: Api.User) {
         switch user {
-<<<<<<< HEAD
-        case let .user(flags, flags2, id, accessHash, firstName, lastName, username, phone, photo, _, _, restrictionReason, botInlinePlaceholder, _, emojiStatus, usernames, _, color, profileColor, subscriberCount, _):
-=======
         case let .user(flags, flags2, id, accessHash, firstName, lastName, username, phone, photo, _, _, restrictionReason, botInlinePlaceholder, _, emojiStatus, usernames, _, color, profileColor, subscriberCount, verification):
->>>>>>> 6af4b0c1
             let representations: [TelegramMediaImageRepresentation] = photo.flatMap(parsedTelegramProfilePhoto) ?? []
             
             let isMin = (flags & (1 << 20)) != 0
