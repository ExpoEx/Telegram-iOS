--- conflicted
+++ resolved
@@ -330,8 +330,6 @@
         self.profileBackgroundEmojiId = decoder.decodeOptionalInt64ForKey("pgem")
         self.subscriberCount = decoder.decodeOptionalInt32ForKey("ssc")
         self.verificationIconFileId = decoder.decodeOptionalInt64ForKey("vfid")
-<<<<<<< HEAD
-        self.sendPaidMessageStars = decoder.decodeCodable(StarsAmount.self, forKey: "sendPaidMessageStars")
         
         #if DEBUG
         var builder = FlatBufferBuilder(initialSize: 1024)
@@ -343,8 +341,6 @@
         let parsedValue = try! TelegramUser(flatBuffersObject: deserializedValue)
         assert(self == parsedValue)
         #endif
-=======
->>>>>>> eecb2ef5
     }
     
     public func encode(_ encoder: PostboxEncoder) {
@@ -584,7 +580,6 @@
         self.profileBackgroundEmojiId = flatBuffersObject.profileBackgroundEmojiId == Int64.min ? nil : flatBuffersObject.profileBackgroundEmojiId
         self.subscriberCount = flatBuffersObject.subscriberCount == Int32.min ? nil : flatBuffersObject.subscriberCount
         self.verificationIconFileId = flatBuffersObject.verificationIconFileId == Int64.min ? nil : flatBuffersObject.verificationIconFileId
-        self.sendPaidMessageStars = try flatBuffersObject.sendPaidMessageStars.flatMap { try StarsAmount(flatBuffersObject: $0) }
     }
     
     public func encodeToFlatBuffers(builder: inout FlatBufferBuilder) -> Offset {
@@ -607,7 +602,6 @@
         let nameColorOffset = self.nameColor.flatMap { $0.encodeToFlatBuffers(builder: &builder) }
         let profileColorOffset = self.profileColor.flatMap { $0.encodeToFlatBuffers(builder: &builder) }
         let emojiStatusOffset = self.emojiStatus?.encodeToFlatBuffers(builder: &builder)
-        let sendPaidMessageStarsOffset = self.sendPaidMessageStars?.encodeToFlatBuffers(builder: &builder)
         
         let start = TelegramCore_TelegramUser.startTelegramUser(&builder)
         
@@ -653,9 +647,6 @@
         TelegramCore_TelegramUser.add(profileBackgroundEmojiId: self.profileBackgroundEmojiId ?? Int64.min, &builder)
         TelegramCore_TelegramUser.add(subscriberCount: self.subscriberCount ?? Int32.min, &builder)
         TelegramCore_TelegramUser.add(verificationIconFileId: self.verificationIconFileId ?? Int64.min, &builder)
-        if let sendPaidMessageStarsOffset {
-            TelegramCore_TelegramUser.add(sendPaidMessageStars: sendPaidMessageStarsOffset, &builder)
-        }
         
         return TelegramCore_TelegramUser.endTelegramUser(&builder, start: start)
     }
