import Foundation
import Postbox

public struct Namespaces {
    public struct Message {
        public static let Cloud: Int32 = 0
        public static let Local: Int32 = 1
        public static let SecretIncoming: Int32 = 2
        public static let ScheduledCloud: Int32 = 3
        public static let ScheduledLocal: Int32 = 4
        
        public static let allScheduled: Set<Int32> = Set([Namespaces.Message.ScheduledCloud, Namespaces.Message.ScheduledLocal])
    }
    
    public struct Media {
        public static let CloudImage: Int32 = 0
        public static let CloudAudio: Int32 = 2
        public static let CloudContact: Int32 = 3
        public static let CloudMap: Int32 = 4
        public static let CloudFile: Int32 = 5
        public static let CloudWebpage: Int32 = 6
        public static let LocalImage: Int32 = 7
        public static let LocalFile: Int32 = 8
        public static let CloudSecretImage: Int32 = 9
        public static let CloudSecretFile: Int32 = 10
        public static let CloudGame: Int32 = 11
        public static let CloudInvoice: Int32 = 12
        public static let LocalWebpage: Int32 = 13
        public static let LocalPoll: Int32 = 14
        public static let CloudPoll: Int32 = 15
    }
    
    public struct Peer {
        public static let CloudUser = PeerId.Namespace._internalFromInt32Value(0)
        public static let CloudGroup = PeerId.Namespace._internalFromInt32Value(1)
        public static let CloudChannel = PeerId.Namespace._internalFromInt32Value(2)
        public static let SecretChat = PeerId.Namespace._internalFromInt32Value(3)
        public static let Empty = PeerId.Namespace.max
    }
    
    public struct ItemCollection {
        public static let CloudStickerPacks: Int32 = 0
        public static let CloudMaskPacks: Int32 = 1
        public static let EmojiKeywords: Int32 = 2
        public static let CloudAnimatedEmoji: Int32 = 3
        public static let CloudDice: Int32 = 4
        public static let CloudAnimatedEmojiAnimations: Int32 = 5
    }
    
    public struct OrderedItemList {
        public static let CloudRecentStickers: Int32 = 0
        public static let CloudRecentGifs: Int32 = 1
        public static let RecentlySearchedPeerIds: Int32 = 2
        public static let CloudRecentInlineBots: Int32 = 3
        public static let CloudFeaturedStickerPacks: Int32 = 4
        public static let CloudArchivedStickerPacks: Int32 = 5
        public static let CloudWallpapers: Int32 = 6
        public static let CloudSavedStickers: Int32 = 7
        public static let RecentlyUsedHashtags: Int32 = 8
        public static let CloudThemes: Int32 = 9
        public static let CloudGreetingStickers: Int32 = 10
    }
    
    public struct CachedItemCollection {
        public static let resolvedByNamePeers: Int8 = 0
        public static let cachedTwoStepToken: Int8 = 1
        public static let cachedStickerPacks: Int8 = 2
        public static let cachedAvailableLocalizations: Int8 = 3
        public static let cachedSentMediaReferences: Int8 = 4
        public static let cachedStickerQueryResults: Int8 = 5
        public static let cachedSecureIdConfiguration: Int8 = 6
        public static let cachedWallpapersConfiguration: Int8 = 7
        public static let cachedThemesConfiguration: Int8 = 8
        public static let cachedPollResults: Int8 = 9
        public static let cachedContextResults: Int8 = 10
        public static let proximityNotificationStoredState: Int8 = 11
        public static let cachedGroupCallDisplayAsPeers: Int8 = 14
        public static let cachedAdMessageStates: Int8 = 15
<<<<<<< HEAD
        public static let cachedSendAsPeers: Int8 = 16
=======
        public static let cachedPeerInvitationImporters: Int8 = 16
        public static let cachedPeerExportedInvitations: Int8 = 17
>>>>>>> 14623660
    }
    
    public struct UnorderedItemList {
        public static let synchronizedDeviceContacts: UnorderedItemListEntryTag = {
            let key = ValueBoxKey(length: 1)
            key.setUInt8(0, value: 0)
            return UnorderedItemListEntryTag(value: key)
        }()
    }
    
    public struct PeerGroup {
        public static let archive = PeerGroupId(rawValue: 1)
    }
}

public extension MessageTags {
    static let photoOrVideo = MessageTags(rawValue: 1 << 0)
    static let file = MessageTags(rawValue: 1 << 1)
    static let music = MessageTags(rawValue: 1 << 2)
    static let webPage = MessageTags(rawValue: 1 << 3)
    static let voiceOrInstantVideo = MessageTags(rawValue: 1 << 4)
    static let unseenPersonalMessage = MessageTags(rawValue: 1 << 5)
    static let liveLocation = MessageTags(rawValue: 1 << 6)
    static let gif = MessageTags(rawValue: 1 << 7)
    static let photo = MessageTags(rawValue: 1 << 8)
    static let video = MessageTags(rawValue: 1 << 9)
    static let pinned = MessageTags(rawValue: 1 << 10)
    
    static let all: MessageTags = [.photoOrVideo, .file, .music, .webPage, .voiceOrInstantVideo, .unseenPersonalMessage, .liveLocation, .gif, .photo, .video, .pinned]
}

public extension GlobalMessageTags {
    static let Calls = GlobalMessageTags(rawValue: 1 << 0)
    static let MissedCalls = GlobalMessageTags(rawValue: 1 << 1)
    
    static let all: GlobalMessageTags = [.Calls, .MissedCalls]
}

public extension LocalMessageTags {
    static let OutgoingLiveLocation = LocalMessageTags(rawValue: 1 << 0)
    static let OutgoingDeliveredToServer = LocalMessageTags(rawValue: 1 << 1)
}

public extension PendingMessageActionType {
    static let consumeUnseenPersonalMessage = PendingMessageActionType(rawValue: 0)
    static let updateReaction = PendingMessageActionType(rawValue: 1)
    static let sendScheduledMessageImmediately = PendingMessageActionType(rawValue: 2)
}

public let peerIdNamespacesWithInitialCloudMessageHoles = [Namespaces.Peer.CloudUser, Namespaces.Peer.CloudGroup, Namespaces.Peer.CloudChannel]

public struct OperationLogTags {
    public static let SecretOutgoing = PeerOperationLogTag(value: 0)
    public static let SecretIncomingEncrypted = PeerOperationLogTag(value: 1)
    public static let SecretIncomingDecrypted = PeerOperationLogTag(value: 2)
    public static let CloudChatRemoveMessages = PeerOperationLogTag(value: 3)
    public static let SynchronizePinnedCloudChats = PeerOperationLogTag(value: 4)
    public static let AutoremoveMessages = PeerOperationLogTag(value: 5)
    public static let SynchronizePinnedChats = PeerOperationLogTag(value: 6)
    public static let SynchronizeConsumeMessageContents = PeerOperationLogTag(value: 7)
    public static let SynchronizeInstalledStickerPacks = PeerOperationLogTag(value: 8)
    public static let SynchronizeInstalledMasks = PeerOperationLogTag(value: 9)
    public static let SynchronizeMarkFeaturedStickerPacksAsSeen = PeerOperationLogTag(value: 10)
    public static let SynchronizeChatInputStates = PeerOperationLogTag(value: 11)
    public static let SynchronizeSavedGifs = PeerOperationLogTag(value: 12)
    public static let SynchronizeLocalizationUpdates = PeerOperationLogTag(value: 13)
    public static let SynchronizeSavedStickers = PeerOperationLogTag(value: 14)
    public static let SynchronizeGroupedPeers = PeerOperationLogTag(value: 15)
    public static let SynchronizeMarkAllUnseenPersonalMessages = PeerOperationLogTag(value: 16)
    public static let SynchronizeRecentlyUsedStickers = PeerOperationLogTag(value: 17)
    public static let SynchronizeAppLogEvents = PeerOperationLogTag(value: 18)
    public static let SynchronizeEmojiKeywords = PeerOperationLogTag(value: 19)
    public static let SynchronizeChatListFilters = PeerOperationLogTag(value: 20)
}

public struct LegacyPeerSummaryCounterTags: OptionSet, Sequence, Hashable {
    public var rawValue: Int32
    
    public init(rawValue: Int32) {
        self.rawValue = rawValue
    }
    
    public static let regularChatsAndPrivateGroups = LegacyPeerSummaryCounterTags(rawValue: 1 << 0)
    public static let publicGroups = LegacyPeerSummaryCounterTags(rawValue: 1 << 1)
    public static let channels = LegacyPeerSummaryCounterTags(rawValue: 1 << 2)
    
    public func makeIterator() -> AnyIterator<LegacyPeerSummaryCounterTags> {
        var index = 0
        return AnyIterator { () -> LegacyPeerSummaryCounterTags? in
            while index < 31 {
                let currentTags = self.rawValue >> UInt32(index)
                let tag = LegacyPeerSummaryCounterTags(rawValue: 1 << UInt32(index))
                index += 1
                if currentTags == 0 {
                    break
                }
                
                if (currentTags & 1) != 0 {
                    return tag
                }
            }
            return nil
        }
    }
}

public extension PeerSummaryCounterTags {
    static let contact = PeerSummaryCounterTags(rawValue: 1 << 3)
    static let nonContact = PeerSummaryCounterTags(rawValue: 1 << 4)
    static let group = PeerSummaryCounterTags(rawValue: 1 << 5)
    static let bot = PeerSummaryCounterTags(rawValue: 1 << 7)
    static let channel = PeerSummaryCounterTags(rawValue: 1 << 8)
    
    static let all: PeerSummaryCounterTags = [
        .contact,
        .nonContact,
        .group,
        .bot,
        .channel
    ]
}

private enum PreferencesKeyValues: Int32 {
    case globalNotifications = 0
    case suggestedLocalization = 3
    case limitsConfiguration = 4
    case contentPrivacySettings = 8
    case networkSettings = 9
    case remoteStorageConfiguration = 10
    case voipConfiguration = 11
    case appChangelogState = 12
    case localizationListState = 13
    case appConfiguration = 14
    case searchBotsConfiguration = 15
    case contactsSettings = 16
    case secretChatSettings = 17
    case walletCollection = 18
    case contentSettings = 19
    case chatListFilters = 20
    case peersNearby = 21
    case chatListFiltersFeaturedState = 22
}

public func applicationSpecificPreferencesKey(_ value: Int32) -> ValueBoxKey {
    let key = ValueBoxKey(length: 4)
    key.setInt32(0, value: value + 1000)
    return key
}

public func applicationSpecificSharedDataKey(_ value: Int32) -> ValueBoxKey {
    let key = ValueBoxKey(length: 4)
    key.setInt32(0, value: value + 1000)
    return key
}

public struct PreferencesKeys {
    public static let globalNotifications: ValueBoxKey = {
        let key = ValueBoxKey(length: 4)
        key.setInt32(0, value: PreferencesKeyValues.globalNotifications.rawValue)
        return key
    }()
    
    public static let suggestedLocalization: ValueBoxKey = {
        let key = ValueBoxKey(length: 4)
        key.setInt32(0, value: PreferencesKeyValues.suggestedLocalization.rawValue)
        return key
    }()
    
    public static let limitsConfiguration: ValueBoxKey = {
        let key = ValueBoxKey(length: 4)
        key.setInt32(0, value: PreferencesKeyValues.limitsConfiguration.rawValue)
        return key
    }()
    
    public static let contentPrivacySettings: ValueBoxKey = {
        let key = ValueBoxKey(length: 4)
        key.setInt32(0, value: PreferencesKeyValues.contentPrivacySettings.rawValue)
        return key
    }()
    
    public static let networkSettings: ValueBoxKey = {
        let key = ValueBoxKey(length: 4)
        key.setInt32(0, value: PreferencesKeyValues.networkSettings.rawValue)
        return key
    }()
    
    public static let remoteStorageConfiguration: ValueBoxKey = {
        let key = ValueBoxKey(length: 4)
        key.setInt32(0, value: PreferencesKeyValues.remoteStorageConfiguration.rawValue)
        return key
    }()
    
    public static let voipConfiguration: ValueBoxKey = {
        let key = ValueBoxKey(length: 4)
        key.setInt32(0, value: PreferencesKeyValues.voipConfiguration.rawValue)
        return key
    }()
    
    public static let appChangelogState: ValueBoxKey = {
        let key = ValueBoxKey(length: 4)
        key.setInt32(0, value: PreferencesKeyValues.appChangelogState.rawValue)
        return key
    }()
    
    public static let localizationListState: ValueBoxKey = {
        let key = ValueBoxKey(length: 4)
        key.setInt32(0, value: PreferencesKeyValues.localizationListState.rawValue)
        return key
    }()
    
    public static let appConfiguration: ValueBoxKey = {
        let key = ValueBoxKey(length: 4)
        key.setInt32(0, value: PreferencesKeyValues.appConfiguration.rawValue)
        return key
    }()
    
    public static let searchBotsConfiguration: ValueBoxKey = {
        let key = ValueBoxKey(length: 4)
        key.setInt32(0, value: PreferencesKeyValues.searchBotsConfiguration.rawValue)
        return key
    }()
    
    public static let contactsSettings: ValueBoxKey = {
        let key = ValueBoxKey(length: 4)
        key.setInt32(0, value: PreferencesKeyValues.contactsSettings.rawValue)
        return key
    }()
    
    public static let secretChatSettings: ValueBoxKey = {
        let key = ValueBoxKey(length: 4)
        key.setInt32(0, value: PreferencesKeyValues.secretChatSettings.rawValue)
        return key
    }()
    
    public static let walletCollection: ValueBoxKey = {
        let key = ValueBoxKey(length: 4)
        key.setInt32(0, value: PreferencesKeyValues.walletCollection.rawValue)
        return key
    }()
    
    public static let contentSettings: ValueBoxKey = {
        let key = ValueBoxKey(length: 4)
        key.setInt32(0, value: PreferencesKeyValues.contentSettings.rawValue)
        return key
    }()
    
    public static let chatListFilters: ValueBoxKey = {
        let key = ValueBoxKey(length: 4)
        key.setInt32(0, value: PreferencesKeyValues.chatListFilters.rawValue)
        return key
    }()
    
    public static let peersNearby: ValueBoxKey = {
        let key = ValueBoxKey(length: 4)
        key.setInt32(0, value: PreferencesKeyValues.peersNearby.rawValue)
        return key
    }()
    
    public static let chatListFiltersFeaturedState: ValueBoxKey = {
        let key = ValueBoxKey(length: 4)
        key.setInt32(0, value: PreferencesKeyValues.chatListFiltersFeaturedState.rawValue)
        return key
    }()
}

private enum SharedDataKeyValues: Int32 {
    case loggingSettings = 0
    case cacheStorageSettings = 2
    case localizationSettings = 3
    case proxySettings = 4
    case autodownloadSettings = 5
    case themeSettings = 6
    case countriesList = 7
    case wallapersState = 8
    case chatThemes = 10
}

public struct SharedDataKeys {
    public static let loggingSettings: ValueBoxKey = {
        let key = ValueBoxKey(length: 4)
        key.setInt32(0, value: SharedDataKeyValues.loggingSettings.rawValue)
        return key
    }()
    
    public static let cacheStorageSettings: ValueBoxKey = {
        let key = ValueBoxKey(length: 4)
        key.setInt32(0, value: SharedDataKeyValues.cacheStorageSettings.rawValue)
        return key
    }()
    
    public static let localizationSettings: ValueBoxKey = {
        let key = ValueBoxKey(length: 4)
        key.setInt32(0, value: SharedDataKeyValues.localizationSettings.rawValue)
        return key
    }()
    
    public static let proxySettings: ValueBoxKey = {
        let key = ValueBoxKey(length: 4)
        key.setInt32(0, value: SharedDataKeyValues.proxySettings.rawValue)
        return key
    }()
    
    public static let autodownloadSettings: ValueBoxKey = {
        let key = ValueBoxKey(length: 4)
        key.setInt32(0, value: SharedDataKeyValues.autodownloadSettings.rawValue)
        return key
    }()
    
    public static let themeSettings: ValueBoxKey = {
        let key = ValueBoxKey(length: 4)
        key.setInt32(0, value: SharedDataKeyValues.themeSettings.rawValue)
        return key
    }()
    
    public static let countriesList: ValueBoxKey = {
        let key = ValueBoxKey(length: 4)
        key.setInt32(0, value: SharedDataKeyValues.countriesList.rawValue)
        return key
    }()

    public static let wallapersState: ValueBoxKey = {
        let key = ValueBoxKey(length: 4)
        key.setInt32(0, value: SharedDataKeyValues.wallapersState.rawValue)
        return key
    }()
    
    public static let chatThemes: ValueBoxKey = {
        let key = ValueBoxKey(length: 4)
        key.setInt32(0, value: SharedDataKeyValues.chatThemes.rawValue)
        return key
    }()
}

public func applicationSpecificItemCacheCollectionId(_ value: Int8) -> Int8 {
    return 64 + value
}

public func applicationSpecificOrderedItemListCollectionId(_ value: Int32) -> Int32 {
    return 1000 + value
}<|MERGE_RESOLUTION|>--- conflicted
+++ resolved
@@ -76,12 +76,9 @@
         public static let proximityNotificationStoredState: Int8 = 11
         public static let cachedGroupCallDisplayAsPeers: Int8 = 14
         public static let cachedAdMessageStates: Int8 = 15
-<<<<<<< HEAD
-        public static let cachedSendAsPeers: Int8 = 16
-=======
         public static let cachedPeerInvitationImporters: Int8 = 16
         public static let cachedPeerExportedInvitations: Int8 = 17
->>>>>>> 14623660
+        public static let cachedSendAsPeers: Int8 = 18
     }
     
     public struct UnorderedItemList {
