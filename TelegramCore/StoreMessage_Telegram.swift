--- conflicted
+++ resolved
@@ -363,21 +363,12 @@
                 result.append(MessageTextEntity(range: Int(offset) ..< Int(offset + length), type: .PhoneNumber))
             case let .messageEntityCashtag(offset, length):
                 result.append(MessageTextEntity(range: Int(offset) ..< Int(offset + length), type: .Hashtag))
-<<<<<<< HEAD
             /*case let .messageEntityUnderline(offset, length):
-                result.append(MessageTextEntity(range: Int(offset) ..< Int(offset + length), type: .Italic))
-=======
-            case let .messageEntityUnderline(offset, length):
                 result.append(MessageTextEntity(range: Int(offset) ..< Int(offset + length), type: .Underline))
->>>>>>> 16fc3255
             case let .messageEntityStrike(offset, length):
                 result.append(MessageTextEntity(range: Int(offset) ..< Int(offset + length), type: .Strikethrough))
             case let .messageEntityBlockquote(offset, length):
-<<<<<<< HEAD
-                result.append(MessageTextEntity(range: Int(offset) ..< Int(offset + length), type: .Italic))*/
-=======
-                result.append(MessageTextEntity(range: Int(offset) ..< Int(offset + length), type: .BlockQuote))
->>>>>>> 16fc3255
+                result.append(MessageTextEntity(range: Int(offset) ..< Int(offset + length), type: .BlockQuote))*/
         }
     }
     return result
