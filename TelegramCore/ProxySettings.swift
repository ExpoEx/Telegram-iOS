import Foundation
#if os(macOS)
    import PostboxMac
    import SwiftSignalKitMac
    import MtProtoKitMac
#else
    import Postbox
    import SwiftSignalKit
    import MtProtoKitDynamic
#endif

public struct ProxyServerSettings: PostboxCoding, Equatable, Hashable {
    public let host: String
    public let port: Int32
    public let username: String?
    public let password: String?
    
    public init(host: String, port: Int32, username: String?, password: String?) {
        self.host = host
        self.port = port
        self.username = username
        self.password = password
    }
    
    public init(decoder: PostboxDecoder) {
        self.host = decoder.decodeStringForKey("host", orElse: "")
        self.port = decoder.decodeInt32ForKey("port", orElse: 0)
        self.username = decoder.decodeOptionalStringForKey("username")
        self.password = decoder.decodeOptionalStringForKey("password")
    }
    
    public func encode(_ encoder: PostboxEncoder) {
        encoder.encodeString(self.host, forKey: "host")
        encoder.encodeInt32(self.port, forKey: "port")
        if let username = self.username {
            encoder.encodeString(username, forKey: "username")
        } else {
            encoder.encodeNil(forKey: "username")
        }
        if let password = self.password {
            encoder.encodeString(password, forKey: "password")
        } else {
            encoder.encodeNil(forKey: "password")
        }
    }
    
    public var hashValue: Int {
        var hash = self.host.hashValue
        hash = hash &* 31 &+ self.port.hashValue
        if let username = self.username {
            hash = hash &* 31 &+ username.hashValue
        }
        if let password = self.password {
            hash = hash &* 31 &+ password.hashValue
        }
        return hash
    }
}

public struct ProxySettings: PreferencesEntry, Equatable {
    public var enabled: Bool
    public var servers: [ProxyServerSettings]
    public var activeServer: ProxyServerSettings?
    public var useForCalls: Bool
    
    public static var defaultSettings: ProxySettings {
        return ProxySettings(enabled: false, servers: [], activeServer: nil, useForCalls: false)
    }
    
    public init(enabled: Bool, servers: [ProxyServerSettings], activeServer: ProxyServerSettings?, useForCalls: Bool) {
        self.enabled = enabled
        self.servers = servers
        self.activeServer = activeServer
        self.useForCalls = useForCalls
    }
    
    public init(decoder: PostboxDecoder) {
        if let _ = decoder.decodeOptionalStringForKey("server") {
            let legacyServer = ProxyServerSettings(decoder: decoder)
            if !legacyServer.host.isEmpty && legacyServer.port != 0 {
                self.enabled = true
                self.servers = [legacyServer]
            } else {
                self.enabled = false
                self.servers = []
            }
        } else {
            self.enabled = decoder.decodeInt32ForKey("enabled", orElse: 0) != 0
            self.servers = decoder.decodeObjectArrayWithDecoderForKey("servers")
        }
        self.activeServer = decoder.decodeObjectForKey("activeServer", decoder: ProxyServerSettings.init(decoder:)) as? ProxyServerSettings
        self.useForCalls = decoder.decodeInt32ForKey("useForCalls", orElse: 0) != 0
    }
    
    public func encode(_ encoder: PostboxEncoder) {
        encoder.encodeInt32(self.enabled ? 1 : 0, forKey: "enabled")
        encoder.encodeObjectArray(self.servers, forKey: "servers")
        if let activeServer = self.activeServer {
            encoder.encodeObject(activeServer, forKey: "activeServer")
        } else {
            encoder.encodeNil(forKey: "activeServer")
        }
        encoder.encodeInt32(self.useForCalls ? 1 : 0, forKey: "useForCalls")
    }
    
    public func isEqual(to: PreferencesEntry) -> Bool {
        guard let to = to as? ProxySettings else {
            return false
        }
        
        return self == to
    }
    
    public var effectiveActiveServer: ProxyServerSettings? {
        if self.enabled, let activeServer = self.activeServer {
            return activeServer
        } else {
            return nil
        }
    }
}

public func updateProxySettingsInteractively(postbox: Postbox, network: Network, _ f: @escaping (ProxySettings) -> ProxySettings) -> Signal<Void, NoError> {
    return postbox.modify { modifier -> Void in
<<<<<<< HEAD
        var updateNetwork = false
        var updatedSettings: ProxySettings?
        modifier.updatePreferencesEntry(key: PreferencesKeys.proxySettings, { current in
            let previous = (current as? ProxySettings) ?? ProxySettings.defaultSettings
            let updated = f(previous)
            updatedSettings = updated
            if updated.effectiveActiveServer != previous.effectiveActiveServer {
                updateNetwork = true
            }
            return updated
        })
        
        if updateNetwork, let updatedSettings = updatedSettings {
            network.context.updateApiEnvironment { current in
                return current?.withUpdatedSocksProxySettings(updatedSettings.effectiveActiveServer.flatMap { activeServer -> MTSocksProxySettings? in
                    return MTSocksProxySettings(ip: activeServer.host, port: UInt16(activeServer.port), username: activeServer.username, password: activeServer.password)
                })
            }
            network.dropConnectionStatus()
=======
        updateProxySettingsInteractively(modifier: modifier, network: network, f)
    }
}

public func updateProxySettingsInteractively(modifier: Modifier, network: Network, _ f: @escaping (ProxySettings) -> ProxySettings) {
    var updateNetwork = false
    var updatedSettings: ProxySettings?
    modifier.updatePreferencesEntry(key: PreferencesKeys.proxySettings, { current in
        let previous = (current as? ProxySettings) ?? ProxySettings.defaultSettings
        let updated = f(previous)
        updatedSettings = updated
        if updated.effectiveActiveServer != previous.effectiveActiveServer {
            updateNetwork = true
        }
        return updated
    })
    
    if updateNetwork, let updatedSettings = updatedSettings {
        network.context.updateApiEnvironment { current in
            return current?.withUpdatedSocksProxySettings(updatedSettings.effectiveActiveServer.flatMap { activeServer -> MTSocksProxySettings? in
                return MTSocksProxySettings(ip: activeServer.host, port: UInt16(activeServer.port), username: activeServer.username, password: activeServer.password)
            })
>>>>>>> e9dfb0a0
        }
    }
}


public extension ProxySettings {
    public func withUpdatedActiveServer(_ activeServer: ProxyServerSettings?) -> ProxySettings {
        return ProxySettings(enabled: self.enabled, servers: servers, activeServer: activeServer, useForCalls: self.useForCalls)
    }
    
    public func withUpdatedEnabled(_ enabled: Bool) -> ProxySettings {
        return ProxySettings(enabled: enabled, servers: self.servers, activeServer: self.activeServer, useForCalls: self.useForCalls)
    }
    
    public func withAddedServer(_ proxy: ProxyServerSettings) -> ProxySettings {
        var servers = self.servers
        if servers.first(where: {$0 == proxy}) == nil {
            servers.append(proxy)
        }
        return ProxySettings(enabled: self.enabled, servers: servers, activeServer: self.activeServer, useForCalls: self.useForCalls)
    }
    
    public func withUpdatedServer(_ current: ProxyServerSettings, with updated: ProxyServerSettings) -> ProxySettings {
        var servers = self.servers
        if let index = servers.index(where: {$0 == current}) {
            servers[index] = updated
        }
        return ProxySettings(enabled: self.enabled, servers: servers, activeServer: self.activeServer, useForCalls: self.useForCalls)
    }
    
    public func withUpdatedUseForCalls(_ enable: Bool) -> ProxySettings {
        return ProxySettings(enabled: self.enabled, servers: servers, activeServer: self.activeServer, useForCalls: enable)
    }
    
    public func withRemovedServer(_ proxy: ProxyServerSettings) -> ProxySettings {
        var servers = self.servers
        var activeServer = self.activeServer
        var enabled: Bool = self.enabled
        if let index = servers.index(where: {$0 == proxy}) {
            let current = servers.remove(at: index)
            if current == activeServer {
                activeServer = nil
                enabled = false
            }
        }
        return ProxySettings(enabled: enabled, servers: servers, activeServer: activeServer, useForCalls: self.useForCalls)
    }
}<|MERGE_RESOLUTION|>--- conflicted
+++ resolved
@@ -122,27 +122,6 @@
 
 public func updateProxySettingsInteractively(postbox: Postbox, network: Network, _ f: @escaping (ProxySettings) -> ProxySettings) -> Signal<Void, NoError> {
     return postbox.modify { modifier -> Void in
-<<<<<<< HEAD
-        var updateNetwork = false
-        var updatedSettings: ProxySettings?
-        modifier.updatePreferencesEntry(key: PreferencesKeys.proxySettings, { current in
-            let previous = (current as? ProxySettings) ?? ProxySettings.defaultSettings
-            let updated = f(previous)
-            updatedSettings = updated
-            if updated.effectiveActiveServer != previous.effectiveActiveServer {
-                updateNetwork = true
-            }
-            return updated
-        })
-        
-        if updateNetwork, let updatedSettings = updatedSettings {
-            network.context.updateApiEnvironment { current in
-                return current?.withUpdatedSocksProxySettings(updatedSettings.effectiveActiveServer.flatMap { activeServer -> MTSocksProxySettings? in
-                    return MTSocksProxySettings(ip: activeServer.host, port: UInt16(activeServer.port), username: activeServer.username, password: activeServer.password)
-                })
-            }
-            network.dropConnectionStatus()
-=======
         updateProxySettingsInteractively(modifier: modifier, network: network, f)
     }
 }
@@ -165,52 +144,7 @@
             return current?.withUpdatedSocksProxySettings(updatedSettings.effectiveActiveServer.flatMap { activeServer -> MTSocksProxySettings? in
                 return MTSocksProxySettings(ip: activeServer.host, port: UInt16(activeServer.port), username: activeServer.username, password: activeServer.password)
             })
->>>>>>> e9dfb0a0
         }
-    }
-}
-
-
-public extension ProxySettings {
-    public func withUpdatedActiveServer(_ activeServer: ProxyServerSettings?) -> ProxySettings {
-        return ProxySettings(enabled: self.enabled, servers: servers, activeServer: activeServer, useForCalls: self.useForCalls)
-    }
-    
-    public func withUpdatedEnabled(_ enabled: Bool) -> ProxySettings {
-        return ProxySettings(enabled: enabled, servers: self.servers, activeServer: self.activeServer, useForCalls: self.useForCalls)
-    }
-    
-    public func withAddedServer(_ proxy: ProxyServerSettings) -> ProxySettings {
-        var servers = self.servers
-        if servers.first(where: {$0 == proxy}) == nil {
-            servers.append(proxy)
-        }
-        return ProxySettings(enabled: self.enabled, servers: servers, activeServer: self.activeServer, useForCalls: self.useForCalls)
-    }
-    
-    public func withUpdatedServer(_ current: ProxyServerSettings, with updated: ProxyServerSettings) -> ProxySettings {
-        var servers = self.servers
-        if let index = servers.index(where: {$0 == current}) {
-            servers[index] = updated
-        }
-        return ProxySettings(enabled: self.enabled, servers: servers, activeServer: self.activeServer, useForCalls: self.useForCalls)
-    }
-    
-    public func withUpdatedUseForCalls(_ enable: Bool) -> ProxySettings {
-        return ProxySettings(enabled: self.enabled, servers: servers, activeServer: self.activeServer, useForCalls: enable)
-    }
-    
-    public func withRemovedServer(_ proxy: ProxyServerSettings) -> ProxySettings {
-        var servers = self.servers
-        var activeServer = self.activeServer
-        var enabled: Bool = self.enabled
-        if let index = servers.index(where: {$0 == proxy}) {
-            let current = servers.remove(at: index)
-            if current == activeServer {
-                activeServer = nil
-                enabled = false
-            }
-        }
-        return ProxySettings(enabled: enabled, servers: servers, activeServer: activeServer, useForCalls: self.useForCalls)
+        network.dropConnectionStatus()
     }
 }