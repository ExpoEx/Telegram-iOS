--- conflicted
+++ resolved
@@ -1,53 +1,42 @@
-//
-// libtgvoip is free and unencumbered public domain software.
-// For more information, see http://unlicense.org or the UNLICENSE file
-// you should have received with this source code distribution.
-//
-
-<<<<<<< HEAD
-#ifndef TGVOIP_WINDOWSSANDBOXUTILS_H
-#define TGVOIP_WINDOWSSANDBOXUTILS_H
-=======
-#ifndef LIBTGVOIP_WINDOWS_SANDBOX_UTILS
-#define LIBTGVOIP_WINDOWS_SANDBOX_UTILS
->>>>>>> 14d782bf
-
-#include <audioclient.h>
-#include <windows.h>
-#ifndef TGVOIP_WP_SILVERLIGHT
-#include <mmdeviceapi.h>
-#endif
-#include <wrl.h>
-#include <wrl/implements.h>
-
-using namespace Microsoft::WRL;
-
-namespace tgvoip {
-
-#ifndef TGVOIP_WP_SILVERLIGHT
-	class ActivationHandler :
-		public RuntimeClass< RuntimeClassFlags< ClassicCom >, FtmBase, IActivateAudioInterfaceCompletionHandler >
-	{
-	public:
-		STDMETHOD(ActivateCompleted)(IActivateAudioInterfaceAsyncOperation *operation);
-
-		ActivationHandler(HANDLE _event);
-		HANDLE event;
-		IAudioClient2* client;
-		HRESULT actResult;
-	};
-#endif
-
-	class WindowsSandboxUtils {
-	public:
-		static IAudioClient2* ActivateAudioDevice(const wchar_t* devID, HRESULT* callResult, HRESULT* actResult);
-	};
-}
-
-<<<<<<< HEAD
-#endif //TGVOIP_WINDOWSSANDBOXUTILS_H
-
-=======
-#endif // LIBTGVOIP_WINDOWS_SANDBOX_UTILS
-
->>>>>>> 14d782bf
+//
+// libtgvoip is free and unencumbered public domain software.
+// For more information, see http://unlicense.org or the UNLICENSE file
+// you should have received with this source code distribution.
+//
+
+#ifndef LIBTGVOIP_WINDOWS_SANDBOX_UTILS
+#define LIBTGVOIP_WINDOWS_SANDBOX_UTILS
+
+#include <audioclient.h>
+#include <windows.h>
+#ifndef TGVOIP_WP_SILVERLIGHT
+#include <mmdeviceapi.h>
+#endif
+#include <wrl.h>
+#include <wrl/implements.h>
+
+using namespace Microsoft::WRL;
+
+namespace tgvoip {
+
+#ifndef TGVOIP_WP_SILVERLIGHT
+	class ActivationHandler :
+		public RuntimeClass< RuntimeClassFlags< ClassicCom >, FtmBase, IActivateAudioInterfaceCompletionHandler >
+	{
+	public:
+		STDMETHOD(ActivateCompleted)(IActivateAudioInterfaceAsyncOperation *operation);
+
+		ActivationHandler(HANDLE _event);
+		HANDLE event;
+		IAudioClient2* client;
+		HRESULT actResult;
+	};
+#endif
+
+	class WindowsSandboxUtils {
+	public:
+		static IAudioClient2* ActivateAudioDevice(const wchar_t* devID, HRESULT* callResult, HRESULT* actResult);
+	};
+}
+
+#endif // LIBTGVOIP_WINDOWS_SANDBOX_UTILS