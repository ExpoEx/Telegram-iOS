--- conflicted
+++ resolved
@@ -62,13 +62,8 @@
 }
 
 - (void)startManager {
-<<<<<<< HEAD
   if (!self.serverURL) {
-    self.serverURL = BITMetricsEndpoint;
-=======
-  if(!self.serverURL){
     self.serverURL = BITMetricsBaseURL;
->>>>>>> 655edfd3
   }
   self.serverURL = [NSString stringWithFormat:@"%@%@", self.serverURL, BITMetricsEndpointPath];
   _sender = [[BITSender alloc] initWithPersistence:self.persistence serverURL:[NSURL URLWithString:self.serverURL]];
@@ -169,14 +164,10 @@
 
 #pragma mark - Track telemetry
 
-<<<<<<< HEAD
+#pragma mark Sessions
+
 - (void)trackSessionWithState:(BITSessionState)state {
   if (self.disabled) { return; }
-=======
-#pragma mark Sessions
-
-- (void)trackSessionWithState:(BITSessionState) state {
->>>>>>> 655edfd3
   BITSessionStateData *sessionStateData = [BITSessionStateData new];
   sessionStateData.state = state;
   [self.channel enqueueTelemetryItem:sessionStateData];
@@ -199,13 +190,7 @@
 #pragma mark Track DataItem
 
 - (void)trackDataItem:(BITTelemetryData *)dataItem {
-  if([self.channel isQueueBusy]) {
-    [self.channel enqueueTelemetryItem:dataItem];
-  } else {
-    if (dataItem && dataItem.name) {
-      BITHockeyLog(@"The data pipeline is saturated right now and the data item named %@ was dropped.", dataItem.name);
-    }
-  }
+  [self.channel enqueueTelemetryItem:dataItem];
 }
 
 #pragma mark - Custom getter
